!--------------------------------------------------------------------------!
! The Phantom Smoothed Particle Hydrodynamics code, by Daniel Price et al. !
! Copyright (c) 2007-2024 The Authors (see AUTHORS)                        !
! See LICENCE file for usage and distribution conditions                   !
! http://phantomsph.github.io/                                             !
!--------------------------------------------------------------------------!
module deriv
!
! this module is a wrapper for the main derivative evaluation
!
! :References: None
!
! :Owner: Daniel Price
!
! :Runtime parameters: None
!
! :Dependencies: cons2prim, densityforce, derivutils, dim, externalforces,
!   forces, forcing, growth, io, linklist, metric_tools, options, part,
!   porosity, ptmass, ptmass_radiation, radiation_implicit, timestep,
!   timestep_ind, timing
!
 implicit none

 public :: derivs, get_derivs_global
 real, private :: stressmax

 private

contains

!-------------------------------------------------------------
!+
!  calculates derivatives of all particle quantities
!  (wrapper for call to density and rates, calls neighbours etc first)
!+
!-------------------------------------------------------------
subroutine derivs(icall,npart,nactive,xyzh,vxyzu,fxyzu,fext,divcurlv,divcurlB,&
<<<<<<< HEAD
                  Bevol,dBevol,rad,drad,radprop,dustprop,ddustprop,dustevol,&
                  ddustevol,dustfrac,eos_vars,time,dt,dtnew,pxyzu,dens,metrics,&
                  apr_level)
=======
                  Bevol,dBevol,rad,drad,radprop,dustprop,ddustprop,&
                  dustevol,ddustevol,filfac,dustfrac,eos_vars,time,dt,dtnew,pxyzu,dens,metrics)
>>>>>>> c7a393ff
 use dim,            only:maxvxyzu,mhd,fast_divcurlB,gr,periodic,do_radiation,&
                          sink_radiation,use_dustgrowth,ind_timesteps
 use io,             only:iprint,fatal,error
 use linklist,       only:set_linklist
 use densityforce,   only:densityiterate
 use ptmass,         only:ipart_rhomax,ptmass_calc_enclosed_mass,ptmass_boundary_crossing
 use externalforces, only:externalforce
 use part,           only:dustgasprop,dvdx,Bxyz,set_boundaries_to_active,&
                          nptmass,xyzmh_ptmass,sinks_have_heating,dust_temp,VrelVf,fxyz_drag
 use timestep_ind,   only:nbinmax
 use timestep,       only:dtmax,dtcourant,dtforce,dtrad
#ifdef DRIVING
 use forcing,        only:forceit
#endif
 use growth,           only:get_growth_rate
 use porosity,         only:get_disruption,get_probastick
 use ptmass_radiation, only:get_dust_temperature
 use timing,         only:get_timings
 use forces,         only:force
 use part,           only:mhd,gradh,alphaind,igas,iradxi,ifluxx,ifluxy,ifluxz,ithick
 use derivutils,     only:do_timing
 use cons2prim,      only:cons2primall,cons2prim_everything
 use metric_tools,   only:init_metric
 use radiation_implicit, only:do_radiation_implicit,ierr_failed_to_converge
 use options,        only:implicit_radiation,implicit_radiation_store_drad,use_porosity
 integer,      intent(in)    :: icall
 integer,      intent(inout) :: npart
 integer,      intent(in)    :: nactive
 real,         intent(inout) :: xyzh(:,:)
 real,         intent(inout) :: vxyzu(:,:)
 real,         intent(inout) :: fxyzu(:,:)
 real,         intent(in)    :: fext(:,:)
 real(kind=4), intent(out)   :: divcurlv(:,:)
 real(kind=4), intent(out)   :: divcurlB(:,:)
 real,         intent(in)    :: Bevol(:,:)
 real,         intent(out)   :: dBevol(:,:)
 real,         intent(inout) :: rad(:,:)
 real,         intent(out)   :: eos_vars(:,:)
 real,         intent(out)   :: drad(:,:)
 real,         intent(inout) :: radprop(:,:)
 real,         intent(in)    :: dustevol(:,:)
 real,         intent(inout) :: dustprop(:,:)
 real,         intent(out)   :: dustfrac(:,:)
 real,         intent(out)   :: ddustevol(:,:),ddustprop(:,:)
 real,         intent(inout) :: filfac(:)
 real,         intent(in)    :: time,dt
 real,         intent(out)   :: dtnew
 real,         intent(inout) :: pxyzu(:,:), dens(:)
 real,         intent(inout) :: metrics(:,:,:,:)
 integer(kind=1), intent(in) :: apr_level(:)
 integer                     :: ierr,i
 real(kind=4)                :: t1,tcpu1,tlast,tcpulast

 t1    = 0.
 tcpu1 = 0.
 call get_timings(t1,tcpu1)
 tlast    = t1
 tcpulast = tcpu1
!
!--check for errors in input options
!
 if (icall < 0 .or. icall > 2) call fatal('deriv','invalid icall on input')
!
! icall is a flag to say whether or not positions have changed
! since the last call to derivs.
!
! icall = 1 is the "standard" call to derivs: calculates all derivatives
! icall = 2 does not remake the link list and does not recalculate density
!           (ie. only re-evaluates the SPH force term using updated values
!            of the input variables)
!
! call link list to find neighbours
!
 if (icall==1 .or. icall==0) then
    call set_linklist(npart,nactive,xyzh,vxyzu)

    if (gr) then
       ! Recalculate the metric after moving particles to their new tasks
       call init_metric(npart,xyzh,metrics)
    endif

    if (nptmass > 0 .and. periodic) call ptmass_boundary_crossing(nptmass,xyzmh_ptmass)
 endif

 call do_timing('link',tlast,tcpulast,start=.true.)

 !
 ! compute disruption of dust particles
 !
 if (use_dustgrowth .and. use_porosity) call get_disruption(npart,xyzh,filfac,dustprop,dustgasprop)
!
! calculate density by direct summation
!

 if (icall==1) then
    call densityiterate(1,npart,nactive,xyzh,vxyzu,divcurlv,divcurlB,Bevol,&
                        stressmax,fxyzu,fext,alphaind,gradh,rad,radprop,dvdx,apr_level)
    if (.not. fast_divcurlB) then
       ! Repeat the call to calculate all the non-density-related quantities in densityiterate.
       ! This needs to be separate for an accurate calculation of divcurlB which requires an up-to-date rho.
       ! if fast_divcurlB = .false., then all additional quantities are calculated during the previous call
       call densityiterate(3,npart,nactive,xyzh,vxyzu,divcurlv,divcurlB,Bevol,&
                           stressmax,fxyzu,fext,alphaind,gradh,rad,radprop,dvdx,apr_level)
    endif
    set_boundaries_to_active = .false.     ! boundary particles are no longer treated as active
    call do_timing('dens',tlast,tcpulast)
 endif

 if (gr) then
    call cons2primall(npart,xyzh,metrics,pxyzu,vxyzu,dens,eos_vars)
 else
    call cons2prim_everything(npart,xyzh,vxyzu,dvdx,rad,eos_vars,radprop,Bevol,Bxyz,dustevol,dustfrac,alphaind)
 endif
 call do_timing('cons2prim',tlast,tcpulast)

 !
 ! implicit radiation update
 !
 if (do_radiation .and. implicit_radiation .and. dt > 0.) then
    call do_radiation_implicit(dt,npart,rad,xyzh,vxyzu,radprop,drad,ierr)
    if (ierr /= 0 .and. ierr /= ierr_failed_to_converge) call fatal('radiation','Failed in radiation')
    call do_timing('radiation',tlast,tcpulast)
 endif

!
! compute forces
!
#ifdef DRIVING
 ! forced turbulence -- call driving routine
 call forceit(time,npart,xyzh,vxyzu,fxyzu)
 call do_timing('driving',tlast,tcpulast)
#endif
 stressmax = 0.
 if (sinks_have_heating(nptmass,xyzmh_ptmass)) call ptmass_calc_enclosed_mass(nptmass,npart,xyzh)
 call force(icall,npart,xyzh,vxyzu,fxyzu,divcurlv,divcurlB,Bevol,dBevol,&
            rad,drad,radprop,dustprop,dustgasprop,dustfrac,ddustevol,fext,fxyz_drag,&
            ipart_rhomax,dt,stressmax,eos_vars,dens,metrics,apr_level)
 call do_timing('force',tlast,tcpulast)

 if (use_dustgrowth) then ! compute growth rate of dust particles
    call get_growth_rate(npart,xyzh,vxyzu,dustgasprop,VrelVf,dustprop,filfac,ddustprop(1,:))!--we only get dm/dt (i.e 1st dimension of ddustprop)
    ! compute growth rate and probability of sticking/bouncing of porous dust
    if (use_porosity) call get_probastick(npart,xyzh,ddustprop(1,:),dustprop,dustgasprop,filfac)
 endif

!
! compute dust temperature
!
 if (sink_radiation .and. maxvxyzu == 4) then
    call get_dust_temperature(npart,xyzh,eos_vars,nptmass,xyzmh_ptmass,dust_temp)
 endif

 if (do_radiation .and. implicit_radiation .and. .not.implicit_radiation_store_drad) then
    !$omp parallel do shared(drad,fxyzu,npart) private(i)
    do i=1,npart
       drad(:,i) = 0.
       fxyzu(4,i) = 0.
    enddo
    !$omp end parallel do
 endif
!
! set new timestep from Courant/forces condition
!
 if (ind_timesteps) then
    dtnew = dtmax/2.**nbinmax  ! minimum timestep over all particles
 else
    dtnew = min(dtforce,dtcourant,dtrad,dtmax)
 endif

 call do_timing('total',t1,tcpu1,lunit=iprint)

end subroutine derivs

!--------------------------------------
!+
!  wrapper for the call to derivs
!  so only one line needs changing
!  if interface changes
!
!  this should NOT be called during timestepping, it is useful
!  for when one requires just a single call to evaluate derivatives
!  and store them in the global shared arrays
!+
!--------------------------------------
subroutine get_derivs_global(tused,dt_new,dt)
<<<<<<< HEAD
 use part,   only:npart,xyzh,vxyzu,fxyzu,fext,divcurlv,divcurlB,&
                Bevol,dBevol,rad,drad,radprop,dustprop,ddustprop,dustfrac,&
                ddustevol,eos_vars,pxyzu,dens,metrics,dustevol,apr_level
 use timing, only:printused,getused
 use io,     only:id,master
=======
 use part,         only:npart,xyzh,vxyzu,fxyzu,fext,divcurlv,divcurlB,&
                        Bevol,dBevol,rad,drad,radprop,dustprop,ddustprop,filfac,&
                        dustfrac,ddustevol,eos_vars,pxyzu,dens,metrics,dustevol,gr
 use timing,       only:printused,getused
 use io,           only:id,master
 use cons2prim,    only:prim2consall
 use metric_tools, only:init_metric
>>>>>>> c7a393ff
 real(kind=4), intent(out), optional :: tused
 real,         intent(out), optional :: dt_new
 real,         intent(in), optional  :: dt  ! optional argument needed to test implicit radiation routine
 real(kind=4) :: t1,t2
 real :: dtnew
 real :: time,dti

 time = 0.
 dti = 0.
 if (present(dt)) dti = dt
 call getused(t1)
 ! update conserved quantities in the GR code
 if (gr) then
    call init_metric(npart,xyzh,metrics)
    call prim2consall(npart,xyzh,metrics,vxyzu,dens,pxyzu,use_dens=.false.)
 endif

 ! evaluate derivatives
 call derivs(1,npart,npart,xyzh,vxyzu,fxyzu,fext,divcurlv,divcurlB,Bevol,dBevol,&
<<<<<<< HEAD
             rad,drad,radprop,dustprop,ddustprop,dustevol,ddustevol,dustfrac,eos_vars,&
             time,dti,dtnew,pxyzu,dens,metrics,apr_level)
=======
             rad,drad,radprop,dustprop,ddustprop,dustevol,ddustevol,filfac,dustfrac,&
             eos_vars,time,dti,dtnew,pxyzu,dens,metrics)
>>>>>>> c7a393ff
 call getused(t2)
 if (id==master .and. present(tused)) call printused(t1)
 if (present(tused)) tused = t2 - t1
 if (present(dt_new)) dt_new = dtnew

end subroutine get_derivs_global

end module deriv<|MERGE_RESOLUTION|>--- conflicted
+++ resolved
@@ -35,14 +35,9 @@
 !+
 !-------------------------------------------------------------
 subroutine derivs(icall,npart,nactive,xyzh,vxyzu,fxyzu,fext,divcurlv,divcurlB,&
-<<<<<<< HEAD
-                  Bevol,dBevol,rad,drad,radprop,dustprop,ddustprop,dustevol,&
-                  ddustevol,dustfrac,eos_vars,time,dt,dtnew,pxyzu,dens,metrics,&
-                  apr_level)
-=======
                   Bevol,dBevol,rad,drad,radprop,dustprop,ddustprop,&
-                  dustevol,ddustevol,filfac,dustfrac,eos_vars,time,dt,dtnew,pxyzu,dens,metrics)
->>>>>>> c7a393ff
+                  dustevol,ddustevol,filfac,dustfrac,eos_vars,time,dt,dtnew,pxyzu,&
+                  dens,metrics,apr_level)
  use dim,            only:maxvxyzu,mhd,fast_divcurlB,gr,periodic,do_radiation,&
                           sink_radiation,use_dustgrowth,ind_timesteps
  use io,             only:iprint,fatal,error
@@ -228,21 +223,14 @@
 !+
 !--------------------------------------
 subroutine get_derivs_global(tused,dt_new,dt)
-<<<<<<< HEAD
- use part,   only:npart,xyzh,vxyzu,fxyzu,fext,divcurlv,divcurlB,&
-                Bevol,dBevol,rad,drad,radprop,dustprop,ddustprop,dustfrac,&
-                ddustevol,eos_vars,pxyzu,dens,metrics,dustevol,apr_level
- use timing, only:printused,getused
- use io,     only:id,master
-=======
  use part,         only:npart,xyzh,vxyzu,fxyzu,fext,divcurlv,divcurlB,&
                         Bevol,dBevol,rad,drad,radprop,dustprop,ddustprop,filfac,&
-                        dustfrac,ddustevol,eos_vars,pxyzu,dens,metrics,dustevol,gr
+                        dustfrac,ddustevol,eos_vars,pxyzu,dens,metrics,dustevol,gr,&
+                        apr_level
  use timing,       only:printused,getused
  use io,           only:id,master
  use cons2prim,    only:prim2consall
  use metric_tools, only:init_metric
->>>>>>> c7a393ff
  real(kind=4), intent(out), optional :: tused
  real,         intent(out), optional :: dt_new
  real,         intent(in), optional  :: dt  ! optional argument needed to test implicit radiation routine
@@ -262,13 +250,8 @@
 
  ! evaluate derivatives
  call derivs(1,npart,npart,xyzh,vxyzu,fxyzu,fext,divcurlv,divcurlB,Bevol,dBevol,&
-<<<<<<< HEAD
-             rad,drad,radprop,dustprop,ddustprop,dustevol,ddustevol,dustfrac,eos_vars,&
-             time,dti,dtnew,pxyzu,dens,metrics,apr_level)
-=======
              rad,drad,radprop,dustprop,ddustprop,dustevol,ddustevol,filfac,dustfrac,&
-             eos_vars,time,dti,dtnew,pxyzu,dens,metrics)
->>>>>>> c7a393ff
+             eos_vars,time,dti,dtnew,pxyzu,dens,metrics,apr_level)
  call getused(t2)
  if (id==master .and. present(tused)) call printused(t1)
  if (present(tused)) tused = t2 - t1
