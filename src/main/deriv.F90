--- conflicted
+++ resolved
@@ -69,14 +69,9 @@
  use derivutils,     only:do_timing
  use cons2prim,      only:cons2primall,cons2prim_everything,prim2consall
  use metric_tools,   only:init_metric
-<<<<<<< HEAD
- use radiation_implicit, only:do_radiation_implicit,get_diffusion_term_only
+ use radiation_implicit, only:do_radiation_implicit,get_diffusion_term_only,ierr_failed_to_converge
  use options,        only:implicit_radiation,implicit_radiation_store_drad,icooling
  use eos_stamatellos, only:FLD,du_FLD,radprop_FLD
-=======
- use radiation_implicit, only:do_radiation_implicit,ierr_failed_to_converge
- use options,        only:implicit_radiation,implicit_radiation_store_drad
->>>>>>> 00e43e68
  integer,      intent(in)    :: icall
  integer,      intent(inout) :: npart
  integer,      intent(in)    :: nactive
