!--------------------------------------------------------------------------!
! The Phantom Smoothed Particle Hydrodynamics code, by Daniel Price et al. !
! Copyright (c) 2007-2023 The Authors (see AUTHORS)                        !
! See LICENCE file for usage and distribution conditions                   !
! http://phantomsph.bitbucket.io/                                          !
!--------------------------------------------------------------------------!
module readwrite_infile
!
! This module contains all routines required for
!  reading and writing of input file
!
! :References: None
!
! :Owner: Daniel Price
!
! :Runtime parameters:
!   - C_cour             : *Courant number*
!   - C_force            : *dt_force number*
!   - alpha              : *shock viscosity parameter*
!   - alphaB             : *art. resistivity parameter*
!   - alphamax           : *MAXIMUM shock viscosity parameter*
!   - alphau             : *shock conductivity parameter*
!   - avdecayconst       : *decay time constant for viscosity switches*
!   - beta               : *beta viscosity*
!   - bulkvisc           : *magnitude of bulk viscosity*
!   - calc_erot          : *include E_rot in the ev_file*
!   - dtmax              : *time between dumps*
!   - dtmax_dratio       : *dynamic dtmax: density ratio controlling decrease (<=0 to ignore)*
!   - dtmax_max          : *dynamic dtmax: maximum allowed dtmax (=dtmax if <= 0)*
!   - dtmax_min          : *dynamic dtmax: minimum allowed dtmax*
!   - dtwallmax          : *maximum wall time between dumps (hhh:mm, 000:00=ignore)*
!   - dumpfile           : *dump file to start from*
!   - flux_limiter       : *limit radiation flux*
!   - hdivbbmax_max      : *max factor to decrease cleaning timestep propto B/(h|divB|)*
!   - hfact              : *h in units of particle spacing [h = hfact(m/rho)^(1/3)]*
!   - ien_type           : *energy variable (0=auto, 1=entropy, 2=energy, 3=entropy_s)*
!   - implicit_radiation : *use implicit integration (Whitehouse, Bate & Monaghan 2005)*
!   - iopacity_type      : *opacity method (0=inf,1=mesa,2=constant,-1=preserve)*
!   - ipdv_heating       : *heating from PdV work (0=off, 1=on)*
!   - irealvisc          : *physical viscosity type (0=none,1=const,2=Shakura/Sunyaev)*
!   - ireconav           : *use reconstruction in shock viscosity (-1=off,0=no limiter,1=Van Leer)*
!   - iresistive_heating : *resistive heating (0=off, 1=on)*
!   - ishock_heating     : *shock heating (0=off, 1=on)*
!   - itsmax_rad         : *max number of iterations allowed in implicit solver*
!   - iverbose           : *verboseness of log (-1=quiet 0=default 1=allsteps 2=debug 5=max)*
!   - kappa_cgs          : *constant opacity value in cm2/g*
!   - logfile            : *file to which output is directed*
!   - nfulldump          : *full dump every n dumps*
!   - nmax               : *maximum number of timesteps (0=just get derivs and stop)*
!   - nmaxdumps          : *stop after n full dumps (-ve=ignore)*
!   - nout               : *write dumpfile every n dtmax (-ve=ignore)*
!   - overcleanfac       : *factor to increase cleaning speed (decreases time step)*
!   - psidecayfac        : *div B diffusion parameter*
!   - ptol               : *tolerance on pmom iterations*
!   - rhofinal_cgs       : *maximum allowed density (cgs) (<=0 to ignore)*
!   - rkill              : *deactivate particles outside this radius (<0 is off)*
!   - shearparam         : *magnitude of shear viscosity (irealvisc=1) or alpha_SS (irealvisc=2)*
!   - tmax               : *end time*
!   - tol_rad            : *tolerance on backwards Euler implicit solve of dxi/dt*
!   - tolh               : *tolerance on h-rho iterations*
!   - tolv               : *tolerance on v iterations in timestepping*
!   - twallmax           : *maximum wall time (hhh:mm, 000:00=ignore)*
!   - use_mcfost         : *use the mcfost library*
!   - xtol               : *tolerance on xyz iterations*
!
! :Dependencies: cooling, damping, dim, dust, dust_formation, eos,
!   externalforces, forcing, gravwaveutils, growth, infile_utils, inject,
!   io, linklist, metric, nicil_sup, options, part, photoevap, ptmass,
!   ptmass_radiation, radiation_implicit, radiation_utils, timestep,
!   viscosity
!
 use timestep,  only:dtmax_dratio,dtmax_max,dtmax_min
 use options,   only:nfulldump,nmaxdumps,twallmax,iexternalforce,tolh, &
                     alpha,alphau,alphaB,beta,avdecayconst,damp,rkill, &
                     ipdv_heating,ishock_heating,iresistive_heating,ireconav, &
                     icooling,psidecayfac,overcleanfac,hdivbbmax_max,alphamax,calc_erot,rhofinal_cgs, &
                     use_mcfost,use_Voronoi_limits_file,Voronoi_limits_file,use_mcfost_stellar_parameters,&
<<<<<<< HEAD
                     exchange_radiation_energy,limit_radiation_flux,iopacity_type,mcfost_computes_Lacc, &
                     ien_type, mcfost_dust_sublimation
=======
                     exchange_radiation_energy,limit_radiation_flux,iopacity_type,mcfost_computes_Lacc,&
                     mcfost_uses_PdV,implicit_radiation,mcfost_keep_part,ISM
>>>>>>> 5df3563a
 use timestep,  only:dtwallmax,tolv,xtol,ptol
 use viscosity, only:irealvisc,shearparam,bulkvisc
 use part,      only:hfact,ien_type
 use io,        only:iverbose
 use dim,       only:do_radiation,nucleation
 implicit none
 logical :: incl_runtime2 = .false.

contains

!-----------------------------------------------------------------
!+
!  writes an input file
!+
!-----------------------------------------------------------------
subroutine write_infile(infile,logfile,evfile,dumpfile,iwritein,iprint)
 use timestep,        only:tmax,dtmax,dtmax_user,nmax,nout,C_cour,C_force,C_ent
 use io,              only:fatal
 use infile_utils,    only:write_inopt
#ifdef DRIVING
 use forcing,         only:write_options_forcing
#endif
 use externalforces,  only:write_options_externalforces
 use damping,         only:write_options_damping
 use linklist,        only:write_inopts_link
#ifdef DUST
 use dust,            only:write_options_dust
#ifdef DUSTGROWTH
 use growth,          only:write_options_growth
#endif
#endif
#ifdef PHOTO
 use photoevap,       only:write_options_photoevap
#endif
#ifdef INJECT_PARTICLES
 use inject,          only:write_options_inject
#endif
 use dust_formation,  only:write_options_dust_formation
#ifdef NONIDEALMHD
 use nicil_sup,       only:write_options_nicil
#endif
#ifdef GR
 use metric,          only:write_options_metric
#endif
 use eos,             only:write_options_eos,ieos
 use ptmass,          only:write_options_ptmass
 use ptmass_radiation,only:write_options_ptmass_radiation
 use cooling,         only:write_options_cooling
 use gravwaveutils,   only:write_options_gravitationalwaves
 use radiation_utils,    only:kappa_cgs
 use radiation_implicit, only:tol_rad,itsmax_rad
 use dim,                only:maxvxyzu,maxptmass,gravity,sink_radiation,gr,nalpha
 use part,               only:h2chemistry,maxp,mhd,maxalpha,nptmass
 character(len=*), intent(in) :: infile,logfile,evfile,dumpfile
 integer,          intent(in) :: iwritein,iprint
 integer                      :: ierr
 character(len=10)            :: startdate,starttime

 if (iwritein /= iprint) then
    open(unit=iwritein,iostat=ierr,file=infile,status='replace',form='formatted')
    if (ierr /= 0) call fatal('write_infile','error creating input file, exiting...')
 endif

 if (iwritein /= iprint) then
!
! get date and time to timestamp the header
!
    call date_and_time(startdate,starttime)
    startdate = startdate(7:8)//'/'//startdate(5:6)//'/'//startdate(1:4)
    starttime = starttime(1:2)//':'//starttime(3:4)//':'//starttime(5:)
!
! write header to the file
!
    write(iwritein,"(a)") '# Runtime options file for Phantom, written '//startdate//' '//starttime
    write(iwritein,"(a)") '# Options not present assume their default values'
    write(iwritein,"(a)") '# This file is updated automatically after a full dump'
 endif

 write(iwritein,"(/,a)") '# job name'
 call write_inopt(trim(logfile),'logfile','file to which output is directed',iwritein)
 call write_inopt(trim(dumpfile),'dumpfile','dump file to start from',iwritein)

 write(iwritein,"(/,a)") '# options controlling run time and input/output'
 if (dtmax_user < 0.) dtmax_user = dtmax ! this should only ever be true for phantomsetup
 call write_inopt(tmax,'tmax','end time',iwritein)
 call write_inopt(dtmax_user,'dtmax','time between dumps',iwritein)
 call write_inopt(nmax,'nmax','maximum number of timesteps (0=just get derivs and stop)',iwritein)
 call write_inopt(nout,'nout','write dumpfile every n dtmax (-ve=ignore)',iwritein)
 call write_inopt(nmaxdumps,'nmaxdumps','stop after n full dumps (-ve=ignore)',iwritein)
 call write_inopt(real(twallmax),'twallmax','maximum wall time (hhh:mm, 000:00=ignore)',iwritein,time=.true.)
 call write_inopt(real(dtwallmax),'dtwallmax','maximum wall time between dumps (hhh:mm, 000:00=ignore)',iwritein,time=.true.)
 call write_inopt(nfulldump,'nfulldump','full dump every n dumps',iwritein)
 call write_inopt(iverbose,'iverbose','verboseness of log (-1=quiet 0=default 1=allsteps 2=debug 5=max)',iwritein)

 if (incl_runtime2 .or. rhofinal_cgs > 0.0 .or. dtmax_dratio > 1.0 .or. calc_erot) then
    write(iwritein,"(/,a)") '# options controlling run time and input/output: supplementary features'
    call write_inopt(rhofinal_cgs,'rhofinal_cgs','maximum allowed density (cgs) (<=0 to ignore)',iwritein)
    call write_inopt(dtmax_dratio,'dtmax_dratio','dynamic dtmax: density ratio controlling decrease (<=0 to ignore)',iwritein)
    call write_inopt(dtmax_max,'dtmax_max','dynamic dtmax: maximum allowed dtmax (=dtmax if <= 0)',iwritein)
    call write_inopt(dtmax_min,'dtmax_min','dynamic dtmax: minimum allowed dtmax',iwritein)
    call write_inopt(calc_erot,'calc_erot','include E_rot in the ev_file',iwritein)
 endif

 write(iwritein,"(/,a)") '# options controlling accuracy'
 call write_inopt(C_cour,'C_cour','Courant number',iwritein)
 call write_inopt(C_force,'C_force','dt_force number',iwritein)
 call write_inopt(tolv,'tolv','tolerance on v iterations in timestepping',iwritein,exp=.true.)
 call write_inopt(hfact,'hfact','h in units of particle spacing [h = hfact(m/rho)^(1/3)]',iwritein)
 call write_inopt(tolh,'tolh','tolerance on h-rho iterations',iwritein,exp=.true.)
 if (gr) then
    call write_inopt(C_ent,'C_ent','restrict timestep when ds/dt is too large (not used if ien_type != 3)',iwritein)
    call write_inopt(xtol,'xtol','tolerance on xyz iterations',iwritein)
    call write_inopt(ptol,'ptol','tolerance on pmom iterations',iwritein)
 endif

 call write_inopts_link(iwritein)

 write(iwritein,"(/,a)") '# options controlling hydrodynamics, artificial dissipation'
 if (maxalpha==maxp .and. nalpha > 0) then
    call write_inopt(alpha,'alpha','MINIMUM shock viscosity parameter',iwritein)
    call write_inopt(alphamax,'alphamax','MAXIMUM shock viscosity parameter',iwritein)
 else
    call write_inopt(alpha,'alpha','shock viscosity parameter',iwritein)
 endif
 if (maxvxyzu >= 4) then
    call write_inopt(alphau,'alphau','shock conductivity parameter',iwritein)
 endif
 if (mhd) then
    call write_inopt(alphaB,'alphaB','art. resistivity parameter',iwritein)
    call write_inopt(psidecayfac,'psidecayfac','div B diffusion parameter',iwritein)
    call write_inopt(overcleanfac,'overcleanfac','factor to increase cleaning speed (decreases time step)',iwritein)
    call write_inopt(hdivbbmax_max,'hdivbbmax_max','max factor to decrease cleaning timestep propto B/(h|divB|)',iwritein)
 endif
 call write_inopt(beta,'beta','beta viscosity',iwritein)
 if (maxalpha==maxp .and. maxp > 0) then
    call write_inopt(avdecayconst,'avdecayconst','decay time constant for viscosity switches',iwritein)
 endif
 if (gr) then
    call write_inopt(ireconav,'ireconav','use reconstruction in shock viscosity (-1=off,0=no limiter,1=Van Leer)',iwritein)
 endif
 call write_options_damping(iwritein)

 !
 ! thermodynamics
 !
 call write_options_eos(iwritein)
 if (maxvxyzu >= 4 .and. (ieos==2 .or. ieos==10 .or. ieos==15 .or. ieos==12 .or. ieos==16) ) then
    call write_inopt(ipdv_heating,'ipdv_heating','heating from PdV work (0=off, 1=on)',iwritein)
    call write_inopt(ishock_heating,'ishock_heating','shock heating (0=off, 1=on)',iwritein)
    if (mhd) then
       call write_inopt(iresistive_heating,'iresistive_heating','resistive heating (0=off, 1=on)',iwritein)
    endif
    if (gr) then
       call write_inopt(ien_type,'ien_type','energy variable (0=auto, 1=entropy, 2=energy, 3=entropy_s)',iwritein)
    endif
 endif

 if (maxvxyzu >= 4) call write_options_cooling(iwritein)

#ifdef MCFOST
 call write_inopt(use_mcfost,'use_mcfost','use the mcfost library',iwritein)
 if (use_Voronoi_limits_file) call write_inopt(Voronoi_limits_file,'Voronoi_limits_file',&
      'Limit file for the Voronoi tesselation',iwritein)
 call write_inopt(use_mcfost_stellar_parameters,'use_mcfost_stars',&
      'Fix the stellar parameters to mcfost values or update using sink mass',iwritein)
 call write_inopt(mcfost_computes_Lacc,'mcfost_computes_Lacc',&
      'Should mcfost compute the accretion luminosity',iwritein)
<<<<<<< HEAD
 call write_inopt(mcfost_dust_sublimation,'mcfost_dust_sublimation',&
      'Should mcfost do dust sublimation',iwritein)
=======
 call write_inopt(mcfost_uses_PdV,'mcfost_uses_PdV',&
      'Should mcfost use the PdV work and shock heating?',iwritein)
 call write_inopt(mcfost_keep_part,'mcfost_keep_part',&
      'Fraction of particles to keep for MCFOST',iwritein)
      call write_inopt(ISM,'ISM',&
      'ISM heating : 0 -> no ISM radiation field, 1 -> ProDiMo, 2 -> Bate & Keto',iwritein)
>>>>>>> 5df3563a
#endif

 ! only write sink options if they are used, or if self-gravity is on
 if (nptmass > 0 .or. gravity) call write_options_ptmass(iwritein)

 call write_options_externalforces(iwritein,iexternalforce)

 write(iwritein,"(/,a)") '# options controlling physical viscosity'
 call write_inopt(irealvisc,'irealvisc','physical viscosity type (0=none,1=const,2=Shakura/Sunyaev)',iwritein)
 call write_inopt(shearparam,'shearparam','magnitude of shear viscosity (irealvisc=1) or alpha_SS (irealvisc=2)',iwritein)
 call write_inopt(bulkvisc,'bulkvisc','magnitude of bulk viscosity',iwritein)

#ifdef DRIVING
 call write_options_forcing(iwritein)
#endif

#ifdef DUST
 call write_options_dust(iwritein)
#ifdef DUSTGROWTH
 call write_options_growth(iwritein)
#endif
#endif

#ifdef PHOTO
 call write_options_photoevap(iwritein)
#endif

#ifdef INJECT_PARTICLES
 call write_options_inject(iwritein)
#endif
 if (nucleation) call write_options_dust_formation(iwritein)

 write(iwritein,"(/,a)") '# options for injecting/removing particles'
 call write_inopt(rkill,'rkill','deactivate particles outside this radius (<0 is off)',iwritein)

 if (sink_radiation) then
    write(iwritein,"(/,a)") '# options controling radiation pressure from sink particles'
    call write_options_ptmass_radiation(iwritein)
 endif
#ifdef NONIDEALMHD
 call write_options_nicil(iwritein)
#endif

 if (do_radiation) then
    write(iwritein,"(/,a)") '# options for radiation'
    call write_inopt(implicit_radiation,'implicit_radiation','use implicit integration (Whitehouse, Bate & Monaghan 2005)',iwritein)
    call write_inopt(exchange_radiation_energy,'gas-rad_exchange','exchange energy between gas and radiation',iwritein)
    call write_inopt(limit_radiation_flux,'flux_limiter','limit radiation flux',iwritein)
    call write_inopt(iopacity_type,'iopacity_type','opacity method (0=inf,1=mesa,2=constant,-1=preserve)',iwritein)
    if (iopacity_type == 2) call write_inopt(kappa_cgs,'kappa_cgs','constant opacity value in cm2/g',iwritein)
    if (implicit_radiation) then
       call write_inopt(tol_rad,'tol_rad','tolerance on backwards Euler implicit solve of dxi/dt',iwritein)
       call write_inopt(itsmax_rad,'itsmax_rad','max number of iterations allowed in implicit solver',iwritein)
    endif
 endif
#ifdef GR
 call write_options_metric(iwritein)
#endif
 call write_options_gravitationalwaves(iwritein)

 if (iwritein /= iprint) close(unit=iwritein)
 if (iwritein /= iprint) write(iprint,"(/,a)") ' input file '//trim(infile)//' written successfully.'

 return
end subroutine write_infile

!-----------------------------------------------------------------
!+
!  reads parameters for the run from the input file
!+
!-----------------------------------------------------------------
subroutine read_infile(infile,logfile,evfile,dumpfile)
 use dim,             only:maxvxyzu,maxptmass,gravity,sink_radiation,nucleation,&
                           itau_alloc,store_dust_temperature
 use timestep,        only:tmax,dtmax,nmax,nout,C_cour,C_force
 use eos,             only:read_options_eos,ieos
 use io,              only:ireadin,iwritein,iprint,warn,die,error,fatal,id,master,fileprefix
 use infile_utils,    only:read_next_inopt,contains_loop,write_infile_series
#ifdef DRIVING
 use forcing,         only:read_options_forcing,write_options_forcing
#endif
 use externalforces,  only:read_options_externalforces
 use linklist,        only:read_inopts_link
#ifdef DUST
 use dust,            only:read_options_dust
#ifdef DUSTGROWTH
 use growth,          only:read_options_growth
#endif
#endif
#ifdef GR
 use metric,          only:read_options_metric
#endif
#ifdef PHOTO
 use photoevap,       only:read_options_photoevap
#endif
#ifdef INJECT_PARTICLES
 use inject,          only:read_options_inject
#endif
 use dust_formation,  only:read_options_dust_formation,idust_opacity
#ifdef NONIDEALMHD
 use nicil_sup,       only:read_options_nicil
#endif
 use part,            only:mhd,nptmass
 use cooling,         only:read_options_cooling
 use ptmass,          only:read_options_ptmass
 use ptmass_radiation,   only:read_options_ptmass_radiation,isink_radiation,alpha_rad
 use radiation_utils,    only:kappa_cgs
 use radiation_implicit, only:tol_rad,itsmax_rad
 use damping,         only:read_options_damping
 use gravwaveutils,   only:read_options_gravitationalwaves
 character(len=*), parameter   :: label = 'read_infile'
 character(len=*), intent(in)  :: infile
 character(len=*), intent(out) :: logfile,evfile,dumpfile
 character(len=len(infile)+4)  :: infilenew
 character(len=10) :: cline
 character(len=20) :: name
 character(len=120) :: valstring
 integer :: ierr,ireaderr,line,idot,ngot,nlinesread
 real    :: ratio
 logical :: imatch,igotallrequired,igotallturb,igotalllink,igotloops
 logical :: igotallbowen,igotallcooling,igotalldust,igotallextern,igotallinject,igotallgrowth
 logical :: igotallionise,igotallnonideal,igotalleos,igotallptmass,igotallphoto,igotalldamping
 logical :: igotallprad,igotalldustform,igotallgw
 integer, parameter :: nrequired = 1

 ireaderr = 0
 ierr     = 0
 line     = 0
 idot     = index(infile,'.in') - 1
 if (idot <= 1) idot = len_trim(infile)
 logfile    = infile(1:idot)//'01.log'
 dumpfile   = infile(1:idot)//'_00000.tmp'
 fileprefix = infile(1:idot)
 ngot            = 0
 igotallturb     = .true.
 igotalldust     = .true.
 igotallgrowth   = .true.
 igotallphoto    = .true.
 igotalllink     = .true.
 igotallextern   = .true.
 igotallinject   = .true.
 igotalleos      = .true.
 igotallcooling  = .true.
 igotalldamping  = .true.
 igotloops       = .false.
 igotallionise   = .true.
 igotallnonideal = .true.
 igotallbowen    = .true.
 igotallptmass   = .true.
 igotallprad     = .true.
 igotalldustform = .true.
 igotallgw       = .true.
 use_Voronoi_limits_file = .false.

 open(unit=ireadin,err=999,file=infile,status='old',form='formatted')
 do while (ireaderr == 0)
    call read_next_inopt(name,valstring,ireadin,ireaderr,nlinesread)
    if (contains_loop(valstring)) igotloops = .true.
    line = line + nlinesread

    !print*,'name: '//trim(name),' value: '//trim(valstring)
    select case(trim(name))
    case('logfile')
       logfile = trim(valstring(1:min(len(logfile),len(valstring))))
       idot = index(logfile,'.log') - 1
       if (idot <= 1) idot = len_trim(logfile)
       evfile  = logfile(1:idot)//'.ev'
    case('dumpfile')
       dumpfile = trim(valstring(1:min(len(dumpfile),len(valstring))))
       ngot = ngot + 1
    case('tmax')
       read(valstring,*,iostat=ierr) tmax
    case('dtmax')
       read(valstring,*,iostat=ierr) dtmax
    case('nmax')
       read(valstring,*,iostat=ierr) nmax
    case('nout')
       read(valstring,*,iostat=ierr) nout
    case('nmaxdumps')
       read(valstring,*,iostat=ierr) nmaxdumps
    case('twallmax')
       read(valstring,*,iostat=ierr) twallmax
    case('dtwallmax')
       read(valstring,*,iostat=ierr) dtwallmax
    case('iverbose')
       read(valstring,*,iostat=ierr) iverbose
    case('rhofinal_cgs')
       read(valstring,*,iostat=ierr) rhofinal_cgs
       incl_runtime2 = .true.
    case('calc_erot')
       read(valstring,*,iostat=ierr) calc_erot
       incl_runtime2 = .true.
    case('dtmax_dratio')
       read(valstring,*,iostat=ierr) dtmax_dratio
       incl_runtime2 = .true.
    case('dtmax_max')
       read(valstring,*,iostat=ierr) dtmax_max
       if (dtmax_max <= 0.0) dtmax_max = dtmax
       ! to prevent comparison errors from round-off
       ratio = dtmax_max/dtmax
       ratio = int(ratio+0.5)+0.0001
       dtmax_max = dtmax*ratio
    case('dtmax_min')
       read(valstring,*,iostat=ierr) dtmax_min
       ! to prevent comparison errors from round-off
       if (dtmax_min > epsilon(dtmax_min)) then
          ratio = dtmax/dtmax_min
          ratio = int(ratio+0.5)+0.0001
          dtmax_min = dtmax/ratio
       endif
    case('C_cour')
       read(valstring,*,iostat=ierr) C_cour
    case('C_force')
       read(valstring,*,iostat=ierr) C_force
    case('tolv')
       read(valstring,*,iostat=ierr) tolv
    case('xtol')
       read(valstring,*,iostat=ierr) xtol
    case('ptol')
       read(valstring,*,iostat=ierr) ptol
    case('hfact')
       read(valstring,*,iostat=ierr) hfact
    case('tolh')
       read(valstring,*,iostat=ierr) tolh
    case('rkill')
       read(valstring,*,iostat=ierr) rkill
    case('nfulldump')
       read(valstring,*,iostat=ierr) nfulldump
    case('alpha')
       read(valstring,*,iostat=ierr) alpha
    case('alphamax')
       read(valstring,*,iostat=ierr) alphamax
    case('alphau')
       read(valstring,*,iostat=ierr) alphau
    case('alphaB')
       read(valstring,*,iostat=ierr) alphaB
    case('psidecayfac')
       read(valstring,*,iostat=ierr) psidecayfac
    case('overcleanfac')
       read(valstring,*,iostat=ierr) overcleanfac
    case('hdivbbmax_max')
       read(valstring,*,iostat=ierr) hdivbbmax_max
    case('beta')
       read(valstring,*,iostat=ierr) beta
    case('ireconav')
       read(valstring,*,iostat=ierr) ireconav
    case('avdecayconst')
       read(valstring,*,iostat=ierr) avdecayconst
    case('ipdv_heating')
       read(valstring,*,iostat=ierr) ipdv_heating
    case('ishock_heating')
       read(valstring,*,iostat=ierr) ishock_heating
    case('iresistive_heating')
       read(valstring,*,iostat=ierr) iresistive_heating
    case('ien_type')
       read(valstring,*,iostat=ierr) ien_type
    case('irealvisc')
       read(valstring,*,iostat=ierr) irealvisc
    case('shearparam')
       read(valstring,*,iostat=ierr) shearparam
    case('bulkvisc')
       read(valstring,*,iostat=ierr) bulkvisc
#ifdef MCFOST
    case('use_mcfost')
       read(valstring,*,iostat=ierr) use_mcfost
    case('Voronoi_limits_file')
       read(valstring,*,iostat=ierr) Voronoi_limits_file
       use_Voronoi_limits_file = .true.
    case('use_mcfost_stars')
       read(valstring,*,iostat=ierr) use_mcfost_stellar_parameters
    case('mcfost_computes_Lacc')
       read(valstring,*,iostat=ierr) mcfost_computes_Lacc
<<<<<<< HEAD
    case('mcfost_dust_sublimation')
       read(valstring,*,iostat=ierr) mcfost_dust_sublimation
=======
    case('mcfost_uses_PdV')
       read(valstring,*,iostat=ierr) mcfost_uses_PdV
    case('mcfost_keep_part')
       read(valstring,*,iostat=ierr) mcfost_keep_part
    case('ISM')
         read(valstring,*,iostat=ierr) ISM
>>>>>>> 5df3563a
#endif
    case('implicit_radiation')
       read(valstring,*,iostat=ierr) implicit_radiation
       if (implicit_radiation) store_dust_temperature = .true.
    case('gas-rad_exchange')
       read(valstring,*,iostat=ierr) exchange_radiation_energy
    case('flux_limiter')
       read(valstring,*,iostat=ierr) limit_radiation_flux
    case('iopacity_type')
       read(valstring,*,iostat=ierr) iopacity_type
    case('kappa_cgs')
       read(valstring,*,iostat=ierr) kappa_cgs
    case('tol_rad')
       read(valstring,*,iostat=ierr) tol_rad
    case('itsmax_rad')
       read(valstring,*,iostat=ierr) itsmax_rad
    case default
       imatch = .false.
       if (.not.imatch) call read_options_externalforces(name,valstring,imatch,igotallextern,ierr,iexternalforce)
#ifdef DRIVING
       if (.not.imatch) call read_options_forcing(name,valstring,imatch,igotallturb,ierr)
#endif
       if (.not.imatch) call read_inopts_link(name,valstring,imatch,igotalllink,ierr)
#ifdef DUST
       !--Extract if one-fluid dust is used from the fileid
       if (.not.imatch) call read_options_dust(name,valstring,imatch,igotalldust,ierr)
#ifdef DUSTGROWTH
       if (.not.imatch) call read_options_growth(name,valstring,imatch,igotallgrowth,ierr)
#endif
#endif
#ifdef GR
       if (.not.imatch) call read_options_metric(name,valstring,imatch,igotalldust,ierr)
#endif
#ifdef PHOTO
       if (.not.imatch) call read_options_photoevap(name,valstring,imatch,igotallphoto,ierr)
#endif
#ifdef INJECT_PARTICLES
       if (.not.imatch) call read_options_inject(name,valstring,imatch,igotallinject,ierr)
#endif
       if (.not.imatch .and. nucleation) call read_options_dust_formation(name,valstring,imatch,igotalldustform,ierr)
       if (.not.imatch .and. sink_radiation) then
          call read_options_ptmass_radiation(name,valstring,imatch,igotallprad,ierr)
       endif
#ifdef NONIDEALMHD
       if (.not.imatch) call read_options_nicil(name,valstring,imatch,igotallnonideal,ierr)
#endif
       if (.not.imatch) call read_options_eos(name,valstring,imatch,igotalleos,ierr)
       if (.not.imatch .and. maxvxyzu >= 4) call read_options_cooling(name,valstring,imatch,igotallcooling,ierr)
       if (.not.imatch) call read_options_damping(name,valstring,imatch,igotalldamping,ierr)
       if (maxptmass > 0) then
          if (.not.imatch) call read_options_ptmass(name,valstring,imatch,igotallptmass,ierr)
          !
          ! read whatever sink options are present, but make them not compulsory
          ! if there are no sinks used and there is no self-gravity
          !
          if (nptmass==0 .and. .not.gravity) igotallptmass = .true.
       endif
       if (.not.imatch) call read_options_gravitationalwaves(name,valstring,imatch,igotallgw,ierr)

       if (len_trim(name) /= 0 .and. .not.imatch) then
          call warn('read_infile','unknown variable '//trim(adjustl(name))// &
                     ' in input file, value = '//trim(adjustl(valstring)))
       endif
    end select
    if (ierr /= 0 .and. len_trim(name) /= 0) &
       call fatal('read_infile','error extracting '//trim(adjustl(name))//' from input file')
 enddo
 close(unit=ireadin)

 igotallrequired = (ngot  >=  nrequired) .and. igotalllink   .and. igotallbowen   .and. igotalldust &
                    .and. igotalleos    .and. igotallcooling .and. igotallextern  .and. igotallturb &
                    .and. igotallptmass .and. igotallinject  .and. igotallionise  .and. igotallnonideal &
                    .and. igotallphoto  .and. igotallgrowth  .and. igotalldamping .and. igotallprad &
                    .and. igotalldustform .and. igotallgw

 if (ierr /= 0 .or. ireaderr > 0 .or. .not.igotallrequired) then
    ierr = 1
    if (id==master) then
       if (igotallrequired) then
          write(cline,"(i10)") line
          call error('read_infile','error reading '//trim(infile)//' at line '//trim(adjustl(cline)))
          infilenew = trim(infile)//'.new'
       else
          call error('read_infile','input file '//trim(infile)//' is incomplete for current compilation')
          if (.not.igotalleos) write(*,*) 'missing equation of state options'
          if (.not.igotallcooling) write(*,*) 'missing cooling options'
          if (.not.igotalldamping) write(*,*) 'missing damping options'
          if (.not.igotalllink) write(*,*) 'missing link options'
          if (.not.igotallbowen) write(*,*) 'missing Bowen dust options'
          if (.not.igotalldust) write(*,*) 'missing dust options'
          if (.not.igotallgrowth) write(*,*) 'missing growth options'
          if (.not.igotallphoto) write(*,*) 'missing photoevaporation options'
          if (.not.igotallextern) write(*,*) 'missing external force options'
          if (.not.igotallinject) write(*,*) 'missing inject-particle options'
          if (.not.igotallionise) write(*,*) 'missing ionisation options'
          if (.not.igotallnonideal) write(*,*) 'missing non-ideal MHD options'
          if (.not.igotallturb) write(*,*) 'missing turbulence-driving options'
          if (.not.igotallprad) write(*,*) 'missing sink particle radiation options'
          if (.not.igotallptmass) write(*,*) 'missing sink particle options'
          if (.not.igotalldustform) write(*,*) 'missing dusty wind options'
          if (.not.igotallgw) write(*,*) 'missing gravitational wave options'
          infilenew = trim(infile)
       endif
       write(*,"(a)") ' REWRITING '//trim(infilenew)//' with all current and available options...'
       call write_infile(infilenew,logfile,evfile,dumpfile,iwritein,iprint)

       if (trim(infilenew) /= trim(infile)) then
          write(*,"(/,a)") ' useful commands to cut and paste:'
          write(*,*) ' diff '//trim(infilenew)//' '//trim(infile)
          write(*,*) ' mv '//trim(infilenew)//' '//trim(infile)
       else
          write(*,"(/,a)") ' (try again using revised input file)'
       endif
    endif
    call die
 elseif (igotloops) then
    if (id==master) then
       write(iprint,"(1x,a)") 'loops detected in input file:'
       call write_infile_series(ireadin,iwritein,infile,line,ierr)
       if (ierr /= 0) call fatal(label,'error writing input file series')
    endif
    call die
 endif
!
!--check options for possible errors
!
 if (id==master) then
    if (dtmax > tmax) call warn(label,'no output dtmax > tmax',1)
    if (nout > nmax)  call warn(label,'no output nout > nmax',1)
    if (nout==0)     call fatal(label,'nout = 0')
    if (C_cour <= 0.)  call fatal(label,'Courant number < 0')
    if (C_cour > 1.)  call fatal(label,'ridiculously big courant number!!')
    if (C_force <= 0.) call fatal(label,'bad choice for force timestep control')
    if (tolv <= 0.)    call fatal(label,'silly choice for tolv (< 0)')
    if (tolv > 1.e-1) call warn(label,'dangerously large tolerance on v iterations')
    if (xtol <= 0.)    call fatal(label,'silly choice for xtol (< 0)')
    if (xtol > 1.e-1) call warn(label,'dangerously large tolerance on xyz iterations')
    if (ptol <= 0.)    call fatal(label,'silly choice for ptol (< 0)')
    if (ptol > 1.e-1) call warn(label,'dangerously large tolerance on pmom iterations')
    if (nfulldump==0 .or. nfulldump > 10000) call fatal(label,'nfulldump = 0')
    if (nfulldump >= 50) call warn(label,'no full dumps for a long time...',1)
    if (twallmax < 0.)  call fatal(label,'invalid twallmax (use 000:00 to ignore)')
    if (dtwallmax < 0.) call fatal(label,'invalid dtwallmax (use 000:00 to ignore)')
    if (hfact < 1. .or. hfact > 5.) &
                         call warn(label,'ridiculous choice of hfact',4)
    if (tolh > 1.e-3)   call warn(label,'tolh is quite large!',2)
    if (tolh < epsilon(tolh)) call fatal(label,'tolh too small to ever converge')
    !if (damp < 0.)     call fatal(label,'damping < 0')
    !if (damp > 1.)     call warn(label,'damping ridiculously big')
    if (alpha < 0.)    call fatal(label,'stupid choice of alpha')
    if (alphau < 0.)   call fatal(label,'stupid choice of alphau')
    if (alpha > 10.)   call warn(label,'very large alpha, need to change timestep',2)
    if (alphau > 10.)  call warn(label,'very large alphau, check timestep',3)
    if (alphamax < tiny(alphamax)) call warn(label,'alphamax = 0 means no shock viscosity',2)
    if (alphamax < 1.) call warn(label,'alphamax < 1 is dangerous if there are shocks: don''t publish crap',2)
    if (alphamax < 0. .or. alphamax > 100.) call fatal(label,'stupid value for alphamax (generally 0.0-1.0)')
    if (mhd) then
       if (alphaB < 0.)   call warn(label,'stupid choice of alphaB',4)
       if (alphaB > 10.)  call warn(label,'very large alphaB, check timestep',3)
       if (alphaB < 1.)   call warn(label,'alphaB < 1 is not recommended, please don''t publish rubbish',2)
       if (psidecayfac < 0.) call fatal(label,'stupid value for psidecayfac')
       if (psidecayfac > 2.) call warn(label,'psidecayfac set outside recommended range (0.1-2.0)')
       if (overcleanfac < 1.0) call warn(label,'overcleanfac less than 1')
       if (hdivbbmax_max < overcleanfac) then
          call warn(label,'Resetting hdivbbmax_max = overcleanfac')
          hdivbbmax_max = overcleanfac
       endif
    endif
    if (beta < 0.)     call fatal(label,'beta < 0')
    if (beta > 4.)     call warn(label,'very high beta viscosity set')
#ifndef MCFOST
    if (maxvxyzu >= 4 .and. (ieos /= 2 .and. ieos /= 4 .and. ieos /= 10 .and. ieos /=11 .and. &
                             ieos /=12 .and. ieos /= 15 .and. ieos /= 16 .and. ieos /= 20)) &
       call fatal(label,'only ieos=2 makes sense if storing thermal energy')
#endif
    if (irealvisc < 0 .or. irealvisc > 12)  call fatal(label,'invalid setting for physical viscosity')
    if (shearparam < 0.)                     call fatal(label,'stupid value for shear parameter (< 0)')
    if (irealvisc==2 .and. shearparam > 1) call error(label,'alpha > 1 for shakura-sunyaev viscosity')
    if (iverbose > 99 .or. iverbose < -9)   call fatal(label,'invalid verboseness setting (two digits only)')
    if (icooling > 0 .and. ieos /= 2) call fatal(label,'cooling requires adiabatic eos (ieos=2)')
    if (icooling > 0 .and. (ipdv_heating <= 0 .or. ishock_heating <= 0)) &
         call fatal(label,'cooling requires shock and work contributions')
    if (((isink_radiation == 1 .or. isink_radiation == 3 ) .and. idust_opacity == 0 ) &
       .and. alpha_rad < 1.d-10 .and. itau_alloc == 0) &
         call fatal(label,'no radiation pressure force! adapt isink_radiation/idust_opacity/alpha_rad')
    if (isink_radiation > 1 .and. idust_opacity == 0 ) &
         call fatal(label,'dust opacity not used! change isink_radiation or idust_opacity')
 endif
 return

999 continue
 if (id == master) then
    call error('Phantom','input file '//trim(infile)//' not found')
    if (adjustl(infile(1:1)) /= ' ') then
       write(*,*) ' creating one with default options...'
       infilenew = trim(infile)
       call write_infile(infilenew,logfile,evfile,dumpfile,iwritein,iprint)
    endif
 endif
 call die

end subroutine read_infile

end module readwrite_infile<|MERGE_RESOLUTION|>--- conflicted
+++ resolved
@@ -75,13 +75,8 @@
                      ipdv_heating,ishock_heating,iresistive_heating,ireconav, &
                      icooling,psidecayfac,overcleanfac,hdivbbmax_max,alphamax,calc_erot,rhofinal_cgs, &
                      use_mcfost,use_Voronoi_limits_file,Voronoi_limits_file,use_mcfost_stellar_parameters,&
-<<<<<<< HEAD
-                     exchange_radiation_energy,limit_radiation_flux,iopacity_type,mcfost_computes_Lacc, &
-                     ien_type, mcfost_dust_sublimation
-=======
                      exchange_radiation_energy,limit_radiation_flux,iopacity_type,mcfost_computes_Lacc,&
-                     mcfost_uses_PdV,implicit_radiation,mcfost_keep_part,ISM
->>>>>>> 5df3563a
+                     mcfost_uses_PdV,implicit_radiation,mcfost_keep_part,ISM, mcfost_dust_sublimation
  use timestep,  only:dtwallmax,tolv,xtol,ptol
  use viscosity, only:irealvisc,shearparam,bulkvisc
  use part,      only:hfact,ien_type
@@ -249,17 +244,14 @@
       'Fix the stellar parameters to mcfost values or update using sink mass',iwritein)
  call write_inopt(mcfost_computes_Lacc,'mcfost_computes_Lacc',&
       'Should mcfost compute the accretion luminosity',iwritein)
-<<<<<<< HEAD
- call write_inopt(mcfost_dust_sublimation,'mcfost_dust_sublimation',&
-      'Should mcfost do dust sublimation',iwritein)
-=======
  call write_inopt(mcfost_uses_PdV,'mcfost_uses_PdV',&
       'Should mcfost use the PdV work and shock heating?',iwritein)
  call write_inopt(mcfost_keep_part,'mcfost_keep_part',&
       'Fraction of particles to keep for MCFOST',iwritein)
       call write_inopt(ISM,'ISM',&
       'ISM heating : 0 -> no ISM radiation field, 1 -> ProDiMo, 2 -> Bate & Keto',iwritein)
->>>>>>> 5df3563a
+ call write_inopt(mcfost_dust_sublimation,'mcfost_dust_sublimation',&
+      'Should mcfost do dust sublimation',iwritein)
 #endif
 
  ! only write sink options if they are used, or if self-gravity is on
@@ -532,17 +524,14 @@
        read(valstring,*,iostat=ierr) use_mcfost_stellar_parameters
     case('mcfost_computes_Lacc')
        read(valstring,*,iostat=ierr) mcfost_computes_Lacc
-<<<<<<< HEAD
-    case('mcfost_dust_sublimation')
-       read(valstring,*,iostat=ierr) mcfost_dust_sublimation
-=======
     case('mcfost_uses_PdV')
        read(valstring,*,iostat=ierr) mcfost_uses_PdV
     case('mcfost_keep_part')
        read(valstring,*,iostat=ierr) mcfost_keep_part
     case('ISM')
          read(valstring,*,iostat=ierr) ISM
->>>>>>> 5df3563a
+    case('mcfost_dust_sublimation')
+       read(valstring,*,iostat=ierr) mcfost_dust_sublimation
 #endif
     case('implicit_radiation')
        read(valstring,*,iostat=ierr) implicit_radiation
