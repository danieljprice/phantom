--- conflicted
+++ resolved
@@ -110,9 +110,7 @@
 #ifdef INJECT_PARTICLES
  use inject,          only:write_options_inject,inject_type,update_injected_par
 #endif
-#ifdef APR
  use apr,             only:write_options_apr
-#endif
  use dust_formation,  only:write_options_dust_formation
  use nicil_sup,       only:write_options_nicil
  use metric,          only:write_options_metric
@@ -123,7 +121,8 @@
  use gravwaveutils,   only:write_options_gravitationalwaves
  use radiation_utils,    only:kappa_cgs
  use radiation_implicit, only:tol_rad,itsmax_rad,cv_type
- use dim,                only:maxvxyzu,maxptmass,gravity,sink_radiation,gr,nalpha
+ use dim,                only:maxvxyzu,maxptmass,gravity,sink_radiation,gr,&
+                              nalpha,use_apr
  use part,               only:maxp,mhd,maxalpha,nptmass
  use boundary_dyn,       only:write_options_boundary
  character(len=*), intent(in) :: infile,logfile,evfile,dumpfile
@@ -306,10 +305,11 @@
  if (gr) call write_options_metric(iwritein)
  call write_options_gravitationalwaves(iwritein)
  call write_options_boundary(iwritein)
-#ifdef APR
+ 
+ if (use_apr) then
   write(iwritein,"(/,a)") '# options for adaptive particle refinement'
   call write_options_apr(iwritein)
-#endif
+ endif
 
  if (iwritein /= iprint) close(unit=iwritein)
  if (iwritein /= iprint) write(iprint,"(/,a)") ' input file '//trim(infile)//' written successfully.'
@@ -366,13 +366,8 @@
  integer :: ierr,ireaderr,line,idot,ngot,nlinesread
  real    :: ratio
  logical :: imatch,igotallrequired,igotallturb,igotalllink,igotloops
-<<<<<<< HEAD
- logical :: igotallbowen,igotallcooling,igotalldust,igotallextern,igotallinject,igotallgrowth
+ logical :: igotallbowen,igotallcooling,igotalldust,igotallextern,igotallinject,igotallgrowth,igotallporosity
  logical :: igotallionise,igotallnonideal,igotalleos,igotallptmass,igotalldamping,igotallapr
-=======
- logical :: igotallbowen,igotallcooling,igotalldust,igotallextern,igotallinject,igotallgrowth,igotallporosity
- logical :: igotallionise,igotallnonideal,igotalleos,igotallptmass,igotalldamping
->>>>>>> c7a393ff
  logical :: igotallprad,igotalldustform,igotallgw,igotallgr,igotallbdy
  integer, parameter :: nrequired = 1
 
@@ -601,12 +596,8 @@
  igotallrequired = (ngot  >=  nrequired) .and. igotalllink   .and. igotallbowen   .and. igotalldust &
                     .and. igotalleos    .and. igotallcooling .and. igotallextern  .and. igotallturb &
                     .and. igotallptmass .and. igotallinject  .and. igotallionise  .and. igotallnonideal &
-<<<<<<< HEAD
-                    .and. igotallgrowth  .and. igotalldamping .and. igotallprad .and. igotallapr &
-=======
                     .and. igotallgrowth  .and. igotallporosity .and. igotalldamping .and. igotallprad &
->>>>>>> c7a393ff
-                    .and. igotalldustform .and. igotallgw    .and. igotallgr      .and. igotallbdy
+                    .and. igotalldustform .and. igotallgw .and. igotallgr .and. igotallbdy .and. igotallapr
 
  if (ierr /= 0 .or. ireaderr > 0 .or. .not.igotallrequired) then
     ierr = 1
