!--------------------------------------------------------------------------!
! The Phantom Smoothed Particle Hydrodynamics code, by Daniel Price et al. !
! Copyright (c) 2007-2024 The Authors (see AUTHORS)                        !
! See LICENCE file for usage and distribution conditions                   !
! http://phantomsph.github.io/                                             !
!--------------------------------------------------------------------------!
module readwrite_infile
!
! This module contains all routines required for
!  reading and writing of input file
!
! :References: None
!
! :Owner: Daniel Price
!
! :Runtime parameters:
!   - C_cour             : *Courant number*
!   - C_force            : *dt_force number*
!   - X                  : *hydrogen mass fraction for MESA opacity table*
!   - Z                  : *metallicity for MESA opacity table*
!   - alpha              : *shock viscosity parameter*
!   - alphaB             : *shock resistivity parameter*
!   - alphamax           : *MAXIMUM shock viscosity parameter*
!   - alphau             : *shock conductivity parameter*
!   - avdecayconst       : *decay time constant for viscosity switches*
!   - beta               : *beta viscosity*
!   - bulkvisc           : *magnitude of bulk viscosity*
!   - calc_erot          : *include E_rot in the ev_file*
!   - cv_type            : *how to get cv and mean mol weight (0=constant,1=mesa)*
!   - dtmax              : *time between dumps*
!   - dtmax_dratio       : *dynamic dtmax: density ratio controlling decrease (<=0 to ignore)*
!   - dtmax_max          : *dynamic dtmax: maximum allowed dtmax (=dtmax if <= 0)*
!   - dtmax_min          : *dynamic dtmax: minimum allowed dtmax*
!   - dtwallmax          : *maximum wall time between dumps (hhh:mm, 000:00=ignore)*
!   - dumpfile           : *dump file to start from*
!   - flux_limiter       : *limit radiation flux*
!   - hfact              : *h in units of particle spacing [h = hfact(m/rho)^(1/3)]*
!   - ien_type           : *energy variable (0=auto, 1=entropy, 2=energy, 3=entropy_s)*
!   - implicit_radiation : *use implicit integration (Whitehouse, Bate & Monaghan 2005)*
!   - iopacity_type      : *opacity method (0=inf,1=mesa,2=constant,-1=preserve)*
!   - ipdv_heating       : *heating from PdV work (0=off, 1=on)*
!   - irealvisc          : *physical viscosity type (0=none,1=const,2=Shakura/Sunyaev)*
!   - ireconav           : *use reconstruction in shock viscosity (-1=off,0=no limiter,1=Van Leer)*
!   - iresistive_heating : *resistive heating (0=off, 1=on)*
!   - ishock_heating     : *shock heating (0=off, 1=on)*
!   - itsmax_rad         : *max number of iterations allowed in implicit solver*
!   - iverbose           : *verboseness of log (-1=quiet 0=default 1=allsteps 2=debug 5=max)*
!   - kappa_cgs          : *constant opacity value in cm2/g*
!   - logfile            : *file to which output is directed*
!   - nfulldump          : *full dump every n dumps*
!   - nmax               : *maximum number of timesteps (0=just get derivs and stop)*
!   - nmaxdumps          : *stop after n full dumps (-ve=ignore)*
!   - nout               : *write dumpfile every n dtmax (-ve=ignore)*
!   - overcleanfac       : *factor to increase cleaning speed (decreases time step)*
!   - psidecayfac        : *div B diffusion parameter*
!   - ptol               : *tolerance on pmom iterations*
!   - rhofinal_cgs       : *maximum allowed density (cgs) (<=0 to ignore)*
!   - rkill              : *deactivate particles outside this radius (<0 is off)*
!   - shearparam         : *magnitude of shear viscosity (irealvisc=1) or alpha_SS (irealvisc=2)*
!   - tmax               : *end time*
!   - tol_rad            : *tolerance on backwards Euler implicit solve of dxi/dt*
!   - tolh               : *tolerance on h-rho iterations*
!   - tolv               : *tolerance on v iterations in timestepping*
!   - twallmax           : *maximum wall time (hhh:mm, 000:00=ignore)*
!   - use_mcfost         : *use the mcfost library*
!   - xtol               : *tolerance on xyz iterations*
!
! :Dependencies: HIIRegion, apr, boundary_dyn, cooling, damping, dim, dust,
!   dust_formation, eos, externalforces, forcing, gravwaveutils, growth,
!   infile_utils, inject, io, linklist, metric, nicil_sup, options, part,
!   porosity, ptmass, ptmass_radiation, radiation_implicit,
!   radiation_utils, timestep, viscosity
!
 use timestep,  only:dtmax_dratio,dtmax_max,dtmax_min
 use options,   only:nfulldump,nmaxdumps,twallmax,iexternalforce,tolh, &
                     alpha,alphau,alphaB,beta,avdecayconst,damp,rkill, &
                     ipdv_heating,ishock_heating,iresistive_heating,ireconav, &
                     icooling,psidecayfac,overcleanfac,alphamax,calc_erot,rhofinal_cgs, &
                     use_mcfost,use_Voronoi_limits_file,Voronoi_limits_file,use_mcfost_stellar_parameters,&
                     exchange_radiation_energy,limit_radiation_flux,iopacity_type,mcfost_computes_Lacc,&
                     mcfost_uses_PdV,implicit_radiation,mcfost_keep_part,ISM, mcfost_dust_subl
 use timestep,  only:dtwallmax,tolv,xtol,ptol
 use viscosity, only:irealvisc,shearparam,bulkvisc
 use part,      only:hfact,ien_type
 use io,        only:iverbose
 use dim,       only:do_radiation,nucleation,use_dust,use_dustgrowth,mhd_nonideal
 implicit none
 logical :: incl_runtime2 = .false.

contains

!-----------------------------------------------------------------
!+
!  writes an input file
!+
!-----------------------------------------------------------------
subroutine write_infile(infile,logfile,evfile,dumpfile,iwritein,iprint)
 use timestep,        only:tmax,dtmax,dtmax_user,nmax,nout,C_cour,C_force,C_ent
 use io,              only:fatal
 use infile_utils,    only:write_inopt
#ifdef DRIVING
 use forcing,         only:write_options_forcing
#endif
 use externalforces,  only:write_options_externalforces
 use damping,         only:write_options_damping
 use linklist,        only:write_inopts_link
 use dust,            only:write_options_dust
 use growth,          only:write_options_growth
 use porosity,        only:write_options_porosity
#ifdef INJECT_PARTICLES
 use inject,          only:write_options_inject,inject_type,update_injected_par
#endif
 use apr,             only:write_options_apr
 use dust_formation,  only:write_options_dust_formation
 use nicil_sup,       only:write_options_nicil
 use metric,          only:write_options_metric
 use eos,             only:write_options_eos,ieos,X_in,Z_in
 use ptmass,          only:write_options_ptmass
 use ptmass_radiation,only:write_options_ptmass_radiation
 use cooling,         only:write_options_cooling
 use gravwaveutils,   only:write_options_gravitationalwaves
 use radiation_utils,    only:kappa_cgs
 use radiation_implicit, only:tol_rad,itsmax_rad,cv_type
 use dim,                only:maxvxyzu,maxptmass,gravity,sink_radiation,gr,&
                              nalpha,use_apr
 use part,               only:maxp,mhd,maxalpha,nptmass
 use boundary_dyn,       only:write_options_boundary
 use HIIRegion,          only:write_options_H2R
 character(len=*), intent(in) :: infile,logfile,evfile,dumpfile
 integer,          intent(in) :: iwritein,iprint
 integer                      :: ierr
 character(len=10)            :: startdate,starttime

 if (iwritein /= iprint) then
    open(unit=iwritein,iostat=ierr,file=infile,status='replace',form='formatted')
    if (ierr /= 0) call fatal('write_infile','error creating input file, exiting...')
 endif

 if (iwritein /= iprint) then
!
! get date and time to timestamp the header
!
    call date_and_time(startdate,starttime)
    startdate = startdate(7:8)//'/'//startdate(5:6)//'/'//startdate(1:4)
    starttime = starttime(1:2)//':'//starttime(3:4)//':'//starttime(5:)
!
! write header to the file
!
    write(iwritein,"(a)") '# Runtime options file for Phantom, written '//startdate//' '//starttime
    write(iwritein,"(a)") '# Options not present assume their default values'
    write(iwritein,"(a)") '# This file is updated automatically after a full dump'
 endif

 write(iwritein,"(/,a)") '# job name'
 call write_inopt(trim(logfile),'logfile','file to which output is directed',iwritein)
 call write_inopt(trim(dumpfile),'dumpfile','dump file to start from',iwritein)

 write(iwritein,"(/,a)") '# options controlling run time and input/output'
 if (dtmax_user < 0.) dtmax_user = dtmax ! this should only ever be true for phantomsetup
 call write_inopt(tmax,'tmax','end time',iwritein)
 call write_inopt(dtmax_user,'dtmax','time between dumps',iwritein)
 call write_inopt(nmax,'nmax','maximum number of timesteps (0=just get derivs and stop)',iwritein)
 call write_inopt(nout,'nout','write dumpfile every n dtmax (-ve=ignore)',iwritein)
 call write_inopt(nmaxdumps,'nmaxdumps','stop after n full dumps (-ve=ignore)',iwritein)
 call write_inopt(real(twallmax),'twallmax','maximum wall time (hhh:mm, 000:00=ignore)',iwritein,time=.true.)
 call write_inopt(real(dtwallmax),'dtwallmax','maximum wall time between dumps (hhh:mm, 000:00=ignore)',iwritein,time=.true.)
 call write_inopt(nfulldump,'nfulldump','full dump every n dumps',iwritein)
 call write_inopt(iverbose,'iverbose','verboseness of log (-1=quiet 0=default 1=allsteps 2=debug 5=max)',iwritein)

 if (incl_runtime2 .or. rhofinal_cgs > 0.0 .or. dtmax_dratio > 1.0 .or. calc_erot) then
    write(iwritein,"(/,a)") '# options controlling run time and input/output: supplementary features'
    call write_inopt(rhofinal_cgs,'rhofinal_cgs','maximum allowed density (cgs) (<=0 to ignore)',iwritein)
    call write_inopt(dtmax_dratio,'dtmax_dratio','dynamic dtmax: density ratio controlling decrease (<=0 to ignore)',iwritein)
    call write_inopt(dtmax_max,'dtmax_max','dynamic dtmax: maximum allowed dtmax (=dtmax if <= 0)',iwritein)
    call write_inopt(dtmax_min,'dtmax_min','dynamic dtmax: minimum allowed dtmax',iwritein)
    call write_inopt(calc_erot,'calc_erot','include E_rot in the ev_file',iwritein)
 endif

 write(iwritein,"(/,a)") '# options controlling accuracy'
 call write_inopt(C_cour,'C_cour','Courant number',iwritein)
 call write_inopt(C_force,'C_force','dt_force number',iwritein)
 call write_inopt(tolv,'tolv','tolerance on v iterations in timestepping',iwritein,exp=.true.)
 call write_inopt(hfact,'hfact','h in units of particle spacing [h = hfact(m/rho)^(1/3)]',iwritein)
 call write_inopt(tolh,'tolh','tolerance on h-rho iterations',iwritein,exp=.true.)
 if (gr) then
    call write_inopt(C_ent,'C_ent','restrict timestep when ds/dt is too large (not used if ien_type != 3)',iwritein)
    call write_inopt(xtol,'xtol','tolerance on xyz iterations',iwritein)
    call write_inopt(ptol,'ptol','tolerance on pmom iterations',iwritein)
 endif

 call write_inopts_link(iwritein)

 write(iwritein,"(/,a)") '# options controlling hydrodynamics, shock capturing'
 if (maxalpha==maxp .and. nalpha > 0) then
    call write_inopt(alpha,'alpha','MINIMUM shock viscosity parameter',iwritein)
    call write_inopt(alphamax,'alphamax','MAXIMUM shock viscosity parameter',iwritein)
 else
    call write_inopt(alpha,'alpha','shock viscosity parameter',iwritein)
 endif
 if (maxvxyzu >= 4) then
    call write_inopt(alphau,'alphau','shock conductivity parameter',iwritein)
 endif
 if (mhd) then
    call write_inopt(alphaB,'alphaB','shock resistivity parameter',iwritein)
    call write_inopt(psidecayfac,'psidecayfac','div B diffusion parameter',iwritein)
    call write_inopt(overcleanfac,'overcleanfac','factor to increase cleaning speed (decreases time step)',iwritein)
 endif
 call write_inopt(beta,'beta','beta viscosity',iwritein)
 if (maxalpha==maxp .and. maxp > 0) then
    call write_inopt(avdecayconst,'avdecayconst','decay time constant for viscosity switches',iwritein)
 endif
 if (gr) then
    call write_inopt(ireconav,'ireconav','use reconstruction in shock viscosity (-1=off,0=no limiter,1=Van Leer)',iwritein)
 endif
 call write_options_damping(iwritein)

 !
 ! thermodynamics
 !
 call write_options_eos(iwritein)
 if (maxvxyzu >= 4 .and. (ieos==2 .or. ieos==5 .or. ieos==10 .or. ieos==15 .or. ieos==12 .or. ieos==16 &
      .or. ieos==17 .or. ieos==21 .or. ieos==22 .or. ieos==23) ) then
    call write_inopt(ipdv_heating,'ipdv_heating','heating from PdV work (0=off, 1=on)',iwritein)
    call write_inopt(ishock_heating,'ishock_heating','shock heating (0=off, 1=on)',iwritein)
    if (mhd) then
       call write_inopt(iresistive_heating,'iresistive_heating','resistive heating (0=off, 1=on)',iwritein)
    endif
    if (gr) then
       call write_inopt(ien_type,'ien_type','energy variable (0=auto, 1=entropy, 2=energy, 3=entropy_s)',iwritein)
    endif
 endif

 if (maxvxyzu >= 4) call write_options_cooling(iwritein)

#ifdef MCFOST
 call write_inopt(use_mcfost,'use_mcfost','use the mcfost library',iwritein)
 if (use_Voronoi_limits_file) call write_inopt(Voronoi_limits_file,'Voronoi_limits_file',&
      'Limit file for the Voronoi tesselation',iwritein)
 call write_inopt(use_mcfost_stellar_parameters,'use_mcfost_stars',&
      'Fix the stellar parameters to mcfost values or update using sink mass',iwritein)
 call write_inopt(mcfost_computes_Lacc,'mcfost_computes_Lacc',&
      'Should mcfost compute the accretion luminosity',iwritein)
 call write_inopt(mcfost_uses_PdV,'mcfost_uses_PdV',&
      'Should mcfost use the PdV work and shock heating?',iwritein)
 call write_inopt(mcfost_keep_part,'mcfost_keep_part',&
      'Fraction of particles to keep for MCFOST',iwritein)
 call write_inopt(ISM,'ISM',&
      'ISM heating : 0 -> no ISM radiation field, 1 -> ProDiMo, 2 -> Bate & Keto',iwritein)
 call write_inopt(mcfost_dust_subl,'mcfost_dust_subl',&
      'Should mcfost do dust sublimation (experimental!)',iwritein)
#endif

 ! only write sink options if they are used, or if self-gravity is on
 if (nptmass > 0 .or. gravity) call write_options_ptmass(iwritein)

 call write_options_externalforces(iwritein,iexternalforce)

 write(iwritein,"(/,a)") '# options controlling physical viscosity'
 call write_inopt(irealvisc,'irealvisc','physical viscosity type (0=none,1=const,2=Shakura/Sunyaev)',iwritein)
 call write_inopt(shearparam,'shearparam','magnitude of shear viscosity (irealvisc=1) or alpha_SS (irealvisc=2)',iwritein)
 call write_inopt(bulkvisc,'bulkvisc','magnitude of bulk viscosity',iwritein)

#ifdef DRIVING
 call write_options_forcing(iwritein)
#endif

 if (use_dust) call write_options_dust(iwritein)
 if (use_dustgrowth) then
    call write_options_growth(iwritein)
    call write_options_porosity(iwritein)
 endif

 write(iwritein,"(/,a)") '# options for injecting/removing particles'
#ifdef INJECT_PARTICLES
 call write_options_inject(iwritein)
 if (inject_type=='sim') call update_injected_par()
#endif
 call write_inopt(rkill,'rkill','deactivate particles outside this radius (<0 is off)',iwritein)

 if (nucleation) call write_options_dust_formation(iwritein)

 if (sink_radiation) then
    write(iwritein,"(/,a)") '# options controling radiation pressure from sink particles'
    call write_options_ptmass_radiation(iwritein)
 endif

 if (mhd_nonideal) call write_options_nicil(iwritein)

 if (do_radiation) then
    write(iwritein,"(/,a)") '# options for radiation'
    call write_inopt(implicit_radiation,'implicit_radiation','use implicit integration (Whitehouse, Bate & Monaghan 2005)',iwritein)
    call write_inopt(exchange_radiation_energy,'gas-rad_exchange','exchange energy between gas and radiation',iwritein)
    call write_inopt(limit_radiation_flux,'flux_limiter','limit radiation flux',iwritein)
    call write_inopt(iopacity_type,'iopacity_type','opacity method (0=inf,1=mesa,2=constant,-1=preserve)',iwritein)
    if (iopacity_type == 1) then
       call write_inopt(X_in,'X','hydrogen mass fraction for MESA opacity table',iwritein)
       call write_inopt(Z_in,'Z','metallicity for MESA opacity table',iwritein)
    elseif (iopacity_type == 2) then
       call write_inopt(kappa_cgs,'kappa_cgs','constant opacity value in cm2/g',iwritein)
    endif
    if (implicit_radiation) then
       call write_inopt(tol_rad,'tol_rad','tolerance on backwards Euler implicit solve of dxi/dt',iwritein)
       call write_inopt(itsmax_rad,'itsmax_rad','max number of iterations allowed in implicit solver',iwritein)
       call write_inopt(cv_type,'cv_type','how to get cv and mean mol weight (0=constant,1=mesa)',iwritein)
    endif
 endif
 if (gr) call write_options_metric(iwritein)
 call write_options_gravitationalwaves(iwritein)
 call write_options_boundary(iwritein)

 if (use_apr) call write_options_apr(iwritein)

 call write_options_H2R(iwritein)

 if (iwritein /= iprint) close(unit=iwritein)
 if (iwritein /= iprint) write(iprint,"(/,a)") ' input file '//trim(infile)//' written successfully.'

end subroutine write_infile

!-----------------------------------------------------------------
!+
!  reads parameters for the run from the input file
!+
!-----------------------------------------------------------------
subroutine read_infile(infile,logfile,evfile,dumpfile)
 use dim,             only:maxvxyzu,maxptmass,gravity,sink_radiation,nucleation,&
                           itau_alloc,store_dust_temperature,gr,do_nucleation,use_apr
 use timestep,        only:tmax,dtmax,nmax,nout,C_cour,C_force,C_ent
 use eos,             only:read_options_eos,ieos
 use io,              only:ireadin,iwritein,iprint,warn,die,error,fatal,id,master,fileprefix
 use infile_utils,    only:read_next_inopt,contains_loop,write_infile_series
#ifdef DRIVING
 use forcing,         only:read_options_forcing,write_options_forcing
#endif
 use externalforces,  only:read_options_externalforces
 use linklist,        only:read_inopts_link
 use dust,            only:read_options_dust
 use growth,          only:read_options_growth
 use options,         only:use_porosity
 use porosity,        only:read_options_porosity
 use metric,          only:read_options_metric
#ifdef INJECT_PARTICLES
 use inject,          only:read_options_inject
#endif
 use apr,             only:read_options_apr
 use dust_formation,  only:read_options_dust_formation,idust_opacity
 use nicil_sup,       only:read_options_nicil
 use part,            only:mhd,nptmass
 use cooling,         only:read_options_cooling
 use ptmass,          only:read_options_ptmass
 use ptmass_radiation,   only:read_options_ptmass_radiation,isink_radiation,&
                              alpha_rad,iget_tdust,iray_resolution
 use radiation_utils,    only:kappa_cgs
 use radiation_implicit, only:tol_rad,itsmax_rad,cv_type
 use damping,         only:read_options_damping
 use gravwaveutils,   only:read_options_gravitationalwaves
 use boundary_dyn,    only:read_options_boundary
 use HIIRegion,       only:read_options_H2R
 character(len=*), parameter   :: label = 'read_infile'
 character(len=*), intent(in)  :: infile
 character(len=*), intent(out) :: logfile,evfile,dumpfile
 character(len=len(infile)+4)  :: infilenew
 character(len=10) :: cline
 character(len=20) :: name
 character(len=120) :: valstring
 integer :: ierr,ireaderr,line,idot,ngot,nlinesread
 real    :: ratio
 logical :: imatch,igotallrequired,igotallturb,igotalllink,igotloops
 logical :: igotallbowen,igotallcooling,igotalldust,igotallextern,igotallinject,igotallgrowth,igotallporosity
 logical :: igotallionise,igotallnonideal,igotalleos,igotallptmass,igotalldamping,igotallapr
 logical :: igotallprad,igotalldustform,igotallgw,igotallgr,igotallbdy,igotallH2R
 integer, parameter :: nrequired = 1

 ireaderr = 0
 ierr     = 0
 line     = 0
 idot     = index(infile,'.in') - 1
 if (idot <= 1) idot = len_trim(infile)
 logfile    = infile(1:idot)//'01.log'
 dumpfile   = infile(1:idot)//'_00000.tmp'
 fileprefix = infile(1:idot)
 ngot            = 0
 igotallturb     = .true.
 igotalldust     = .true.
 igotallgrowth   = .true.
 igotallporosity = .true.
 igotalllink     = .true.
 igotallextern   = .true.
 igotallinject   = .true.
 igotallapr      = .true.
 igotalleos      = .true.
 igotallcooling  = .true.
 igotalldamping  = .true.
 igotloops       = .false.
 igotallionise   = .true.
 igotallnonideal = .true.
 igotallbowen    = .true.
 igotallptmass   = .true.
 igotallprad     = .true.
 igotalldustform = .true.
 igotallgw       = .true.
 igotallgr       = .true.
 igotallbdy      = .true.
 igotallH2R      = .true.
 use_Voronoi_limits_file = .false.

 open(unit=ireadin,err=999,file=infile,status='old',form='formatted')
 do while (ireaderr == 0)
    call read_next_inopt(name,valstring,ireadin,ireaderr,nlinesread)
    if (contains_loop(valstring)) igotloops = .true.
    line = line + nlinesread

    !print*,'name: '//trim(name),' value: '//trim(valstring)
    select case(trim(name))
    case('logfile')
       logfile = trim(valstring(1:min(len(logfile),len(valstring))))
       idot = index(logfile,'.log') - 1
       if (idot <= 1) idot = len_trim(logfile)
       evfile  = logfile(1:idot)//'.ev'
    case('dumpfile')
       dumpfile = trim(valstring(1:min(len(dumpfile),len(valstring))))
       ngot = ngot + 1
    case('tmax')
       read(valstring,*,iostat=ierr) tmax
    case('dtmax')
       read(valstring,*,iostat=ierr) dtmax
    case('nmax')
       read(valstring,*,iostat=ierr) nmax
    case('nout')
       read(valstring,*,iostat=ierr) nout
    case('nmaxdumps')
       read(valstring,*,iostat=ierr) nmaxdumps
    case('twallmax')
       read(valstring,*,iostat=ierr) twallmax
    case('dtwallmax')
       read(valstring,*,iostat=ierr) dtwallmax
    case('iverbose')
       read(valstring,*,iostat=ierr) iverbose
    case('rhofinal_cgs')
       read(valstring,*,iostat=ierr) rhofinal_cgs
       incl_runtime2 = .true.
    case('calc_erot')
       read(valstring,*,iostat=ierr) calc_erot
       incl_runtime2 = .true.
    case('dtmax_dratio')
       read(valstring,*,iostat=ierr) dtmax_dratio
       incl_runtime2 = .true.
    case('dtmax_max')
       read(valstring,*,iostat=ierr) dtmax_max
       if (dtmax_max <= 0.0) dtmax_max = dtmax
       ! to prevent comparison errors from round-off
       ratio = dtmax_max/dtmax
       ratio = int(ratio+0.5)+0.0001
       dtmax_max = dtmax*ratio
    case('dtmax_min')
       read(valstring,*,iostat=ierr) dtmax_min
       ! to prevent comparison errors from round-off
       if (dtmax_min > epsilon(dtmax_min)) then
          ratio = dtmax/dtmax_min
          ratio = int(ratio+0.5)+0.0001
          dtmax_min = dtmax/ratio
       endif
    case('C_cour')
       read(valstring,*,iostat=ierr) C_cour
    case('C_force')
       read(valstring,*,iostat=ierr) C_force
    case('tolv')
       read(valstring,*,iostat=ierr) tolv
    case('C_ent')
       read(valstring,*,iostat=ierr) C_ent
    case('xtol')
       read(valstring,*,iostat=ierr) xtol
    case('ptol')
       read(valstring,*,iostat=ierr) ptol
    case('hfact')
       read(valstring,*,iostat=ierr) hfact
    case('tolh')
       read(valstring,*,iostat=ierr) tolh
    case('rkill')
       read(valstring,*,iostat=ierr) rkill
    case('nfulldump')
       read(valstring,*,iostat=ierr) nfulldump
    case('alpha')
       read(valstring,*,iostat=ierr) alpha
    case('alphamax')
       read(valstring,*,iostat=ierr) alphamax
    case('alphau')
       read(valstring,*,iostat=ierr) alphau
    case('alphaB')
       read(valstring,*,iostat=ierr) alphaB
    case('psidecayfac')
       read(valstring,*,iostat=ierr) psidecayfac
    case('overcleanfac')
       read(valstring,*,iostat=ierr) overcleanfac
    case('beta')
       read(valstring,*,iostat=ierr) beta
    case('ireconav')
       read(valstring,*,iostat=ierr) ireconav
    case('avdecayconst')
       read(valstring,*,iostat=ierr) avdecayconst
    case('ipdv_heating')
       read(valstring,*,iostat=ierr) ipdv_heating
    case('ishock_heating')
       read(valstring,*,iostat=ierr) ishock_heating
    case('iresistive_heating')
       read(valstring,*,iostat=ierr) iresistive_heating
    case('ien_type')
       read(valstring,*,iostat=ierr) ien_type
    case('irealvisc')
       read(valstring,*,iostat=ierr) irealvisc
    case('shearparam')
       read(valstring,*,iostat=ierr) shearparam
    case('bulkvisc')
       read(valstring,*,iostat=ierr) bulkvisc
#ifdef MCFOST
    case('use_mcfost')
       read(valstring,*,iostat=ierr) use_mcfost
    case('Voronoi_limits_file')
       read(valstring,*,iostat=ierr) Voronoi_limits_file
       use_Voronoi_limits_file = .true.
    case('use_mcfost_stars')
       read(valstring,*,iostat=ierr) use_mcfost_stellar_parameters
    case('mcfost_computes_Lacc')
       read(valstring,*,iostat=ierr) mcfost_computes_Lacc
    case('mcfost_uses_PdV')
       read(valstring,*,iostat=ierr) mcfost_uses_PdV
    case('mcfost_keep_part')
       read(valstring,*,iostat=ierr) mcfost_keep_part
    case('ISM')
       read(valstring,*,iostat=ierr) ISM
    case('mcfost_dust_subl')
       read(valstring,*,iostat=ierr) mcfost_dust_subl
#endif
    case('implicit_radiation')
       read(valstring,*,iostat=ierr) implicit_radiation
       if (implicit_radiation) store_dust_temperature = .true.
    case('gas-rad_exchange')
       read(valstring,*,iostat=ierr) exchange_radiation_energy
    case('flux_limiter')
       read(valstring,*,iostat=ierr) limit_radiation_flux
    case('iopacity_type')
       read(valstring,*,iostat=ierr) iopacity_type
    case('cv_type')
       read(valstring,*,iostat=ierr) cv_type
    case('kappa_cgs')
       read(valstring,*,iostat=ierr) kappa_cgs
    case('tol_rad')
       read(valstring,*,iostat=ierr) tol_rad
    case('itsmax_rad')
       read(valstring,*,iostat=ierr) itsmax_rad
    case default
       imatch = .false.
       if (.not.imatch) call read_options_externalforces(name,valstring,imatch,igotallextern,ierr,iexternalforce)
#ifdef DRIVING
       if (.not.imatch) call read_options_forcing(name,valstring,imatch,igotallturb,ierr)
#endif
       if (.not.imatch) call read_inopts_link(name,valstring,imatch,igotalllink,ierr)
       !--Extract if one-fluid dust is used from the fileid
       if (.not.imatch .and. use_dust) call read_options_dust(name,valstring,imatch,igotalldust,ierr)
       if (.not.imatch .and. use_dustgrowth) call read_options_growth(name,valstring,imatch,igotallgrowth,ierr)
       if (.not.imatch .and. use_porosity) call read_options_porosity(name,valstring,imatch,igotallporosity,ierr)
       if (.not.imatch .and. gr) call read_options_metric(name,valstring,imatch,igotallgr,ierr)
#ifdef INJECT_PARTICLES
       if (.not.imatch) call read_options_inject(name,valstring,imatch,igotallinject,ierr)
#endif
       if (.not.imatch .and. use_apr) call read_options_apr(name,valstring,imatch,igotallapr,ierr)
       if (.not.imatch .and. nucleation) call read_options_dust_formation(name,valstring,imatch,igotalldustform,ierr)
       if (.not.imatch .and. sink_radiation) then
          call read_options_ptmass_radiation(name,valstring,imatch,igotallprad,ierr)
       endif
       if (.not.imatch .and. mhd_nonideal) call read_options_nicil(name,valstring,imatch,igotallnonideal,ierr)
       if (.not.imatch) call read_options_eos(name,valstring,imatch,igotalleos,ierr)
       if (.not.imatch .and. maxvxyzu >= 4) call read_options_cooling(name,valstring,imatch,igotallcooling,ierr)
       if (.not.imatch) call read_options_damping(name,valstring,imatch,igotalldamping,ierr)
       if (maxptmass > 0) then
          if (.not.imatch) call read_options_ptmass(name,valstring,imatch,igotallptmass,ierr)
          !
          ! read whatever sink options are present, but make them not compulsory
          ! if there are no sinks used and there is no self-gravity
          !
          if (nptmass==0 .and. .not.gravity) igotallptmass = .true.
       endif
       if (.not.imatch) call read_options_gravitationalwaves(name,valstring,imatch,igotallgw,ierr)
       if (.not.imatch) call read_options_boundary(name,valstring,imatch,igotallbdy,ierr)
       if (.not.imatch) call read_options_H2R(name,valstring,imatch,igotallH2R,ierr)
       if (len_trim(name) /= 0 .and. .not.imatch) then
          call warn('read_infile','unknown variable '//trim(adjustl(name))// &
                     ' in input file, value = '//trim(adjustl(valstring)))
       endif
    end select
    if (ierr /= 0 .and. len_trim(name) /= 0) &
       call fatal('read_infile','error extracting '//trim(adjustl(name))//' from input file')
 enddo
 close(unit=ireadin)

 igotallrequired = (ngot  >=  nrequired) .and. igotalllink   .and. igotallbowen   .and. igotalldust &
                    .and. igotalleos    .and. igotallcooling .and. igotallextern  .and. igotallturb &
                    .and. igotallptmass .and. igotallinject  .and. igotallionise  .and. igotallnonideal &
                    .and. igotallgrowth  .and. igotallporosity .and. igotalldamping .and. igotallprad &
                    .and. igotalldustform .and. igotallgw .and. igotallgr .and. igotallbdy .and. igotallapr

 if (ierr /= 0 .or. ireaderr > 0 .or. .not.igotallrequired) then
    ierr = 1
    if (id==master) then
       if (igotallrequired) then
          write(cline,"(i10)") line
          call error('read_infile','error reading '//trim(infile)//' at line '//trim(adjustl(cline)))
          infilenew = trim(infile)//'.new'
       else
          call error('read_infile','input file '//trim(infile)//' is incomplete for current compilation')
          if (.not.igotalleos) write(*,*) 'missing equation of state options'
          if (.not.igotallcooling) write(*,*) 'missing cooling options'
          if (.not.igotalldamping) write(*,*) 'missing damping options'
          if (.not.igotalllink) write(*,*) 'missing link options'
          if (.not.igotallbowen) write(*,*) 'missing Bowen dust options'
          if (.not.igotalldust) write(*,*) 'missing dust options'
          if (.not.igotallgr) write(*,*) 'missing metric parameters (eg, spin, mass)'
          if (.not.igotallgrowth) write(*,*) 'missing growth options'
          if (.not.igotallporosity) write(*,*) 'missing porosity options'

          if (.not.igotallextern) then
             if (gr) then
                write(*,*) 'missing GR quantities (eg: accretion radius)'
             else
                write(*,*) 'missing external force options'
             endif
          endif
          if (.not.igotallinject) write(*,*) 'missing inject-particle options'
          if (.not.igotallapr) write(*,*) 'missing apr options'
          if (.not.igotallionise) write(*,*) 'missing ionisation options'
          if (.not.igotallnonideal) write(*,*) 'missing non-ideal MHD options'
          if (.not.igotallturb) write(*,*) 'missing turbulence-driving options'
          if (.not.igotallprad) write(*,*) 'missing sink particle radiation options'
          if (.not.igotallptmass) write(*,*) 'missing sink particle options'
          if (.not.igotalldustform) write(*,*) 'missing dusty wind options'
          if (.not.igotallgw) write(*,*) 'missing gravitational wave options'
          infilenew = trim(infile)
       endif
       write(*,"(a)") ' REWRITING '//trim(infilenew)//' with all current and available options...'
       call write_infile(infilenew,logfile,evfile,dumpfile,iwritein,iprint)

       if (trim(infilenew) /= trim(infile)) then
          write(*,"(/,a)") ' useful commands to cut and paste:'
          write(*,*) ' diff '//trim(infilenew)//' '//trim(infile)
          write(*,*) ' mv '//trim(infilenew)//' '//trim(infile)
       else
          write(*,"(/,a)") ' (try again using revised input file)'
       endif
    endif
    call die
 elseif (igotloops) then
    if (id==master) then
       write(iprint,"(1x,a)") 'loops detected in input file:'
       call write_infile_series(ireadin,iwritein,infile,line,ierr)
       if (ierr /= 0) call fatal(label,'error writing input file series')
    endif
    call die
 endif
!
!--check options for possible errors
!
 if (id==master) then
    if (dtmax > tmax) call warn(label,'no output dtmax > tmax',1)
    if (nout > nmax)  call warn(label,'no output nout > nmax',1)
    if (nout==0)     call fatal(label,'nout = 0')
    if (C_cour <= 0.)  call fatal(label,'Courant number < 0')
    if (C_cour > 1.)  call fatal(label,'ridiculously big courant number!!')
    if (C_force <= 0.) call fatal(label,'bad choice for force timestep control')
    if (tolv <= 0.)    call fatal(label,'silly choice for tolv (< 0)')
    if (tolv > 1.e-1) call warn(label,'dangerously large tolerance on v iterations')
    if (xtol <= 0.)    call fatal(label,'silly choice for xtol (< 0)')
    if (xtol > 1.e-1) call warn(label,'dangerously large tolerance on xyz iterations')
    if (ptol <= 0.)    call fatal(label,'silly choice for ptol (< 0)')
    if (ptol > 1.e-1) call warn(label,'dangerously large tolerance on pmom iterations')
    if (nfulldump==0 .or. nfulldump > 10000) call fatal(label,'nfulldump = 0')
    if (nfulldump >= 50) call warn(label,'no full dumps for a long time...',1)
    if (twallmax < 0.)  call fatal(label,'invalid twallmax (use 000:00 to ignore)')
    if (dtwallmax < 0.) call fatal(label,'invalid dtwallmax (use 000:00 to ignore)')
    if (hfact < 1. .or. hfact > 5.) &
                         call warn(label,'ridiculous choice of hfact',4)
    if (tolh > 1.e-3)   call warn(label,'tolh is quite large!',2)
    if (tolh < epsilon(tolh)) call fatal(label,'tolh too small to ever converge')
    !if (damp < 0.)     call fatal(label,'damping < 0')
    !if (damp > 1.)     call warn(label,'damping ridiculously big')
    if (alpha < 0.)    call fatal(label,'stupid choice of alpha')
    if (alphau < 0.)   call fatal(label,'stupid choice of alphau')
    if (alpha > 10.)   call warn(label,'very large alpha, need to change timestep',2)
    if (alphau > 10.)  call warn(label,'very large alphau, check timestep',3)
    if (alphamax < tiny(alphamax)) call warn(label,'alphamax = 0 means no shock viscosity',2)
    if (alphamax < 1.) call warn(label,'alphamax < 1 is dangerous if there are shocks: don''t publish crap',2)
    if (alphamax < 0. .or. alphamax > 100.) call fatal(label,'stupid value for alphamax (generally 0.0-1.0)')
    if (mhd) then
       if (alphaB < 0.)   call warn(label,'stupid choice of alphaB',4)
       if (alphaB > 10.)  call warn(label,'very large alphaB, check timestep',3)
       if (alphaB < 1.)   call warn(label,'alphaB < 1 is not recommended, please don''t publish rubbish',2)
       if (psidecayfac < 0.) call fatal(label,'stupid value for psidecayfac')
       if (psidecayfac > 2.) call warn(label,'psidecayfac set outside recommended range (0.1-2.0)')
       if (overcleanfac < 1.0) call warn(label,'overcleanfac less than 1')
    endif
    if (beta < 0.)     call fatal(label,'beta < 0')
    if (beta > 4.)     call warn(label,'very high beta viscosity set')
#ifndef MCFOST
    if (maxvxyzu >= 4 .and. (ieos /= 2 .and. ieos /= 5  .and. ieos /= 4  .and. ieos /= 10 .and. &
<<<<<<< HEAD
        ieos /=11 .and. ieos /=12 .and. ieos /= 15 .and. ieos /= 16 .and. ieos /= 17 .and. &
        ieos /= 20 .and. ieos/=21 .and. ieos/=22 .and. ieos/=23)) &
        call fatal(label,'only ieos=2 makes sense if storing thermal energy')
=======
             ieos /=11 .and. ieos /=12 .and. ieos /= 15 .and. ieos /= 16 .and. ieos /= 17 .and. &
             ieos /= 20 .and. ieos/=22 .and. ieos /= 9)) &
       call fatal(label,'only ieos=2 makes sense if storing thermal energy')
>>>>>>> 917950e2
#endif
    if (irealvisc < 0 .or. irealvisc > 12)  call fatal(label,'invalid setting for physical viscosity')
    if (shearparam < 0.)                     call fatal(label,'stupid value for shear parameter (< 0)')
    if (irealvisc==2 .and. shearparam > 1) call error(label,'alpha > 1 for shakura-sunyaev viscosity')
    if (iverbose > 99 .or. iverbose < -9)   call fatal(label,'invalid verboseness setting (two digits only)')

    if (icooling > 0 .and. .not.(ieos == 2 .or. ieos == 5 .or. ieos == 17 .or. ieos == 22 .or. ieos == 23)) &
         call fatal(label,'cooling requires adiabatic eos (ieos=2)')
    if (icooling > 0 .and. (ipdv_heating <= 0 .or. ishock_heating <= 0)) &
         call fatal(label,'cooling requires shock and work contributions')
    if (((isink_radiation == 1 .or. isink_radiation == 3 ) .and. idust_opacity == 0 ) &
       .and. alpha_rad < 1.d-10 .and. itau_alloc == 0) &
         call fatal(label,'no radiation pressure force! adapt isink_radiation/idust_opacity/alpha_rad')
    if (isink_radiation > 1 .and. idust_opacity == 0 ) &
         call fatal(label,'dust opacity not used! change isink_radiation or idust_opacity')
    if (iget_tdust > 2 .and. iray_resolution < 0 ) &
         call fatal(label,'To get dust temperature with Attenuation or Lucy, set iray_resolution >= 0')
    if (do_nucleation .and. ieos == 5) call error(label,'with nucleation you must use ieos = 2')
 endif
 return

999 continue
 if (id == master) then
    call error('Phantom','input file '//trim(infile)//' not found')
    if (adjustl(infile(1:1)) /= ' ') then
       write(*,*) ' creating one with default options...'
       infilenew = trim(infile)
       call write_infile(infilenew,logfile,evfile,dumpfile,iwritein,iprint)
    endif
 endif
 call die

end subroutine read_infile

end module readwrite_infile<|MERGE_RESOLUTION|>--- conflicted
+++ resolved
@@ -701,15 +701,9 @@
     if (beta > 4.)     call warn(label,'very high beta viscosity set')
 #ifndef MCFOST
     if (maxvxyzu >= 4 .and. (ieos /= 2 .and. ieos /= 5  .and. ieos /= 4  .and. ieos /= 10 .and. &
-<<<<<<< HEAD
         ieos /=11 .and. ieos /=12 .and. ieos /= 15 .and. ieos /= 16 .and. ieos /= 17 .and. &
-        ieos /= 20 .and. ieos/=21 .and. ieos/=22 .and. ieos/=23)) &
+        ieos /= 20 .and. ieos/=22 .and. ieos/=9 .and. ieos/=23)) &
         call fatal(label,'only ieos=2 makes sense if storing thermal energy')
-=======
-             ieos /=11 .and. ieos /=12 .and. ieos /= 15 .and. ieos /= 16 .and. ieos /= 17 .and. &
-             ieos /= 20 .and. ieos/=22 .and. ieos /= 9)) &
-       call fatal(label,'only ieos=2 makes sense if storing thermal energy')
->>>>>>> 917950e2
 #endif
     if (irealvisc < 0 .or. irealvisc > 12)  call fatal(label,'invalid setting for physical viscosity')
     if (shearparam < 0.)                     call fatal(label,'stupid value for shear parameter (< 0)')
