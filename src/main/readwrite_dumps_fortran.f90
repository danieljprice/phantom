--- conflicted
+++ resolved
@@ -53,14 +53,8 @@
 subroutine write_fulldump_fortran(t,dumpfile,ntotal,iorder,sphNG)
  use dim,   only:maxp,maxvxyzu,maxalpha,ndivcurlv,ndivcurlB,maxgrav,gravity,use_dust,&
                  lightcurve,use_dustgrowth,store_dust_temperature,gr,do_nucleation,&
-<<<<<<< HEAD
-                 ind_timesteps,mhd_nonideal,use_krome,h2chemistry,update_muGamma,mpi,use_apr,&
-                 store_sf_ptmass
+                 ind_timesteps,mhd_nonideal,use_krome,h2chemistry,update_muGamma,mpi,use_apr
  use eos,   only:ieos,eos_is_non_ideal,eos_outputs_mu,eos_outputs_gasP,eos_outputs_temp
-=======
-                 ind_timesteps,mhd_nonideal,use_krome,h2chemistry,update_muGamma,mpi,use_apr
- use eos,   only:ieos,eos_is_non_ideal,eos_outputs_mu,eos_outputs_gasP
->>>>>>> d309cc44
  use io,    only:idump,iprint,real4,id,master,error,warning,nprocs
  use part,  only:xyzh,xyzh_label,vxyzu,vxyzu_label,Bevol,Bevol_label,Bxyz,Bxyz_label,npart,maxtypes, &
                  npartoftypetot,update_npartoftypetot, &
