--- conflicted
+++ resolved
@@ -71,11 +71,7 @@
  use timestep,   only:dtmax,idtmax_n,idtmax_frac
  use part,       only:ibin,krome_nmols,T_gas_cool
  use metric_tools, only:imetric, imet_et
-<<<<<<< HEAD
- use eos_stamatellos, only:gradP_cool,doFLD,urad_FLD,ttherm_store,teqi_store,opac_store
-=======
  use eos_stamatellos, only:ttherm_store,teqi_store,opac_store
->>>>>>> 77869053
  real,             intent(in) :: t
  character(len=*), intent(in) :: dumpfile
  integer,          intent(in), optional :: iorder(:)
@@ -253,12 +249,7 @@
           endif
        endif
        ! write stamatellos cooling values
-<<<<<<< HEAD
-       if (icooling == 9) then ! .and. doFLD) then
-!         call write_array(1,urad_FLD,'urad',npart,k,ipass,idump,nums,ierrs(13))
-=======
        if (icooling == 9) then
->>>>>>> 77869053
           call write_array(1,teqi_store,'teqi',npart,k,ipass,idump,nums,nerr)
           call write_array(1,ttherm_store,'ttherm',npart,k,ipass,idump,nums,nerr)
           call write_array(1,opac_store,'opacity',npart,k,ipass,idump,nums,nerr)
