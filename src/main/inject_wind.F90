!--------------------------------------------------------------------------!
! The Phantom Smoothed Particle Hydrodynamics code, by Daniel Price et al. !
! Copyright (c) 2007-2018 The Authors (see AUTHORS)                        !
! See LICENCE file for usage and distribution conditions                   !
! http://users.monash.edu.au/~dprice/phantom                               !
!--------------------------------------------------------------------------!
!+
!  MODULE: inject
!
!  DESCRIPTION:
!  Handles wind injection
!
!  REFERENCES: None
!
!  OWNER: Daniel Price
!
!  $Id$
!
!  RUNTIME PARAMETERS:
!    bowen_Cprime      -- radiative cooling rate (g.s/cm³)
!    bowen_L           -- central star luminosity (Lsun)
!    bowen_Tcond       -- dust condensation temperature (K)
!    bowen_Teff        -- central star effective temperature (K)
!    bowen_delta       -- condensation temperature range (K)
!    bowen_kappa       -- constant gas opacity (cm²/g)
!    bowen_kmax        -- maximum dust opacity (cm²/g)
!    iboundary_spheres -- number of boundary spheres (integer)
!    wind_dr_on_dp     -- desired ratio of sphere spacing to particle spacing
!    wind_mass_rate    -- wind mass per unit time (Msun/yr)
!    wind_osc_period   -- stellar pulsation period (days)
!    wind_temperature  -- wind temperature at the injection point (K)
!
!  DEPENDENCIES: bowen_dust, eos, icosahedron, infile_utils, injectutils,
!    io, part, physcon, units
!+
!--------------------------------------------------------------------------
module inject
 use physcon, only: au, solarm, years, solarl, pi
 implicit none
 character(len=*), parameter, public :: inject_type = 'wind'

 public :: init_inject,inject_particles,write_options_inject,read_options_inject
!
!--runtime settings for this module
!
! Read from input file
#ifdef BOWEN
 real, public ::    bowen_kappa = 2.d-4
 real, public ::    bowen_Teff = 3000.
 real, public ::    bowen_kmax = 2.7991
 real, public ::    bowen_Tcond = 1500.
 real, public ::    bowen_delta = 60.
 real, public ::    bowen_L = 5315. * solarl
 real, public ::    bowen_Cprime = 1.000d-5
 real, public ::    wind_osc_period_days = 350.
 real, public ::    wind_osc_vamplitude_km_s = 3.
 real, public ::    wind_velocity_km_s = 0.
 real, public ::    wind_mass_rate_Msun_yr = 1.04d-7
 real, public ::    wind_temperature = 3000.
! integer, public :: iwind_resolution = 5
! real, public ::    wind_sphdist = 0.2
 real, public ::    shift_spheres = 0.
 integer, public :: iboundary_spheres = 3
 real, public ::    wind_injection_radius = 1.2568 ! code units
#else
 real, public ::    wind_velocity_km_s = 35.
 real, public ::    wind_mass_rate_Msun_yr = 7.65d-7
 real, public ::    wind_temperature = 3000.
 real, public ::    shift_spheres = 2.
 integer, public :: iboundary_spheres = 3
 real, public ::    wind_injection_radius = 1.7 ! code units
 real, parameter :: wind_osc_vamplitude_km_s = 0.
#endif
 real, public ::    wind_dr_on_dp = 1.

! Calculated from the previous parameters
 real, public ::    dr3
 real, public ::    wind_osc_vamplitude,wind_osc_period

 private

 real, private ::   wind_mass_rate,wind_velocity,mass_of_spheres, time_between_spheres, neighbour_distance
 integer, private :: particles_per_sphere,iwind_resolution

 logical, parameter :: wind_verbose = .false.
 integer, parameter :: wind_emitting_sink = 1
 real :: geodesic_R(0:19,3,3), geodesic_v(0:11,3), u_to_temperature_ratio, rho_ini

contains

!-----------------------------------------------------------------------
!+
!  Initialize reusable variables
!+
!-----------------------------------------------------------------------
subroutine init_inject(ierr)
 use physcon,     only:Rg, days, km
 use icosahedron, only:compute_matrices, compute_corners
 use eos,         only:gmw, gamma
 use units,       only:unit_velocity, umass, utime
 use part,        only:massoftype,igas,iboundary
 use io,          only:iverbose
 use injectutils, only:get_sphere_resolution,get_parts_per_sphere,get_neighb_distance
 integer, intent(out) :: ierr
 real :: mV_on_MdotR,mass_of_particles
 real :: dr,dp,mass_of_particles1,wind_velocity_max
 real, parameter :: irrational_number_close_to_one = pi/3.
 !
 ! return without error
 !
 ierr = 0
 !
 ! convert input parameters to code units
 !
#ifdef BOWEN
 wind_osc_period        = wind_osc_period_days * (days/utime)
#endif
 wind_osc_vamplitude    = wind_osc_vamplitude_km_s * (km / unit_velocity)
 wind_velocity          = wind_velocity_km_s * (km / unit_velocity)
 wind_mass_rate         = wind_mass_rate_Msun_yr * (solarm/umass) / (years/utime)
 u_to_temperature_ratio = Rg/(gmw*(gamma-1.)) / unit_velocity**2
 wind_velocity_max      = max(wind_velocity,wind_osc_vamplitude)
 !
 ! compute the dimensionless resolution factor m V / (Mdot R)
 ! where m = particle mass and V, Mdot and R are wind parameters
 !
 mass_of_particles = massoftype(igas)
 massoftype(iboundary) = mass_of_particles
 mV_on_MdotR = mass_of_particles*wind_velocity_max/(wind_mass_rate*wind_injection_radius)
 !
 ! solve for the integer resolution of the geodesic spheres
 ! gives number of particles on the sphere via N = 20*(2*q*(q - 1)) + 12
 !
 iwind_resolution     = get_sphere_resolution(wind_dr_on_dp,mV_on_MdotR)
 particles_per_sphere = get_parts_per_sphere(iwind_resolution)
 neighbour_distance   = get_neighb_distance(iwind_resolution)

 mass_of_spheres = mass_of_particles * particles_per_sphere
 time_between_spheres = mass_of_spheres / wind_mass_rate

#ifdef BOWEN
 rho_ini = wind_mass_rate / (4.*pi*wind_injection_radius**2*wind_velocity_max)
 dr3 = 3.*mass_of_spheres/(4.*pi*rho_ini)
#endif

 call compute_matrices(geodesic_R)
 call compute_corners(geodesic_v)

 if (iverbose >= 1) then
    print*,'mass of particle = ',massoftype(igas)
    mass_of_particles1 = wind_dr_on_dp * get_neighb_distance(4) * wind_injection_radius * wind_mass_rate &
                     / (get_parts_per_sphere(4) * wind_velocity_max)
    print*,'require mass of particle = ',mass_of_particles1,' to get 492 particles per sphere'
    print*,'Mdot*R/(m*V) ',1./mV_on_MdotR
    print*,'wind_resolution ',iwind_resolution
    print*,'particles_per_sphere ',particles_per_sphere
    print*,'neighbour_distance ',neighbour_distance
    dp = neighbour_distance*wind_injection_radius
    dr = wind_velocity_max*mass_of_particles*particles_per_sphere/wind_mass_rate
    print*,'particle separation on spheres = ',dp
    print*,'distance between spheres = ',dr
    print*,'got dr/dp = ',dr/dp,' compared to desired dr on dp = ',wind_dr_on_dp
    print*,'mass_of_particles ',mass_of_particles
    print*,'mass_of_spheres ',mass_of_spheres
    print*,'time_between_spheres ',time_between_spheres
 endif

#ifdef BOWEN
 print*,'number of ejected shells per pulsation period (should at least be > 10) ',wind_osc_period/time_between_spheres
 print*,'width of the boundary layer/ R* (should be < 1) = ',1.-(iboundary_spheres*dr3)**(1./3.)/wind_injection_radius
 print*,'radial pulsation amplitude/ R* = ',wind_osc_vamplitude*wind_osc_period/(2.*pi)/wind_injection_radius
 print*,'pulsation period in code units = ',wind_osc_period
 print*,'injection time interval in code units = ',time_between_spheres
 print*,'particles_per_sphere ',particles_per_sphere
 !sanity checks
 ! 1 - ensure that a minimum number of shells are ejected during a pulsation period
 if (wind_osc_period/time_between_spheres < 10. ) print *,'WARNING! only ',wind_osc_period/time_between_spheres,&
      ' shells will be ejected during a pulsation period'
 ! 2 - make sure the size of the boundary layer is not too big (< 0.2 injection_radius)
 if (1.-(iboundary_spheres*dr3)**(1./3.)/wind_injection_radius > 0.2)  print*,'WARNING! the width of the boundary layer = ',&
      1.-(iboundary_spheres*dr3)**(1./3.)/wind_injection_radius,' Rinject'
#endif

end subroutine init_inject

!-----------------------------------------------------------------------
!+
!  Main routine handling wind injection.
!+
!-----------------------------------------------------------------------
<<<<<<< HEAD
subroutine inject_particles(time,dtlast,xyzh,vxyzu,xyzmh_ptmass,vxyz_ptmass,npart,npartoftype)
 use io,      only: iprint, fatal
 use physcon, only: au,pi
=======
subroutine inject_particles(time,dtlast,xyzh,vxyzu,xyzmh_ptmass,vxyz_ptmass,&
                            npart,npartoftype,dtinject)
 use io,          only:iprint,fatal
 use eos,         only:gamma
>>>>>>> b21ade54
#ifdef BOWEN
 use bowen_dust,  only:bowen_init
#endif
 use units,       only:unit_velocity,unit_density,udist
 use part,        only:igas,iboundary,nptmass
 use injectutils, only:inject_geodesic_sphere
 real,    intent(in)    :: time, dtlast
 real,    intent(inout) :: xyzh(:,:), vxyzu(:,:), xyzmh_ptmass(:,:), vxyz_ptmass(:,:)
 integer, intent(inout) :: npart
 integer, intent(inout) :: npartoftype(:)
<<<<<<< HEAD

 integer :: outer_sphere, inner_sphere, inner_handled_sphere, i
 real :: local_time, r, v, u, rho, e, mass_lost, surface_radius
=======
 real,    intent(out)   :: dtinject
 real, parameter :: irrational_number_close_to_one = pi/3.
 integer :: outer_sphere, inner_sphere, inner_boundary_sphere, i, ierr
 real    :: local_time, GM, r, v, u, rho, e, mass_lost, x0(3), v0(3)
>>>>>>> b21ade54
 logical, save :: first_run = .true.
 character(len=*), parameter :: label = 'inject_particles'

 if (first_run) then
    call init_inject(ierr)
#ifdef BOWEN
    call bowen_init(u_to_temperature_ratio,bowen_kappa,bowen_kmax,bowen_L,wind_injection_radius,&
         bowen_Cprime,bowen_Tcond,bowen_delta,bowen_Teff,wind_osc_vamplitude,wind_osc_period,&
         iboundary_spheres*particles_per_sphere)
#endif
    first_run = .false.
 endif

 if (nptmass > 0 .and. wind_emitting_sink <= nptmass) then
    x0 = xyzmh_ptmass(1:3,wind_emitting_sink)
    GM = xyzmh_ptmass(4,wind_emitting_sink)
    v0 = vxyz_ptmass(1:3,wind_emitting_sink)
 else
    x0 = 0.
    v0 = 0.
    GM = 0.
 endif

 outer_sphere = floor((time-dtlast)/time_between_spheres) + 1
 inner_sphere = floor(time/time_between_spheres)
 inner_boundary_sphere = inner_sphere + iboundary_spheres
 if (inner_sphere-outer_sphere > iboundary_spheres) call fatal(label,'problem with boundary spheres, timestep likely too large!')
 do i=inner_sphere+iboundary_spheres,outer_sphere,-1
    local_time = time - (i-shift_spheres) * time_between_spheres
    call compute_sphere_properties(time,local_time,gamma,GM,r,v,u,rho,e,i,&
         inner_sphere,inner_boundary_sphere)
    if (wind_verbose) then
       write(iprint,*) '   Sphere    : ', i,(i-shift_spheres)
       write(iprint,*) '   Local Time: ', local_time,time,(i-shift_spheres)*time_between_spheres
       write(iprint,*) '   Radius: ', r, '(', r*(udist/au), ' au)'
       write(iprint,*) '   Expansion velocity: ', v*unit_velocity, '(', v*unit_velocity/1.d5, ' km/s)'
       write(iprint,*) '   Density: ', rho * unit_density, ' (g/cm³)'
       write(iprint,*) ''
       !read*
    endif
    if (i > inner_sphere) then
       call inject_geodesic_sphere(i, (iboundary_spheres-i+inner_sphere)*particles_per_sphere+1, &
            iwind_resolution, r, v, u, rho,  geodesic_R, geodesic_V, &
            npart, npartoftype, xyzh, vxyzu, iboundary, x0, v0) ! boundary sphere
    else
       call inject_geodesic_sphere(i, npart+1, iwind_resolution, r, v, u, rho, geodesic_R, geodesic_V,&
            npart, npartoftype, xyzh, vxyzu, igas, x0, v0) ! injected sphere
    endif
 enddo
<<<<<<< HEAD
 ! update the sink particle properties
 mass_lost = mass_of_spheres * (inner_sphere-outer_sphere+1)
 surface_radius = wind_injection_radius + wind_osc_vamplitude*wind_osc_period/(2.*pi)*sin(2.*pi*time/wind_osc_period)
 xyzmh_ptmass(4,wind_emitting_sink) = xyzmh_ptmass(4,wind_emitting_sink) - mass_lost
 xyzmh_ptmass(5,wind_emitting_sink) = (surface_radius**3-dr3)**(1./3.)
=======
! print *,'npart',npart,inner_sphere-outer_sphere+1
 if (nptmass > 0 .and. wind_emitting_sink <= nptmass) then
    mass_lost = mass_of_spheres * (inner_sphere-outer_sphere+1)
    xyzmh_ptmass(4,wind_emitting_sink) = xyzmh_ptmass(4,wind_emitting_sink) - mass_lost
 endif

 !
 ! return timestep constraint to ensure that time between sphere
 ! injections is adequately resolved
 !
 dtinject = (.5 * irrational_number_close_to_one * time_between_spheres)
>>>>>>> b21ade54

end subroutine inject_particles

!-----------------------------------------------------------------------
!+
!  Time derivative of r and v, for Runge-Kutta iterations (stationary trans-sonic solution)
!+
!-----------------------------------------------------------------------
subroutine drv_dt(rv,drv,GM,gamma)
 real, intent(in) :: rv(2),GM,gamma
 real, intent(out) :: drv(2)
 real :: r, v, dr_dt, r2, T, vs2, dv_dr, dv_dt, u

 r = rv(1)
 v = rv(2)
 dr_dt = v
 r2 = r*r
 T = wind_temperature * (wind_injection_radius**2 * wind_velocity / (r2 * v))**(gamma-1.)
 u = T * u_to_temperature_ratio
 vs2 = gamma * (gamma - 1) * u
 dv_dr = (-GM/r2+2.*vs2/r)/(v-vs2/v)
 dv_dt = dv_dr * v

 drv(1) = dr_dt
 drv(2) = dv_dt

end subroutine drv_dt

!-----------------------------------------------------------------------
!+
!  Compute the radius, velocity and temperature of a sphere at the current local time
!+
!-----------------------------------------------------------------------
subroutine compute_sphere_properties(time,local_time,gamma,GM,r,v,u,rho,e,sphere_number, &
                                     inner_sphere,inner_boundary_sphere)
#ifdef BOWEN
 !use bowen_dust, only: pulsating_bowen_wind_profile
#endif
 integer, intent(in)  :: sphere_number, inner_sphere, inner_boundary_sphere
 real,    intent(in)  :: time,local_time,gamma,GM
 real,    intent(out) :: r, v, u, rho, e
#ifdef BOWEN
 integer, parameter :: nrho_index = 10
 integer :: k
 real :: surface_radius,r3
 logical :: verbose = .true.

 v = wind_velocity + wind_osc_vamplitude* cos(2.*pi*time/wind_osc_period) !same velocity for all wall particles
 surface_radius = wind_injection_radius + wind_osc_vamplitude*wind_osc_period/(2.*pi)*sin(2.*pi*time/wind_osc_period)
 if (sphere_number <= inner_sphere) then
    r = surface_radius
    v = max(wind_osc_vamplitude,wind_velocity)
 else
    r3 = surface_radius**3-dr3
    do k = 2,sphere_number-inner_sphere
       r3 = r3-dr3*(r3/surface_radius**3)**(nrho_index/3.)
    enddo
    r = r3**(1./3)
 endif
 !r = (surface_radius**3-(sphere_number-inner_sphere)*dr3)**(1./3)
 !rho = rho_ini
 u = wind_temperature * u_to_temperature_ratio
 rho = rho_ini*(surface_radius/r)**nrho_index
 e = .5*v**2 - GM/r + gamma*u
 if (verbose) then
    if (sphere_number > inner_sphere) then
<<<<<<< HEAD
       print '(" handled, i = ",i5," inner = ",i5," base_r = ",es11.4,'// &
              '" r = ",es11.4," v = ",es11.4," phase = ",f7.4," feject = ",f4.3)', &
              sphere_number,inner_sphere,surface_radius,r,v,&
              time/wind_osc_period,time_between_spheres/wind_osc_period
=======
       ! print '("boundary, i = ",i5," inner = ",i5," base_r = ",es11.4,'// &
       !       '" r = ",es11.4," v = ",es11.4," phase = ",f7.4," feject = ",f4.3)', &
       !       sphere_number,inner_sphere,surface_radius,r,v,&
       !       time/wind_osc_period,time_between_spheres/wind_osc_period
>>>>>>> b21ade54
    else
       print '("ejected, i = ",i5," inner = ",i5," base_r = ",es11.4,'// &
             '" r = ",es11.4," v = ",es11.4," phase = ",f7.4," feject = ",f4.3)', &
             sphere_number,inner_sphere,surface_radius,r,v,&
             time/wind_osc_period,time_between_spheres/wind_osc_period
    endif
 endif
#else
 call stationary_adiabatic_wind_profile(local_time, r, v, u, rho, e, gamma, GM)
#endif

end subroutine compute_sphere_properties

!-----------------------------------------------------------------------
!+
!  stationary adiabatic supersonic wind
!+
!-----------------------------------------------------------------------
subroutine stationary_adiabatic_wind_profile(local_time, r, v, u, rho, e, gamma, GM)
 real, intent(in)  :: local_time, GM, gamma
 real, intent(out) :: r, v, u, rho, e
 real :: dt, rv(2), k1(2), k2(2), k3(2), k4(2), T
 integer, parameter :: N = 10000
 integer :: i

 dt = local_time / N
 rv(1) = wind_injection_radius
 rv(2) = wind_velocity
 ! Runge-Kutta iterations
 do i=1,N
    call drv_dt(rv,          k1, GM, gamma)
    call drv_dt(rv+dt/2.*k1, k2, GM, gamma)
    call drv_dt(rv+dt/2.*k2, k3, GM, gamma)
    call drv_dt(rv+dt*k3,    k4, GM, gamma)
    rv = rv + dt/6. * (k1 + 2.*k2 + 2.*k3 + k4)
 enddo
 r = rv(1)
 v = rv(2)
 ! this expression for T is only valid for an adiabatic EOS !
 T = wind_temperature * (wind_injection_radius**2 * wind_velocity / (r**2 * v))**(gamma-1.)
 u = T * u_to_temperature_ratio
 rho = wind_mass_rate / (4.*pi*r**2*v)
 e = .5*v**2 - GM/r + gamma*u

end subroutine stationary_adiabatic_wind_profile

!-----------------------------------------------------------------------
!+
!  Writes input options to the input file
!+
!-----------------------------------------------------------------------
subroutine write_options_inject(iunit)
 use infile_utils, only: write_inopt
 integer, intent(in) :: iunit

 call write_inopt(wind_velocity_km_s,'wind_velocity', &
      'velocity at which wind is injected (km/s)',iunit)
 call write_inopt(wind_mass_rate_Msun_yr,'wind_mass_rate','wind mass per unit time (Msun/yr)',iunit)
 call write_inopt(wind_temperature,'wind_temperature','wind temperature at the injection point (K)',iunit)
 !call write_inopt(shift_spheres,'shift_spheres','shift the spheres of the wind',iunit)
 call write_inopt(wind_injection_radius,'wind_inject_radius', &
      'radius of injection of the wind (code units)',iunit)
 call write_inopt(wind_dr_on_dp,'wind_dr_on_dp','desired ratio of sphere spacing to particle spacing',iunit)
 call write_inopt(iboundary_spheres,'iboundary_spheres','number of boundary spheres (integer)',iunit)
#ifdef BOWEN
 write(iunit,"(/,a)") '# options controlling bowen dust around central star'

 call write_inopt(bowen_kappa,'bowen_kappa','constant gas opacity (cm²/g)',iunit)
 call write_inopt(bowen_Teff,'bowen_Teff','central star effective temperature (K)',iunit)
 call write_inopt(bowen_kmax,'bowen_kmax','maximum dust opacity (cm²/g)',iunit)
 call write_inopt(bowen_Tcond,'bowen_Tcond','dust condensation temperature (K)',iunit)
 call write_inopt(bowen_delta,'bowen_delta','condensation temperature range (K)',iunit)
 call write_inopt(bowen_L/solarl,'bowen_L','central star luminosity (Lsun)',iunit)
 call write_inopt(bowen_Cprime,'bowen_Cprime','radiative cooling rate (g.s/cm³)',iunit)
 call write_inopt(wind_osc_period_days,'wind_osc_period','stellar pulsation period (days)',iunit)
 call write_inopt(wind_osc_vamplitude_km_s,'wind_osc_vampl', &
      'velocity amplitude of the pulsations (km/s)',iunit)
#endif
end subroutine write_options_inject

!-----------------------------------------------------------------------
!+
!  Reads input options from the input file.
!+
!-----------------------------------------------------------------------
subroutine read_options_inject(name,valstring,imatch,igotall,ierr)
 use io,      only: fatal, error, warning
 use physcon, only: pi,steboltz,au
 character(len=*), intent(in)  :: name,valstring
 logical, intent(out) :: imatch,igotall
 integer,intent(out) :: ierr

 integer, save :: ngot = 0
 integer :: noptions
 real :: Rstar
 character(len=30), parameter :: label = 'read_options_inject'

 imatch  = .true.
 igotall = .false.
 select case(trim(name))
 case('wind_velocity')
    read(valstring,*,iostat=ierr) wind_velocity_km_s
    ngot = ngot + 1
    if (wind_velocity < 0.)    call fatal(label,'invalid setting for wind_velocity (<0)')
    !if (wind_velocity > 1.e10) call error(label,'wind_velocity is huge!!!')
 case('wind_mass_rate')
    read(valstring,*,iostat=ierr) wind_mass_rate_Msun_yr
    ngot = ngot + 1
    if (wind_mass_rate < 0.)    call fatal(label,'invalid setting for wind_mass_rate (<0)')
 case('wind_temperature')
    read(valstring,*,iostat=ierr) wind_temperature
    ngot = ngot + 1
    if (wind_temperature < 0.)    call fatal(label,'invalid setting for wind_temperature (<0)')
 case('iwind_resolution')
    read(valstring,*,iostat=ierr) iwind_resolution
    ngot = ngot + 1
    if (iwind_resolution < 1) call fatal(label,'iwind_resolution must be bigger than zero')
 case('wind_dr_on_dp')
    read(valstring,*,iostat=ierr) wind_dr_on_dp
    ngot = ngot + 1
    if (wind_dr_on_dp <= 0.) call fatal(label,'wind_dr_on_dp must be >=0')
 case('shift_spheres')
    read(valstring,*,iostat=ierr) shift_spheres
    ngot = ngot + 1
 case('iboundary_spheres')
    read(valstring,*,iostat=ierr) iboundary_spheres
    ngot = ngot + 1
    if (iboundary_spheres <= 0) call fatal(label,'iboundary_spheres must be > 0')
 case('wind_inject_radius')
    read(valstring,*,iostat=ierr) wind_injection_radius
    ngot = ngot + 1
    if (wind_injection_radius < 0.) call fatal(label,'invalid setting for wind_inject_radius (<0)')
#ifdef BOWEN
 case('bowen_kappa')
    read(valstring,*,iostat=ierr) bowen_kappa
    ngot = ngot + 1
    if (bowen_kappa < 0.)    call fatal(label,'invalid setting for bowen_kappa (<0)')
 case('bowen_Teff')
    read(valstring,*,iostat=ierr) bowen_Teff
    ngot = ngot + 1
    if (bowen_Teff < 0.)    call fatal(label,'invalid setting for bowen_Teff (<0)')
 case('bowen_kmax')
    read(valstring,*,iostat=ierr) bowen_kmax
    ngot = ngot + 1
    if (bowen_kmax < 0.)    call fatal(label,'invalid setting for bowen_kmax (<0)')
 case('bowen_Tcond')
    read(valstring,*,iostat=ierr) bowen_Tcond
    ngot = ngot + 1
    if (bowen_Tcond < 0.) call fatal(label,'invalid setting for bowen_Tcond (<0)')
 case('bowen_delta')
    read(valstring,*,iostat=ierr) bowen_delta
    ngot = ngot + 1
    if (bowen_delta < 0.) call fatal(label,'invalid setting for bowen_delta (<0)')
 case('bowen_L')
    read(valstring,*,iostat=ierr) bowen_L
    bowen_L = bowen_L * solarl
    ngot = ngot + 1
    if (bowen_L < 0.) call fatal(label,'invalid setting for bowen_L (<0)')
 case('bowen_Cprime')
    read(valstring,*,iostat=ierr) bowen_Cprime
    ngot = ngot + 1
    if (bowen_Cprime < 0.) call fatal(label,'invalid setting for bowen_Cprime (<0)')
 case('wind_osc_period')
    read(valstring,*,iostat=ierr) wind_osc_period_days
    ngot = ngot + 1
    if (wind_osc_period_days < 0.) call fatal(label,'invalid setting for wind_osc_period (<0)')
 case('wind_osc_vampl')
    read(valstring,*,iostat=ierr) wind_osc_vamplitude_km_s
    !wind_velocity_km_s = 0. ! set wind veolicty to zero when pulsating star
    ngot = ngot + 1
    if (wind_osc_vamplitude_km_s <= 0. .and. wind_velocity_km_s <= 0.) call fatal(label,'invalid setting for wind_osc_vamp (<0)')
#endif
 case default
    imatch = .false.
 end select
#ifdef BOWEN
 noptions = 15
 Rstar = sqrt(bowen_L/(4.*pi*steboltz*bowen_Teff**4))/au
 !if you launch the wind inside the photosphere, make sure the wind temperature >= star's effective temperature
 if (wind_injection_radius <= Rstar .and. wind_temperature < bowen_Teff) then
    call fatal(label,'invalid setting for wind_temperature (< bowen_Teff)')
 endif
#else
 noptions = 6
#endif
 igotall = (ngot >= noptions)

end subroutine read_options_inject

end module inject<|MERGE_RESOLUTION|>--- conflicted
+++ resolved
@@ -188,16 +188,10 @@
 !  Main routine handling wind injection.
 !+
 !-----------------------------------------------------------------------
-<<<<<<< HEAD
-subroutine inject_particles(time,dtlast,xyzh,vxyzu,xyzmh_ptmass,vxyz_ptmass,npart,npartoftype)
- use io,      only: iprint, fatal
- use physcon, only: au,pi
-=======
 subroutine inject_particles(time,dtlast,xyzh,vxyzu,xyzmh_ptmass,vxyz_ptmass,&
                             npart,npartoftype,dtinject)
  use io,          only:iprint,fatal
  use eos,         only:gamma
->>>>>>> b21ade54
 #ifdef BOWEN
  use bowen_dust,  only:bowen_init
 #endif
@@ -208,16 +202,10 @@
  real,    intent(inout) :: xyzh(:,:), vxyzu(:,:), xyzmh_ptmass(:,:), vxyz_ptmass(:,:)
  integer, intent(inout) :: npart
  integer, intent(inout) :: npartoftype(:)
-<<<<<<< HEAD
-
- integer :: outer_sphere, inner_sphere, inner_handled_sphere, i
- real :: local_time, r, v, u, rho, e, mass_lost, surface_radius
-=======
  real,    intent(out)   :: dtinject
  real, parameter :: irrational_number_close_to_one = pi/3.
  integer :: outer_sphere, inner_sphere, inner_boundary_sphere, i, ierr
  real    :: local_time, GM, r, v, u, rho, e, mass_lost, x0(3), v0(3)
->>>>>>> b21ade54
  logical, save :: first_run = .true.
  character(len=*), parameter :: label = 'inject_particles'
 
@@ -267,17 +255,12 @@
             npart, npartoftype, xyzh, vxyzu, igas, x0, v0) ! injected sphere
     endif
  enddo
-<<<<<<< HEAD
  ! update the sink particle properties
- mass_lost = mass_of_spheres * (inner_sphere-outer_sphere+1)
- surface_radius = wind_injection_radius + wind_osc_vamplitude*wind_osc_period/(2.*pi)*sin(2.*pi*time/wind_osc_period)
- xyzmh_ptmass(4,wind_emitting_sink) = xyzmh_ptmass(4,wind_emitting_sink) - mass_lost
- xyzmh_ptmass(5,wind_emitting_sink) = (surface_radius**3-dr3)**(1./3.)
-=======
-! print *,'npart',npart,inner_sphere-outer_sphere+1
  if (nptmass > 0 .and. wind_emitting_sink <= nptmass) then
     mass_lost = mass_of_spheres * (inner_sphere-outer_sphere+1)
     xyzmh_ptmass(4,wind_emitting_sink) = xyzmh_ptmass(4,wind_emitting_sink) - mass_lost
+    surface_radius = wind_injection_radius + wind_osc_vamplitude*wind_osc_period/(2.*pi)*sin(2.*pi*time/wind_osc_period)
+    xyzmh_ptmass(5,wind_emitting_sink) = (surface_radius**3-dr3)**(1./3.)
  endif
 
  !
@@ -285,7 +268,6 @@
  ! injections is adequately resolved
  !
  dtinject = (.5 * irrational_number_close_to_one * time_between_spheres)
->>>>>>> b21ade54
 
 end subroutine inject_particles
 
@@ -352,17 +334,10 @@
  e = .5*v**2 - GM/r + gamma*u
  if (verbose) then
     if (sphere_number > inner_sphere) then
-<<<<<<< HEAD
-       print '(" handled, i = ",i5," inner = ",i5," base_r = ",es11.4,'// &
-              '" r = ",es11.4," v = ",es11.4," phase = ",f7.4," feject = ",f4.3)', &
-              sphere_number,inner_sphere,surface_radius,r,v,&
-              time/wind_osc_period,time_between_spheres/wind_osc_period
-=======
-       ! print '("boundary, i = ",i5," inner = ",i5," base_r = ",es11.4,'// &
-       !       '" r = ",es11.4," v = ",es11.4," phase = ",f7.4," feject = ",f4.3)', &
-       !       sphere_number,inner_sphere,surface_radius,r,v,&
-       !       time/wind_osc_period,time_between_spheres/wind_osc_period
->>>>>>> b21ade54
+       print '("boundary, i = ",i5," inner = ",i5," base_r = ",es11.4,'// &
+             '" r = ",es11.4," v = ",es11.4," phase = ",f7.4," feject = ",f4.3)', &
+             sphere_number,inner_sphere,surface_radius,r,v,&
+             time/wind_osc_period,time_between_spheres/wind_osc_period
     else
        print '("ejected, i = ",i5," inner = ",i5," base_r = ",es11.4,'// &
              '" r = ",es11.4," v = ",es11.4," phase = ",f7.4," feject = ",f4.3)', &
