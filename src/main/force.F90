!--------------------------------------------------------------------------!
! The Phantom Smoothed Particle Hydrodynamics code, by Daniel Price et al. !
! Copyright (c) 2007-2018 The Authors (see AUTHORS)                        !
! See LICENCE file for usage and distribution conditions                   !
! http://users.monash.edu.au/~dprice/phantom                               !
!--------------------------------------------------------------------------!
!+
!  MODULE: forces
!
!  DESCRIPTION:
!   This module is the "guts" of the code
!   Calculates force and rates of change for all particles
!
!  REFERENCES:
!    Price (2012), J. Comp. Phys.
!    Lodato & Price (2010), MNRAS
!    Price & Federrath (2010), MNRAS
!    Tricco & Price (2012), J. Comp. Phys.
!
!  OWNER: Conrad Chan
!
!  $Id$
!
!  RUNTIME PARAMETERS: None
!
!  DEPENDENCIES: boundary, chem, cooling, dim, dust, eos, fastmath, growth,
!    io, io_summary, kdtree, kernel, linklist, mpiderivs, mpiforce,
!    mpiutils, nicil, options, part, physcon, ptmass, stack, timestep,
!    timestep_ind, timestep_sts, units, viscosity
!+
!--------------------------------------------------------------------------
module forces
 use dim,      only:maxfsum,maxxpartveciforce,maxBevol,maxp,ndivcurlB,ndivcurlv,ndusttypes
 use mpiforce, only:cellforce,stackforce

 implicit none
 character(len=80), parameter, public :: &  ! module version
    modid="$Id$"

 integer, parameter :: maxcellcache = 50000

 public :: force

 !--indexing for xpartveci array
 integer, parameter :: &
       ixi  = 1, &
       iyi  = 2, &
       izi  = 3, &
       ihi  = 4, &
       ivxi = 5, &
       ivyi = 6, &
       ivzi = 7, &
       ieni = 8, &
       iBevolxi = 9, &
       iBevolyi = 10, &
       iBevolzi = 11, &
       ipsi = 12, &
       igradhi1    = 13, &
       igradhi2    = 14, &
       ialphai     = 15, &
       ialphaBi    = 16, &
       ivwavei     = 17, &
       irhoi       = 18, &
       irhogasi    = 19, &
       ispsoundi   = 20, &
       isxxi       = 21, &
       isxyi       = 22, &
       isxzi       = 23, &
       isyyi       = 24, &
       isyzi       = 25, &
       iszzi       = 26, &
       ivisctermisoi   = 27, &
       ivisctermanisoi = 28, &
       ipri        = 29, &
       ipro2i      = 30, &
       ietaohmi    = 31, &
       ietahalli   = 32, &
       ietaambii   = 33, &
       ijcbcbxi    = 34, &
       ijcbcbyi    = 35, &
       ijcbcbzi    = 36, &
       ijcbxi      = 37, &
       ijcbyi      = 38, &
       ijcbzi      = 39, &
       iponrhoi    = 40, &
       icurlBxi    = 41, &
       icurlByi    = 42, &
       icurlBzi    = 43, &
       igrainsizei = 44, &
       igraindensi = 45, &
<<<<<<< HEAD
       !--gr primitive density
       idensGRi    = 46, &
       !--dust arrays initial index
       idustfraci  = 47, &
       itstop      = 48 + (ndusttypes-1), &
=======
       idvxdxi     = 46, &
       idvzdzi     = 54, &
       !--dust arrays initial index
       idustfraci    = 55, &
>>>>>>> c63a4763
       !--dust arrays final index
       idustfraciend = 55 + (ndusttypes - 1), &
       itstop        = 56 + (ndusttypes - 1), &
       itstopend     = 56 + 2*(ndusttypes - 1)

 !--indexing for fsum array
 integer, parameter :: &
       ifxi        = 1, &
       ifyi        = 2, &
       ifzi        = 3, &
       ipot        = 4, &
       idrhodti    = 5, &
       idudtdissi  = 6, &
       idendtdissi = 7, &
       idivBsymi   = 8, &
       idBevolxi   = 9, &
       idBevolyi   = 10, &
       idBevolzi   = 11, &
       idivBdiffi  = 12, &
       !--dust array indexing
       iddustfraci    = 13, &
       iddustfraciend = 13 +   (ndusttypes-1), &
       idudtdusti     = 14 +   (ndusttypes-1), &
       idudtdustiend  = 14 + 2*(ndusttypes-1), &
       ideltavxi      = 15 + 2*(ndusttypes-1), &
       ideltavxiend   = 15 + 3*(ndusttypes-1), &
       ideltavyi      = 16 + 3*(ndusttypes-1), &
       ideltavyiend   = 16 + 4*(ndusttypes-1), &
       ideltavzi      = 17 + 4*(ndusttypes-1), &
       ideltavziend   = 17 + 5*(ndusttypes-1), &
       idvi           = 18 + 5*(ndusttypes-1), &
       iSti           = 19 + 5*(ndusttypes-1)

 private

contains

!----------------------------------------------------------------
!+
!  compute all forces and rates of change on the particles
!+
!----------------------------------------------------------------
subroutine force(icall,npart,xyzh,vxyzu,fxyzu,divcurlv,divcurlB,Bevol,dBevol,dustprop,ddustprop,dustfrac,ddustfrac,&
<<<<<<< HEAD
                 ipart_rhomax,dt,stressmax,temperature,dens,metrics)
 use dim,          only:maxvxyzu,maxalpha,maxneigh,maxstrain,&
                        switches_done_in_derivs,mhd,mhd_nonideal,lightcurve
=======
                 ipart_rhomax,dt,stressmax,temperature)
 use dim,          only:maxvxyzu,maxalpha,maxneigh,maxdvdx,&
                        mhd,mhd_nonideal,lightcurve
>>>>>>> c63a4763
 use io,           only:iprint,fatal,iverbose,id,master,real4,warning,error,nprocs
 use linklist,     only:ncells,ifirstincell,get_neighbour_list,get_hmaxcell,get_cell_location
 use options,      only:iresistive_heating
 use part,         only:rhoh,dhdrho,rhoanddhdrho,alphaind,nabundances,ll,get_partinfo,iactive,gradh,&
                        hrho,iphase,maxphase,igas,iboundary,maxgradh,dvdx, &
                        eta_nimhd,deltav,poten,St
 use timestep,     only:dtcourant,dtforce,bignumber,dtdiff
 use io_summary,   only:summary_variable, &
                        iosumdtf,iosumdtd,iosumdtv,iosumdtc,iosumdto,iosumdth,iosumdta, &
                        iosumdgs,iosumdge,iosumdgr,iosumdtfng,iosumdtdd,iosumdte
#ifdef FINVSQRT
 use fastmath,     only:finvsqrt
#endif
 use physcon,      only:pi
 use viscosity,    only:irealvisc,shearfunc,dt_viscosity
#ifdef IND_TIMESTEPS
 use timestep_ind, only:nbinmax,ibinnow,get_newbin
 use timestep_sts, only:nbinmaxsts,ibin_sts
 use part,         only:ibin
 use timestep,     only:nsteps,time
#else
 use timestep,     only:C_cour,C_force
#endif
 use part,         only:divBsymm,isdead_or_accreted,h2chemistry,ngradh,gravity,ibin_wake
 use mpiutils,     only:reduce_mpi,reduceall_mpi,reduceloc_mpi,bcast_mpi
 use cooling,      only:energ_cooling
 use chem,         only:energ_h2cooling
#ifdef GRAVITY
 use kernel,       only:kernel_softening
 use kdtree,       only:expand_fgrav_in_taylor_series
 use linklist,     only:get_distance_from_centre_of_mass
 use part,         only:xyzmh_ptmass,nptmass,massoftype
 use ptmass,       only:icreate_sinks,rho_crit,r_crit2
 use units,        only:unit_density
#endif
#ifdef DUST
 !use dust,         only:get_ts
 use kernel,       only:wkern_drag,cnormk_drag
#ifdef DUSTGROWTH
 use growth,       only:iinterpol
#endif
#endif
 use nicil,        only:nimhd_get_jcbcb,nimhd_get_dt,nimhd_get_dBdt,nimhd_get_dudt
#ifdef LIGHTCURVE
 use part,         only:luminosity
#endif
#ifdef MPI
 use mpiderivs,    only:send_cell,recv_cells,check_send_finished,init_cell_exchange,finish_cell_exchange, &
                       recv_while_wait,reset_cell_counters
 use stack,        only:reserve_stack
 use stack,        only:stack_remote => force_stack_1
 use stack,        only:stack_waiting => force_stack_2
#endif

 integer,      intent(in)    :: icall,npart
 real,         intent(in)    :: xyzh(:,:)
 real,         intent(inout) :: vxyzu(:,:),dustprop(:,:)
 real,         intent(in)    :: dustfrac(:,:)
 real,         intent(inout) :: temperature(:)
 real,         intent(out)   :: fxyzu(:,:),ddustfrac(:,:),ddustprop(:,:)
 real,         intent(in)    :: Bevol(:,:)
 real,         intent(out)   :: dBevol(:,:)
 real(kind=4), intent(inout) :: divcurlv(:,:)
 real(kind=4), intent(in)    :: divcurlB(:,:)
 real,         intent(in)    :: dt,stressmax
 integer,      intent(out)   :: ipart_rhomax ! test this particle for point mass creation
 real,         intent(in)    :: dens(:), metrics(:,:,:,:)

 real, save :: xyzcache(maxcellcache,4)
 integer, save :: listneigh(maxneigh)
!$omp threadprivate(xyzcache,listneigh)
 integer :: i,icell,nneigh
 integer :: nstokes,nsuper,ndrag,ndustres
 real    :: dtmini,dtohm,dthall,dtambi,dtvisc
 real    :: dustresfacmean,dustresfacmax
#ifdef GRAVITY
 real    :: potensoft0,dum,dx,dy,dz,fxi,fyi,fzi,poti,epoti
 real    :: rhomax,rhomax_thread
 logical :: use_part
 integer :: ipart_rhomax_thread,j,id_rhomax
 real    :: hi,pmassi,rhoi
 logical :: iactivei,iamdusti
 integer :: iamtypei
#endif
#ifdef DUST
 real    :: frac_stokes, frac_super
#endif
 logical :: realviscosity,useresistiveheat
#ifndef IND_TIMESTEPS
 real    :: dtmaxi
#else
 integer :: nbinmaxnew,nbinmaxstsnew,ncheckbin
 integer :: ndtforce,ndtforceng,ndtcool,ndtdrag,ndtdragd
 integer :: ndtvisc,ndtohm,ndthall,ndtambi,ndtdust
 real    :: dtitmp,dtrat,dtmaxi
 real    :: dtfrcfacmean ,dtfrcngfacmean,dtdragfacmean,dtdragdfacmean,dtcoolfacmean
 real    :: dtfrcfacmax  ,dtfrcngfacmax ,dtdragfacmax ,dtdragdfacmax ,dtcoolfacmax
 real    :: dtviscfacmean,dtohmfacmean  ,dthallfacmean,dtambifacmean,dtdustfacmean
 real    :: dtviscfacmax ,dtohmfacmax   ,dthallfacmax ,dtambifacmax, dtdustfacmax
 logical :: allow_decrease,dtcheck
#endif
 integer(kind=1)           :: ibinnow_m1

 logical                   :: remote_export(nprocs)
 type(cellforce)           :: cell

#ifdef MPI
 logical                   :: do_export

 integer                   :: irequestsend(nprocs),irequestrecv(nprocs)
 type(cellforce)           :: xrecvbuf(nprocs),xsendbuf
#endif

#ifdef IND_TIMESTEPS
 nbinmaxnew      = 0
 nbinmaxstsnew   = 0
 ndtforce        = 0
 ndtforceng      = 0
 ndtcool         = 0
 ndtdrag         = 0
 ndtdragd        = 0
 ndtdust         = 0
 ncheckbin       = 0
 ndtvisc         = 0
 ndtohm          = 0
 ndthall         = 0
 ndtambi         = 0
 dtfrcfacmean    = 0.0
 dtfrcngfacmean  = 0.0
 dtdragfacmean   = 0.0
 dtdragdfacmean  = 0.0
 dtcoolfacmean   = 0.0
 dtviscfacmean   = 0.0
 dtohmfacmean    = 0.0
 dthallfacmean   = 0.0
 dtambifacmean   = 0.0
 dtdustfacmean   = 0.0
 dtfrcfacmax     = 0.0
 dtfrcngfacmax   = 0.0
 dtdragfacmax    = 0.0
 dtdragdfacmax   = 0.0
 dtcoolfacmax    = 0.0
 dtviscfacmax    = 0.0
 dtohmfacmax     = 0.0
 dthallfacmax    = 0.0
 dtambifacmax    = 0.0
 dtdustfacmax    = 0.0
 ibinnow_m1      = ibinnow - 1_1
#else
 ibinnow_m1      = 0
#endif
 dtmaxi          = 0.

 dustresfacmean  = 0.0
 dustresfacmax   = 0.0
 dtcourant       = bignumber
 dtforce         = bignumber
 dtvisc          = bignumber
 dtmini          = bignumber
 dtohm           = bignumber
 dthall          = bignumber
 dtambi          = bignumber
 if (iverbose >= 3 .and. id==master) write(iprint,*) 'forces: cell cache =',maxcellcache

 realviscosity    = (irealvisc > 0)
 useresistiveheat = (iresistive_heating > 0)
 if (ndivcurlv < 1) call fatal('force','divv not stored but it needs to be')

 !--dust/gas stuff
 ndrag         = 0
 nstokes       = 0
 nsuper        = 0
 ndustres      = 0
#ifdef DUSTGROWTH
 if (iinterpol) then
    St(:)         = 0.
    dustprop(4,:) = 0.
 endif
#endif

 ! sink particle creation
 ipart_rhomax  = 0
#ifdef GRAVITY
 rhomax        = 0.
#endif

#ifdef MPI
 call init_cell_exchange(xrecvbuf,irequestrecv)
 stack_waiting%n = 0
 stack_remote%n = 0
 call reset_cell_counters
#endif

!
!-- verification for non-ideal MHD
 if (mhd_nonideal .and. ndivcurlB < 4) call fatal('force','non-ideal MHD needs curl B stored, but ndivcurlB < 4')
!
!--check that compiled options are compatible with this routine
!
 if (maxgradh /= maxp) call fatal('force','need storage of gradh (maxgradh=maxp)')

!$omp parallel default(none) &
!$omp shared(ncells,ll,ifirstincell) &
!$omp shared(xyzh) &
!$omp shared(dustprop) &
!$omp shared(ddustprop) &
!$omp shared(vxyzu) &
!$omp shared(fxyzu) &
!$omp shared(divcurlv) &
!$omp shared(iphase) &
!$omp shared(dvdx) &
!$omp shared(gradh) &
!$omp shared(divcurlb) &
!$omp shared(bevol) &
!$omp shared(eta_nimhd) &
!$omp shared(alphaind) &
!$omp shared(stressmax) &
!$omp shared(divBsymm) &
!$omp shared(dBevol) &
!$omp shared(temperature) &
!$omp shared(dt) &
!$omp shared(nprocs,icall) &
!$omp shared(poten) &
!$omp private(icell,i) &
!$omp private(cell) &
!$omp private(remote_export) &
!$omp private(nneigh) &
!$omp shared(dens) &
#ifdef GRAVITY
!$omp shared(massoftype,npart) &
!$omp private(hi,pmassi,rhoi) &
!$omp private(iactivei,iamdusti,iamtypei) &
!$omp private(dx,dy,dz,poti,fxi,fyi,fzi,potensoft0,dum,epoti) &
!$omp shared(xyzmh_ptmass,nptmass) &
!$omp shared(rhomax,ipart_rhomax,icreate_sinks,rho_crit,r_crit2) &
!$omp private(rhomax_thread,ipart_rhomax_thread,use_part,j) &
#endif
#ifdef MPI
!$omp shared(id) &
!$omp private(do_export) &
!$omp shared(irequestrecv,irequestsend) &
!$omp shared(stack_remote,stack_waiting) &
!$omp shared(xsendbuf,xrecvbuf) &
#endif
#ifdef IND_TIMESTEPS
!$omp shared(ibin,ibin_sts,nbinmax,nbinmaxsts) &
!$omp private(allow_decrease,dtitmp,dtcheck,dtrat) &
!$omp reduction(+:ndtforce,ndtforceng,ndtcool,ndtdrag,ndtdragd,ncheckbin,ndtvisc) &
!$omp reduction(+:ndtohm,ndthall,ndtambi,ndtdust,dtohmfacmean,dthallfacmean,dtambifacmean,dtdustfacmean) &
!$omp reduction(+:dtfrcfacmean,dtfrcngfacmean,dtdragfacmean,dtdragdfacmean,dtcoolfacmean,dtviscfacmean) &
!$omp reduction(max:dtohmfacmax,dthallfacmax,dtambifacmax,dtdustfacmax) &
!$omp reduction(max:dtfrcfacmax,dtfrcngfacmax,dtdragfacmax,dtdragdfacmax,dtcoolfacmax,dtviscfacmax) &
!$omp reduction(max:nbinmaxnew,nbinmaxstsnew) &
#endif
!$omp reduction(min:dtohm,dthall,dtambi,dtdiff) &
!$omp reduction(min:dtcourant,dtforce,dtvisc) &
!$omp reduction(max:dtmaxi) &
!$omp reduction(min:dtmini) &
!$omp reduction(+:ndustres,dustresfacmean) &
!$omp reduction(max:dustresfacmax) &
!$omp shared(dustfrac) &
!$omp shared(ddustfrac) &
!$omp shared(deltav) &
!$omp shared(ibin_wake,ibinnow_m1)

!$omp do schedule(runtime)
 over_cells: do icell=1,int(ncells)
    i = ifirstincell(icell)

    !--skip empty cells AND inactive cells
    if (i <= 0) cycle over_cells

    cell%icell = icell

<<<<<<< HEAD
    call start_cell(cell,iphase,xyzh,vxyzu,gradh,divcurlv,divcurlB,straintensor,Bevol, &
                         dustfrac,dustprop,eta_nimhd,temperature,alphaind,stressmax,dens)
=======
    call start_cell(cell,iphase,xyzh,vxyzu,gradh,divcurlv,divcurlB,dvdx,Bevol, &
                         dustfrac,dustprop,eta_nimhd,temperature,alphaind,stressmax)
>>>>>>> c63a4763
    if (cell%npcell == 0) cycle over_cells

    call get_cell_location(icell,cell%xpos,cell%xsizei,cell%rcuti)
    !
    !--get the neighbour list and fill the cell cache
    !

    call get_neighbour_list(icell,listneigh,nneigh,xyzh,xyzcache,maxcellcache,getj=.true., &
#ifdef GRAVITY
                           f=cell%fgrav, &
#endif
                           remote_export=remote_export)
#ifdef MPI
    cell%owner                   = id
    cell%remote_export(1:nprocs) = remote_export
    do_export = any(remote_export)

!$omp critical
    call recv_cells(stack_remote,xrecvbuf,irequestrecv)
!$omp end critical

    if (do_export) then
!$omp critical
       if (stack_waiting%n > 0) call check_send_finished(stack_remote,irequestsend,irequestrecv,xrecvbuf)
       call reserve_stack(stack_waiting,cell%waiting_index)
       ! export the cell: direction 0 for exporting
       call send_cell(cell,0,irequestsend,xsendbuf)
!$omp end critical
    endif
#endif

    call compute_cell(cell,listneigh,nneigh,Bevol,xyzh,vxyzu,fxyzu, &
                      iphase,divcurlv,divcurlB,alphaind,eta_nimhd,temperature, &
                      dustfrac,gradh,ibinnow_m1,ibin_wake,stressmax,xyzcache,dens)

#ifdef MPI
    if (do_export) then
       stack_waiting%cells(cell%waiting_index) = cell
    else
#endif
       call finish_cell_and_store_results(icall,cell,fxyzu,xyzh,vxyzu,poten,dt,dvdx,&
                             divBsymm,divcurlv,dBevol,ddustfrac,deltav, &
                             dtcourant,dtforce,dtvisc,dtohm,dthall,dtambi,dtdiff,dtmini,dtmaxi, &
#ifdef IND_TIMESTEPS
                             nbinmaxnew,nbinmaxstsnew,ncheckbin, &
                             ndtforce,ndtforceng,ndtcool,ndtdrag,ndtdragd, &
                             ndtvisc,ndtohm,ndthall,ndtambi,ndtdust, &
                             dtitmp,dtrat, &
                             dtfrcfacmean ,dtfrcngfacmean,dtdragfacmean,dtdragdfacmean,dtcoolfacmean, &
                             dtfrcfacmax  ,dtfrcngfacmax ,dtdragfacmax ,dtdragdfacmax ,dtcoolfacmax, &
                             dtviscfacmean,dtohmfacmean  ,dthallfacmean,dtambifacmean ,dtdustfacmean, &
                             dtviscfacmax ,dtohmfacmax   ,dthallfacmax ,dtambifacmax  ,dtdustfacmax, &
#endif
                             ndustres,dustresfacmax,dustresfacmean)

#ifdef MPI
    endif
#endif
 enddo over_cells
!$omp enddo

#ifdef MPI
!$omp barrier

!$omp single
 if (stack_waiting%n > 0) call check_send_finished(stack_remote,irequestsend,irequestrecv,xrecvbuf)
 call recv_while_wait(stack_remote,xrecvbuf,irequestrecv,irequestsend)
 call reset_cell_counters
!$omp end single

 igot_remote: if (stack_remote%n > 0) then
!$omp do schedule(runtime)
    over_remote: do i = 1,stack_remote%n
       cell = stack_remote%cells(i)

       call get_neighbour_list(-1,listneigh,nneigh,xyzh,xyzcache,maxcellcache,getj=.true., &
#ifdef GRAVITY
                         f=cell%fgrav, local_gravity=.true., &
#endif
                         cell_xpos=cell%xpos,cell_xsizei=cell%xsizei,cell_rcuti=cell%rcuti)

       call compute_cell(cell,listneigh,nneigh,Bevol,xyzh,vxyzu,fxyzu, &
                         iphase,divcurlv,divcurlB,alphaind,eta_nimhd, temperature, &
                         dustfrac,gradh,ibinnow_m1,ibin_wake,stressmax,xyzcache,dens)

       cell%remote_export(id+1) = .false.

!$omp critical
       call recv_cells(stack_waiting,xrecvbuf,irequestrecv)
       call check_send_finished(stack_waiting,irequestsend,irequestrecv,xrecvbuf)
       call send_cell(cell,1,irequestsend,xsendbuf)
!$omp end critical
    enddo over_remote
!$omp enddo
!$omp barrier
!$omp single
    stack_remote%n = 0
    call check_send_finished(stack_waiting,irequestsend,irequestrecv,xrecvbuf)
!$omp end single
 endif igot_remote
!$omp barrier
!$omp single
 call recv_while_wait(stack_waiting,xrecvbuf,irequestrecv,irequestsend)
!$omp end single

 iam_waiting: if (stack_waiting%n > 0) then
!$omp do schedule(runtime)
    over_waiting: do i = 1, stack_waiting%n
       cell = stack_waiting%cells(i)

       if (any(cell%remote_export(1:nprocs))) then
          print*,id,cell%remote_export(1:nprocs)
          call fatal('force', 'not all results returned from remote processor')
       endif

       call finish_cell_and_store_results(icall,cell,fxyzu,xyzh,vxyzu,poten,dt,dvdx, &
                                          divBsymm,divcurlv,dBevol,ddustfrac,deltav, &
                                          dtcourant,dtforce,dtvisc,dtohm,dthall,dtambi,dtdiff,dtmini,dtmaxi, &
#ifdef IND_TIMESTEPS
                                          nbinmaxnew,nbinmaxstsnew,ncheckbin, &
                                          ndtforce,ndtforceng,ndtcool,ndtdrag,ndtdragd, &
                                          ndtvisc,ndtohm,ndthall,ndtambi,ndtdust, &
                                          dtitmp,dtrat, &
                                          dtfrcfacmean ,dtfrcngfacmean,dtdragfacmean,dtdragdfacmean,dtcoolfacmean, &
                                          dtfrcfacmax  ,dtfrcngfacmax ,dtdragfacmax ,dtdragdfacmax ,dtcoolfacmax, &
                                          dtviscfacmean,dtohmfacmean  ,dthallfacmean,dtambifacmean ,dtdustfacmean, &
                                          dtviscfacmax ,dtohmfacmax   ,dthallfacmax ,dtambifacmax  ,dtdustfacmax, &
#endif
                                          ndustres,dustresfacmax,dustresfacmean)

    enddo over_waiting
!$omp enddo
!$omp barrier
!$omp single
    stack_waiting%n = 0
!$omp end single
 endif iam_waiting

!$omp single
 call finish_cell_exchange(irequestrecv,xsendbuf)
!$omp end single
#endif

#ifdef GRAVITY
 if (icreate_sinks > 0) then
    rhomax_thread = 0.
    ipart_rhomax_thread = 0
!$omp do schedule(runtime)
    do i=1,npart
       hi = xyzh(4,i)
#ifdef IND_TIMESTEPS
       if (iactive(iphase(i)) .and..not.isdead_or_accreted(hi)) then
#else
       if (.not.isdead_or_accreted(hi)) then
#endif
          if (maxphase==maxp) then
             call get_partinfo(iphase(i),iactivei,iamdusti,iamtypei)
          else
             iamtypei = igas
          endif
          pmassi = massoftype(iamtypei)
          rhoi = rhoh(hi,pmassi)
          if (rhoi > rho_crit) then
             if (rhoi > rhomax_thread) then
                !
                !--find the maximum density on particles outside the
                !  allowed minimum distance from other sink particles
                !
                use_part = .true.
                over_ptmass: do j=1,nptmass
                   if ((xyzh(1,i) - xyzmh_ptmass(1,j))**2 &
                     + (xyzh(2,i) - xyzmh_ptmass(2,j))**2 &
                     + (xyzh(3,i) - xyzmh_ptmass(3,j))**2 < r_crit2) then
                      use_part = .false.
                      exit over_ptmass
                   endif
                enddo over_ptmass
                if (use_part) then
                   rhomax_thread = rhoi
                   ipart_rhomax_thread = i
                endif
             endif
          endif
       endif
    enddo
!$omp enddo
    if (rhomax_thread > rho_crit) then
!$omp critical(rhomaxadd)
       if (rhomax_thread > rhomax) then
          rhomax = rhomax_thread
          ipart_rhomax = ipart_rhomax_thread
       endif
!$omp end critical(rhomaxadd)
    endif
 endif
#endif

#ifdef IND_TIMESTEPS
 ! check for nbinmaxnew = 0, can happen if all particles
 ! are dead/inactive, e.g. after sink creation
 if (ncheckbin==0) then
    nbinmaxnew    = nbinmax
    nbinmaxstsnew = nbinmaxsts
 endif
#endif
!$omp end parallel

#ifdef GRAVITY
 if (reduceall_mpi('max',ipart_rhomax) > 0) then
    call reduceloc_mpi('max',rhomax,id_rhomax)
    if (id /= id_rhomax) ipart_rhomax = -1
 endif
 if (icreate_sinks > 0 .and. ipart_rhomax > 0 .and. iverbose>=1) then
    print*,' got rhomax = ',rhomax*unit_density,' on particle ',ipart_rhomax !,rhoh(xyzh(4,ipart_rhomax))
 endif
#endif

#ifdef DUST
 ndrag = int(reduceall_mpi('+',ndrag))
 if (ndrag > 0) then
    nstokes = int(reduce_mpi('+',nstokes))
    nsuper =  int(reduce_mpi('+',nsuper))
    frac_stokes = nstokes/real(ndrag)
    frac_super  = nsuper/real(ndrag)
    if (iverbose >= 1 .and. id==master) then
       if (nstokes > 0) call warning('force','using Stokes drag regime',var='%Stokes',val=100.*frac_stokes)
       if (nsuper > 0)  call warning('force','supersonic Epstein regime',val=100.*frac_super,var='%super')
    endif
    if (nstokes > 0) call summary_variable('dust',iosumdgs,nstokes,100.*frac_stokes)
    if (nsuper  > 0) call summary_variable('dust',iosumdge,nsuper ,100.*frac_super )
 else
    frac_stokes = 0.
    frac_super  = 0.
 endif
 if (ndustres > 0) call summary_variable('dust',iosumdgr,ndustres,dustresfacmean /real(ndustres),dustresfacmax )
#endif

#ifdef IND_TIMESTEPS
 nbinmax    = int(reduceall_mpi('max',nbinmaxnew),kind=1)
 nbinmaxsts = int(reduceall_mpi('max',nbinmaxstsnew),kind=1)
 ndtforce   = int(reduce_mpi('+',ndtforce))
 ndtforceng = int(reduce_mpi('+',ndtforceng))
 ndtcool    = int(reduce_mpi('+',ndtcool))
 ndtdrag    = int(reduce_mpi('+',ndtdrag))
 ndtdragd   = int(reduce_mpi('+',ndtdragd))
 ndtdust    = int(reduce_mpi('+',ndtdust))

 !  Print warning statements, if required
 if (iverbose >= 1 .and. id==master) then
    if (ndtforce   > 0) write(iprint,*) 'force controlling timestep on ',ndtforce,' gas particles'
    if (ndtforceng > 0) write(iprint,*) 'force controlling timestep on ',ndtforce,' non-gas particles'
    if (ndtcool    > 0) write(iprint,*) 'cooling controlling timestep on ',ndtcool,' particles'
    if (ndtdrag    > 0) write(iprint,*) 'drag controlling timestep on ',ndtdrag,' gas particles'
    if (ndtdragd   > 0) write(iprint,*) 'drag controlling timestep on ',ndtdrag,' dust particles'
    if (ndtdust    > 0) write(iprint,*) 'dust diffusion controlling timestep on ',ndtdust,' particles'
    if (ndtvisc    > 0) then
       write(iprint,*)   'thread ',id,' WARNING: viscosity           constraining timestep on ',ndtvisc,' particles by factor ', &
                       dtviscfacmean/real(ndtvisc)
    endif
    if (mhd_nonideal) then
       if (ndtohm  > 0) &
        write(iprint,'(a,Es16.9,I8,a,I8,a,2F9.2)') 'WARNING: at (time, step) = ',time,nsteps, &
                                                   ', ohmic resistivity   constraining timestep on ',ndtohm, &
                                                   ' particles by (ave, max) factor of',dtohmfacmean/real(ndtohm),dtohmfacmax
       if (ndthall > 0) &
        write(iprint,'(a,Es16.9,I8,a,I8,a,2F9.2)') 'WARNING: at (time, step) = ',time,nsteps, &
                                                   ', Hall Effect         constraining timestep on ',ndthall, &
                                                   ' particles by (ave, max) factor of',dthallfacmean/real(ndthall),dthallfacmax
       if (ndtambi > 0) &
        write(iprint,'(a,Es16.9,I8,a,I8,a,2F9.2)') 'WARNING: at (time, step) = ',time,nsteps, &
                                                   ', ambipolar diffusion constraining timestep on ',ndtambi, &
                                                   ' particles by (ave, max) factor of',dtambifacmean/real(ndtambi),dtambifacmax
    endif
 endif
 !  Save values for summary
 if (ndtforce   > 0)  call summary_variable('dt',iosumdtf  ,ndtforce  ,dtfrcfacmean  /real(ndtforce)  ,dtfrcfacmax  )
 if (ndtforceng > 0)  call summary_variable('dt',iosumdtfng,ndtforceng,dtfrcngfacmean/real(ndtforceng),dtfrcngfacmax)
 if (ndtcool    > 0)  call summary_variable('dt',iosumdtc  ,ndtcool   ,dtcoolfacmean /real(ndtcool)   ,dtcoolfacmax )
 if (ndtdrag    > 0)  call summary_variable('dt',iosumdtd  ,ndtdrag   ,dtdragfacmean /real(ndtdrag)   ,dtdragfacmax )
 if (ndtdragd   > 0)  call summary_variable('dt',iosumdtdd ,ndtdragd  ,dtdragdfacmean/real(ndtdragd)  ,dtdragdfacmax)
 if (ndtvisc    > 0)  call summary_variable('dt',iosumdtv  ,ndtvisc   ,dtviscfacmean /real(ndtvisc)   ,dtviscfacmax)
 if (ndtdust    > 0)  call summary_variable('dt',iosumdte  ,ndtdust   ,dtdustfacmean /real(ndtdust)   ,dtdustfacmax)
 if (mhd_nonideal) then
    if (ndtohm  > 0)  call summary_variable('dt',iosumdto  ,ndtohm    ,dtohmfacmean  /real(ndtohm)    ,dtohmfacmax  )
    if (ndthall > 0)  call summary_variable('dt',iosumdth  ,ndthall   ,dthallfacmean /real(ndthall)   ,dthallfacmax )
    if (ndtambi > 0)  call summary_variable('dt',iosumdta  ,ndtambi   ,dtambifacmean /real(ndtambi)   ,dtambifacmax )
 endif

#else

 dtcourant = reduceall_mpi('min',dtcourant)
 dtforce   = reduceall_mpi('min',dtforce)
 dtvisc    = reduceall_mpi('min',dtvisc)
 dtmini    = reduce_mpi('min',dtmini)
 dtmaxi    = reduce_mpi('max',dtmaxi)

 if (iverbose >= 2 .and. id==master) write(iprint,*) 'dtmin = ',C_Cour*dtmini, ' dtmax = ',C_cour*dtmaxi, &
    ' dtmax/dtmin = ',dtmaxi/(dtmini + epsilon(0.)),'dtcour/dtf = ',(C_cour*dtcourant)/(C_force*dtforce + epsilon(0.))
 if ( dtforce < dtcourant ) call summary_variable('dt',iosumdtf,0,0.0)
 if ( dtvisc  < dtcourant ) call summary_variable('dt',iosumdtv,0,0.0)
 if ( mhd_nonideal ) then
    ! Note: We are not distinguishing between use_STS and .not.use_STS here since if
    !       use_STS==.true., then dtohm=dtambi=bignumber.
    dtohm    = reduceall_mpi('min',dtohm )
    dthall   = reduceall_mpi('min',dthall)
    dtambi   = reduceall_mpi('min',dtambi)
    if ( dthall < dtcourant ) call summary_variable('dt',iosumdth,0,0.0)
    if ( dtohm  < dtcourant ) call summary_variable('dt',iosumdto,0,0.0)
    if ( dtambi < dtcourant ) call summary_variable('dt',iosumdta,0,0.0)
    if (min(dtvisc,dtohm,dthall,dtambi) < dtcourant) then
       dtcourant = min(dtvisc,dtohm,dthall,dtambi)
       if      (abs(dtcourant-dtvisc) < tiny(dtcourant) ) then
          if (iverbose >= 1 .and. id==master) call warning('force','viscosity constraining Courant timestep')
          call summary_variable('dt',iosumdtv,0,0.0,0.0, .true. )
       else if (abs(dtcourant-dthall) < tiny(dtcourant) ) then
          if (iverbose >= 1 .and. id==master) call warning('force','Hall Effect constraining Courant timestep')
          call summary_variable('dt',iosumdth,0,0.0,0.0, .true. )
       else if (abs(dtcourant-dtohm ) < tiny(dtcourant) ) then
          if (iverbose >= 1 .and. id==master) call warning('force','ohmic resistivity constraining Courant timestep')
          call summary_variable('dt',iosumdto,0,0.0,0.0, .true. )
       else if (abs(dtcourant-dtambi) < tiny(dtcourant) ) then
          if (iverbose >= 1 .and. id==master) call warning('force','ambipolar diffusion constraining Courant timestep')
          call summary_variable('dt',iosumdta,0,0.0,0.0, .true. )
       endif
    endif
 else
    if (dtvisc < dtcourant) then
       dtcourant = dtvisc
       if (iverbose >= 1 .and. id==master) call warning('force','viscosity constraining Courant timestep')
       call summary_variable('dt',iosumdtv,0,0.0,0.0, .true. )
    endif
 endif
 if ( dtforce < dtcourant ) call summary_variable('dt',iosumdtf,0,0.0,0.0, .true. )
#endif

end subroutine force

!----------------------------------------------------------------
!+
!  Internal subroutine that computes the force summations
!
!  MAKE SURE THIS ROUTINE IS INLINED BY THE COMPILER
!+
!----------------------------------------------------------------
subroutine compute_forces(i,iamgasi,iamdusti,xpartveci,hi,hi1,hi21,hi41,gradhi,gradsofti, &
                          beta, &
                          pmassi,listneigh,nneigh,xyzcache,fsum,vsigmax, &
                          ifilledcellcache,realviscosity,useresistiveheat, &
                          xyzh,vxyzu,Bevol,iphase,massoftype, &
                          divcurlB,eta_nimhd, temperature, &
                          dustfrac,gradh,divcurlv,alphaind, &
                          alphau,alphaB,bulkvisc,stressmax,&
                          ndrag,nstokes,nsuper,ts_min,ibinnow_m1,ibin_wake,ibin_neighi,&
                          ignoreself,dens)
#ifdef FINVSQRT
 use fastmath,    only:finvsqrt
#endif
 use kernel,      only:grkern,cnormk,radkern2
 use part,        only:igas,idust,iboundary,iohm,ihall,iambi
 use part,        only:maxphase,iactive,iamtype,iamdust,get_partinfo
 use part,        only:mhd,maxvxyzu,maxBevol,maxdvdx
 use dim,         only:maxalpha,maxp,mhd_nonideal,gravity,store_temperature
 use part,        only:rhoh,maxgradh,dvdx
 use nicil,       only:nimhd_get_jcbcb,nimhd_get_dBdt
#ifdef GRAVITY
 use kernel,      only:kernel_softening
 use ptmass,      only:ptmass_not_obscured
#endif
#ifdef PERIODIC
 use boundary,    only:dxbound,dybound,dzbound
#endif
 use dim,         only:use_dust,use_dustgrowth
 use dust,        only:grainsize,graindens
#ifdef DUST
 use dust,        only:get_ts,grainsize,graindens,idrag,icut_backreaction,ilimitdustflux
 use kernel,      only:wkern_drag,cnormk_drag
 use part,        only:dustprop
 use eos,         only:get_spsound
#ifdef DUSTGROWTH
 use part,        only:St,xyzmh_ptmass
 use growth,      only:iinterpol
#endif
#endif
#ifdef IND_TIMESTEPS
 use part,        only:ibin_old
#endif
 use timestep,    only:bignumber
<<<<<<< HEAD
 use options,     only:overcleanfac,use_dustfrac
#ifdef GR
 use utils_gr,    only:get_bigv
#endif
=======
 use options,     only:overcleanfac,use_dustfrac,ieos
>>>>>>> c63a4763
 integer,         intent(in)    :: i
 logical,         intent(in)    :: iamgasi,iamdusti
 real,            intent(in)    :: xpartveci(:)
 real(kind=8),    intent(in)    :: hi1,hi21,hi41,gradhi,gradsofti
 real,            intent(in)    :: hi,beta
 real,            intent(in)    :: pmassi
 integer,         intent(in)    :: listneigh(:)
 integer,         intent(in)    :: nneigh
 real,            intent(in)    :: xyzcache(:,:)
 real,            intent(out)   :: fsum(maxfsum)
 real,            intent(out)   :: vsigmax
 logical,         intent(in)    :: ifilledcellcache
 logical,         intent(in)    :: realviscosity,useresistiveheat
 real,            intent(in)    :: xyzh(:,:)
 real,            intent(inout) :: vxyzu(:,:)
 real,            intent(in)    :: Bevol(:,:)
 real(kind=4),    intent(in)    :: divcurlB(:,:)
 real,            intent(in)    :: dustfrac(:,:)
 integer(kind=1), intent(in)    :: iphase(:)
 real,            intent(in)    :: massoftype(:)
 real,            intent(in)    :: eta_nimhd(:,:)
 real,            intent(inout) :: temperature(:)
 real(kind=4),    intent(in)    :: alphaind(:,:)
 real(kind=4),    intent(in)    :: gradh(:,:),divcurlv(:,:)
 real,            intent(in)    :: alphau,alphaB,bulkvisc,stressmax
 integer,         intent(inout) :: ndrag,nstokes,nsuper
 real,            intent(out)   :: ts_min
 integer(kind=1), intent(out)   :: ibin_wake(:),ibin_neighi
 integer(kind=1), intent(in)    :: ibinnow_m1
 logical,         intent(in)    :: ignoreself
 real,            intent(in)    :: dens(:)
 integer :: l,j,n,iamtypej
 logical :: iactivej,iamgasj,iamdustj
 real    :: rij2,q2i,qi,xj,yj,zj,dx,dy,dz,runix,runiy,runiz,rij1,hfacgrkern
 real    :: grkerni,grgrkerni,dvx,dvy,dvz,projv,denij,vsigi,vsigu,dudtdissi
 real    :: projBi,projBj,dBx,dBy,dBz,dB2,projdB
 real    :: dendissterm,dBdissterm,dudtresist,dpsiterm,pmassonrhoi
 real    :: gradpi,projsxi,projsyi,projszi
 real    :: gradp,projsx,projsy,projsz,Bxj,Byj,Bzj,Bj,Bj1,psij
 real    :: dpsitermj,grkernj,grgrkernj,autermj,avBtermj,vsigj,spsoundj
 real    :: gradpj,pro2j,projsxj,projsyj,projszj,sxxj,sxyj,sxzj,syyj,syzj,szzj,psitermj,dBrhoterm
 real    :: visctermisoj,visctermanisoj,enj,tempj,hj,mrhoj5,alphaj,pmassj,rho1j,vsigBj
 real    :: rhoj,ponrhoj,prj,rhoav1
 real    :: hj1,hj21,q2j,qj,vwavej,divvj
 real    :: dvdxi(9),dvdxj(9)
#ifdef GRAVITY
 real    :: fmi,fmj,dsofti,dsoftj
 logical :: add_contribution
#else
 logical, parameter :: add_contribution = .true.
#endif
 real    :: phi,phii,phij,fgrav,fgravi,fgravj,termi
#ifdef DUST
 integer :: iregime
 real    :: dragterm,dragheating,wdrag,tsij(ndusttypes),dv2
 real    :: grkernav,tsj(ndusttypes),dustfracterms(ndusttypes),term
 !real    :: Dav(ndusttypes),vsigeps,depsdissterm(ndusttypes)
#ifdef DUSTGROWTH
 real    :: ri
#endif
#endif
 real    :: dBevolx,dBevoly,dBevolz,divBsymmterm,divBdiffterm
 real    :: rho21i,rho21j,Bxi,Byi,Bzi,psii,pmjrho21grkerni,pmjrho21grkernj
 real    :: auterm,avBterm,mrhoi5,vsigB
 real    :: jcbcbj(3),jcbj(3),dBnonideal(3),dBnonidealj(3),curlBi(3),curlBj(3)
 real    :: vsigavi,vsigavj
 real    :: dustfraci(ndusttypes),dustfracj(ndusttypes),tsi(ndusttypes)
 real    :: sqrtrhodustfraci(ndusttypes),sqrtrhodustfracj(ndusttypes)
 real    :: dustfracisum,dustfracjsum,epstsi,epstsj,rhogas1i,rhogasj,rhogas1j
 real    :: vwavei,rhoi,rho1i,spsoundi
 real    :: sxxi,sxyi,sxzi,syyi,syzi,szzi
 real    :: visctermiso,visctermaniso
 real    :: pri,pro2i,projvstar
 real    :: etaohmi,etahalli,etaambii
 real    :: jcbcbi(3),jcbi(3)
 real    :: alphai,grainsizei,graindensi
 logical :: usej
 real    :: densi,densj,eni
 real    :: vxi,vyi,vzi,vxj,vyj,vzj
#ifdef GR
 real    :: projbigvi,projbigvj,lorentzi_star,lorentzj_star,dlorentzv
 real    :: enthi,enthj
 real    :: lorentzi,lorentzj
 real    :: bigvi(1:3),bigvj(1:3),bigv2i,bigv2j,alphagri,alphagrj
 real    :: xi,yi,zi,posi(3),posj(3),veli(3),velj(3),runit(3)
#endif
 real    :: qrho2i,qrho2j

 ! unpack
 vwavei        = xpartveci(ivwavei)
 rhoi          = xpartveci(irhoi)
 rho1i         = 1./rhoi
 spsoundi      = xpartveci(ispsoundi)
 sxxi          = xpartveci(isxxi)
 sxyi          = xpartveci(isxyi)
 sxzi          = xpartveci(isxzi)
 syyi          = xpartveci(isyyi)
 syzi          = xpartveci(isyzi)
 szzi          = xpartveci(iszzi)
 visctermiso   = xpartveci(ivisctermisoi)
 visctermaniso = xpartveci(ivisctermanisoi)
 pri           = xpartveci(ipri)
 pro2i         = xpartveci(ipro2i)
 etaohmi       = xpartveci(ietaohmi)
 etahalli      = xpartveci(ietahalli)
 etaambii      = xpartveci(ietaambii)
 jcbcbi(1)     = xpartveci(ijcbcbxi)
 jcbcbi(2)     = xpartveci(ijcbcbyi)
 jcbcbi(3)     = xpartveci(ijcbcbzi)
 jcbi(1)       = xpartveci(ijcbxi)
 jcbi(2)       = xpartveci(ijcbyi)
 jcbi(3)       = xpartveci(ijcbzi)
 alphai        = xpartveci(ialphai)
 curlBi(1)     = xpartveci(icurlBxi)
 curlBi(2)     = xpartveci(icurlByi)
 curlBi(3)     = xpartveci(icurlBzi)
 densi         = xpartveci(idensGRi)
 if (use_dustgrowth) then
    grainsizei = xpartveci(igrainsizei)
    graindensi = xpartveci(igraindensi)
 endif
 dvdxi(1:9)    = xpartveci(idvxdxi:idvzdzi)

 vxi = xpartveci(ivxi)
 vyi = xpartveci(ivyi)
 vzi = xpartveci(ivzi)
#ifdef GR
 xi = xpartveci(ixi)
 yi = xpartveci(iyi)
 zi = xpartveci(izi)
 posi = (/xi,yi,zi/)
 veli = (/vxi,vyi,vzi/)
 call get_bigv(posi,veli,bigvi,bigv2i,alphagri,lorentzi)
#endif

 fsum(:) = 0.
 vsigmax = 0.
 pmassonrhoi = pmassi*rho1i
 hfacgrkern  = hi41*cnormk*gradhi

 ! default settings for active/phase if iphase not used
 iactivej = .true.
 iamtypej = igas
 iamgasj  = .true.
 iamdustj = .false.

 ! to find max ibin of all of i's neighbours
 ibin_neighi = 0_1

 ! dust
 ts_min = bignumber

 ! various pre-calculated quantities
 if (mhd) then
    Bxi  = xpartveci(iBevolxi)*rhoi
    Byi  = xpartveci(iBevolyi)*rhoi
    Bzi  = xpartveci(iBevolzi)*rhoi
    psii = xpartveci(ipsi)
 else
    Bxi  = 0.0
    Byi  = 0.0
    Bzi  = 0.0
    psii = 0.0
 endif
 if (use_dustfrac) then
#ifdef DUST
    dustfraci(:) = xpartveci(idustfraci:idustfraciend)
    dustfracisum = sum(dustfraci(:))
    if (ilimitdustflux) then
       tsi(:) = min(xpartveci(itstop:itstopend),hi/spsoundi) ! flux limiter from Ballabio et al. (2018)
    else
       tsi(:) = xpartveci(itstop:itstopend)
    endif
    epstsi = sum(dustfraci(:)*tsi(:))
!------------------------------------------------
!--sqrt(rho*epsilon) method
!    sqrtrhodustfraci(:) = sqrt(rhoi*dustfraci(:))
!------------------------------------------------
!--asin(sqrt(epsilon)) method
    sqrtrhodustfraci(:) = asin(sqrt(dustfraci(:)))
!------------------------------------------------
#endif
 else
    dustfraci(:) = 0.
    dustfracisum = 0.
    tsi(:)       = 0.
    epstsi       = 0.
    sqrtrhodustfraci(:) = 0.
 endif
 rho21i = rho1i*rho1i
 mrhoi5  = 0.5*pmassi*rho1i
 !avterm  = mrhoi5*alphai       !  artificial viscosity parameter
 auterm  = mrhoi5*alphau       !  artificial thermal conductivity parameter
 avBterm = mrhoi5*alphaB*rho1i
!
!--initialise the following to zero for the case
!
 usej      = .false.
 grkernj   = 0.
 alphaj    = alphai
 divvj     = 0.
 dvdxj(:)  = 0.
 rhoj      = 0.
 rho1j     = 0.
 mrhoj5    = 0.
 gradpj    = 0.
 projsxj   = 0.
 projsyj   = 0.
 projszj   = 0.
 dpsitermj = 0.
 psitermj  = 0.
 vsigBj    = 0.
 dudtresist = 0.
 dpsiterm   = 0.
 fgravi = 0.
 fgravj = 0.
 phii   = 0.
 phij   = 0.
 phi    = 0.
 dBnonideal(:) = 0.0
 Bxj = 0.
 Byj = 0.
 Bzj = 0.
 psij = 0.
 visctermisoj = 0.
 visctermanisoj = 0.
 loop_over_neighbours2: do n = 1,nneigh

    j = abs(listneigh(n))
    if ((ignoreself) .and. (i==j)) cycle loop_over_neighbours2

    if (ifilledcellcache .and. n <= maxcellcache) then
       ! positions from cache are already mod boundary
       xj = xyzcache(n,1)
       yj = xyzcache(n,2)
       zj = xyzcache(n,3)
       dx = xpartveci(ixi) - xj
       dy = xpartveci(iyi) - yj
       dz = xpartveci(izi) - zj
    else
       xj = xyzh(1,j)
       yj = xyzh(2,j)
       zj = xyzh(3,j)
       dx = xpartveci(ixi) - xj
       dy = xpartveci(iyi) - yj
       dz = xpartveci(izi) - zj
    endif
#ifdef PERIODIC
    if (abs(dx) > 0.5*dxbound) dx = dx - dxbound*SIGN(1.0,dx)
    if (abs(dy) > 0.5*dybound) dy = dy - dybound*SIGN(1.0,dy)
    if (abs(dz) > 0.5*dzbound) dz = dz - dzbound*SIGN(1.0,dz)
#endif
    rij2 = dx*dx + dy*dy + dz*dz
    q2i = rij2*hi21
    !--hj is in the cell cache but not in the neighbour cache
    !  as not accessed during the density summation
    if (ifilledcellcache .and. n <= maxcellcache) then
       hj1 = xyzcache(n,4)
    else
       hj1 = 1./xyzh(4,j)
    endif
    hj21 = hj1*hj1
    q2j = rij2*hj21
    is_sph_neighbour: if (q2i < radkern2 .or. q2j < radkern2) then
#ifdef GRAVITY
       !  Determine if neighbouring particle is hidden by a sink particle;
       !  if so, do not add contribution.
       add_contribution = .true.
       !k = 1
       !do while (k <= nptmass .and. add_contribution)
       !   xkpt = xyzmh_ptmass(1,k)
       !   ykpt = xyzmh_ptmass(2,k)
       !   zkpt = xyzmh_ptmass(3,k)
       !   vpos = (xkpt-xpartveci(ixi))*(xkpt-xj) &
       !         + (ykpt-xpartveci(iyi))*(ykpt-yj) &
       !         + (zkpt-xpartveci(izi))*(zkpt-zj)
       !   if (vpos < 0.0) then
       !      add_contribution = ptmass_not_obscured(-dx,-dy,-dz,  &
       !                          xkpt-xpartveci(ixi),ykpt-xpartveci(iyi),zkpt-xpartveci(izi), &
       !                          xyzmh_ptmass(ihacc,k))
       !   endif
       !   k = k + 1
       !enddo
#endif

       if (rij2 > epsilon(rij2)) then
#ifdef FINVSQRT
          rij1 = finvsqrt(rij2)
#else
          rij1 = 1./sqrt(rij2)
#endif
          qi = (rij2*rij1)*hi1  ! this is qi = rij*hi1
       else
          rij1 = 0.
          qi = 0.
       endif

       if (q2i < radkern2) then
          grkerni = grkern(q2i,qi)*hfacgrkern
#ifdef GRAVITY
          call kernel_softening(q2i,qi,phii,fmi)
          phii   = phii*hi1
          fmi    = fmi*hi21
          dsofti = gradsofti*grkerni
          fgravi = fmi + dsofti
#endif
       else
          grkerni = 0.
#ifdef GRAVITY
          phii   = -rij1
          fmi    = rij1*rij1
          fgravi = fmi
#endif
       endif

       runix = dx*rij1
       runiy = dy*rij1
       runiz = dz*rij1
       !
       !--compute the contribution neighbours with h_j and grad W (h_j)
       !
       if (q2j < radkern2) then
          qj = (rij2*rij1)*hj1
          grkernj = grkern(q2j,qj)*hj21*hj21*cnormk*gradh(1,j) ! ndim + 1
#ifdef GRAVITY
          call kernel_softening(q2j,qj,phij,fmj)
          fmj    = fmj*hj21
          dsoftj = gradh(2,j)*grkernj
          fgravj = fmj + dsoftj
#endif
          usej = .true.
       else
          grkernj = 0.
#ifdef GRAVITY
          fmj    = rij1*rij1
          fgravj = fmj
#endif
          usej = .false.
       endif
       if (mhd) usej = .true.
       if (use_dust) usej = .true.
       if (maxvxyzu >= 4 .and. .not.gravity) usej = .true.

       !--get individual timestep/ multiphase information (querying iphase)
       if (maxphase==maxp) then
          call get_partinfo(iphase(j),iactivej,iamdustj,iamtypej)
          iamgasj = (iamtypej==igas .or. iamtypej==iboundary)
#ifdef IND_TIMESTEPS
          ! Particle j is a neighbour of an active particle;
          ! flag it to see if it needs to be woken up next step.
          if (iamtypej /= iboundary) then
! #ifndef MPI
             ibin_wake(j)  = max(ibinnow_m1,ibin_wake(j))
! #endif
             ibin_neighi = max(ibin_neighi,ibin_old(j))
          endif
#endif
       endif
       pmassj = massoftype(iamtypej)

       fgrav = 0.5*pmassj*(fgravi + fgravj)

       !  If particle is hidden by the sink, treat the neighbour as
       !  not gas; gravitational contribution will be added after the
       !  isgas if-statement
       if (.not. add_contribution) then
          iamgasj = .false.
          usej    = .false.
       endif

       !--get dv : needed for timestep and av term
       vxj = vxyzu(1,j)
       vyj = vxyzu(2,j)
       vzj = vxyzu(3,j)
       dvx = vxi - vxj
       dvy = vyi - vyj
       dvz = vzi - vzj

       projv = dvx*runix + dvy*runiy + dvz*runiz

       eni = xpartveci(ieni)

       if (iamgasj .and. maxvxyzu >= 4) then
          enj   = vxyzu(4,j)
          tempj = 0.0
          if (store_temperature) then
             tempj = temperature(j)
          endif
          denij = eni - enj
       else
          denij = 0.
          tempj = 0.0
       endif
       if (iamgasi .and. iamgasj) then
          !--work out vsig for timestepping and av
          vsigi   = max(vwavei - beta*projv,0.)
          vsigavi = max(alphai*vwavei - beta*projv,0.)
          if (vsigi > vsigmax) vsigmax = vsigi

          if (mhd) then
             hj   = xyzh(4,j)
             rhoj = rhoh(hj,pmassj)
             Bxj  = Bevol(1,j)*rhoj
             Byj  = Bevol(2,j)*rhoj
             Bzj  = Bevol(3,j)*rhoj

             if (maxBevol >= 4) psij = Bevol(4,j)
             dBx = Bxi - Bxj
             dBy = Byi - Byj
             dBz = Bzi - Bzj
             projBi = Bxi*runix + Byi*runiy + Bzi*runiz
             if (usej) projBj = Bxj*runix + Byj*runiy + Bzj*runiz
             projdB = dBx*runix + dBy*runiy + dBz*runiz
             dB2 = dBx*dBx + dBy*dBy + dBz*dBz
             divBdiffterm = -pmassj*projdB*grkerni
          endif
       else
          !-- v_sig for pairs of particles that are not gas-gas
          vsigi = max(-projv,0.0)
          if (vsigi > vsigmax) vsigmax = vsigi
          vsigavi = 0.
          dBx = 0.; dBy = 0.; dBz = 0.; dB2 = 0.
          projBi = 0.; projBj = 0.; divBdiffterm = 0.
       endif

       !--get terms required for particle j
       if (usej) then
          hj       = 1./hj1
          rhoj     = rhoh(hj,pmassj)
          rho1j    = 1./rhoj
          rho21j   = rho1j*rho1j
          if (maxdvdx==maxp) dvdxj(:) = dvdx(:,j)

          if (iamgasj) then
             if (ndivcurlv >= 1) divvj = divcurlv(1,j)
             if (use_dustfrac) then
                dustfracj(:) = dustfrac(:,j)
                dustfracjsum = sum(dustfracj(:))
                rhogasj      = rhoj*(1. - dustfracjsum)
                rhogas1j     = 1./rhogasj
!------------------------------------------------
!--sqrt(rho*epsilon) method
!                sqrtrhodustfracj(:) = sqrt(rhoj*dustfracj(:))
!------------------------------------------------
!--asin(sqrt(epsilon)) method
                sqrtrhodustfracj(:) = asin(sqrt(dustfracj(:)))
!------------------------------------------------
             else
                dustfracj(:) = 0.
                dustfracjsum = 0.
                rhogasj      = rhoj
                sqrtrhodustfracj(:) = 0.
             endif

<<<<<<< HEAD
             if (maxalpha==maxp)  alphaj  = alphaind(1,j)

#ifdef GR
             densj = dens(j)
#endif

=======
             if (maxalpha==maxp) alphaj  = alphaind(1,j)
>>>>>>> c63a4763
             !
             !--calculate j terms (which were precalculated outside loop for i)
             !
             call get_P(rhoj,rho1j,xj,yj,zj, &
#ifdef GR
                        densj, &
#endif
                        pmassj,enj,tempj,Bxj,Byj,Bzj,dustfracj, &
                        ponrhoj,pro2j,prj,spsoundj,vwavej, &
                        sxxj,sxyj,sxzj,syyj,syzj,szzj,visctermisoj,visctermanisoj, &
                        realviscosity,divvj,bulkvisc,dvdxj,stressmax)

             if (store_temperature) then
                vxyzu(4,j)     = enj
                temperature(j) = tempj
             endif

             mrhoj5   = 0.5*pmassj*rho1j
             autermj  = mrhoj5*alphau
             avBtermj = mrhoj5*alphaB*rho1j

             vsigj = max(vwavej - beta*projv,0.)
             vsigavj = max(alphaj*vwavej - beta*projv,0.)
             if (vsigj > vsigmax) vsigmax = vsigj
          else
             vsigj = max(-projv,0.)
             if (vsigj > vsigmax) vsigmax = vsigj
             vsigavj = 0.; vwavej = 0.; avBtermj = 0.; autermj = 0. ! avoid compiler warnings
             sxxj = 0.; sxyj = 0.; sxzj = 0.; syyj = 0.; syzj = 0.; szzj = 0.; pro2j = 0.; prj = 0.
             dustfracj = 0.; sqrtrhodustfracj = 0.
          endif
       else ! set to zero terms which are used below without an if (usej)
          !rhoj      = 0.
          rho1j     = 0.
          rho21j    = 0.

          mrhoj5    = 0.
          autermj   = 0.
          avBtermj  = 0.
          psij = 0.

          gradpj    = 0.
          projsxj   = 0.
          projsyj   = 0.
          projszj   = 0.
          projBj = 0.
          prj   = 0.
          pro2j = 0.
          vwavej = 0.
          vsigavj = 0.
          spsoundj = 0.
          dustfracj = 0.
          dustfracjsum = 0.
          sqrtrhodustfracj = 0.
          dvdxj(:) = 0.
       endif

       ifgas: if (iamgasi .and. iamgasj) then

          !
          !--artificial viscosity term
          !
          qrho2i = 0.
          qrho2j = 0.

#ifdef DISC_VISCOSITY
          !
          !--This is for "physical" disc viscosity
          !  (We multiply by h/rij, use cs for the signal speed, apply to both approaching/receding,
          !   with beta viscosity only applied to approaching pairs)
          !
          if (projv < 0.) then
             qrho2i = - 0.5*rho1i*(alphai*spsoundi - beta*projv)*hi*rij1*projv
             if (usej) qrho2j = - 0.5*rho1j*(alphaj*spsoundj - beta*projv)*hj*rij1*projv
          else
             qrho2i = - 0.5*rho1i*alphai*spsoundi*hi*rij1*projv
             if (usej) qrho2j = - 0.5*rho1j*alphaj*spsoundj*hj*rij1*projv
          endif
#endif

#ifdef GR
          posj  = (/xj,yj,zj/)
          velj  = (/vxj,vyj,vzj/)
          runit = (/runix,runiy,runiz/)
          call get_bigv(posj,velj,bigvj,bigv2j,alphagrj,lorentzj)
          call get_vsig_gr(vsigi,vsigj,projbigvi,projbigvj,veli,velj,runit,spsoundi,spsoundj)
          vsigavi = alphai*vsigi
          vsigavj = alphaj*vsigj
#endif

          if (projv < 0.) then
#ifdef GR
             enthi  = 1.+eni+pri/densi
             enthj  = 1.+enj+prj/densj
             lorentzi_star = 1./sqrt(1.-projbigvi**2)
             lorentzj_star = 1./sqrt(1.-projbigvj**2)
             dlorentzv = lorentzi_star*projbigvi - lorentzj_star*projbigvj
             qrho2i = -0.5*rho1i*vsigavi*enthi*dlorentzv
             if (usej) qrho2j = -0.5*rho1j*vsigavj*enthj*dlorentzv
#else
             qrho2i = - 0.5*rho1i*vsigavi*projv
             if (usej) qrho2j = - 0.5*rho1j*vsigavj*projv
#endif
          endif

          !--add av term to pressure
          gradpi = pmassj*(pro2i + qrho2i)*grkerni
          if (usej) gradpj = pmassj*(pro2j + qrho2j)*grkernj

          !--energy conservation from artificial viscosity (don't need j term)
          dudtdissi = pmassj*qrho2i*projv*grkerni

          !--artificial thermal conductivity (need j term)
          if (maxvxyzu >= 4) then
             if (gravity) then
                vsigu = abs(projv)
             else
                rhoav1 = 2./(rhoi + rhoj)
                vsigu = sqrt(abs(pri - prj)*rhoav1)  !abs(projv) !sqrt(abs(denij))
             endif
#ifdef GR
             denij = alphagri*eni/lorentzi - alphagrj*enj/lorentzj
             dendissterm = denij*(auterm*vsigi*grkerni + autermj*vsigj*grkernj)
#else
             dendissterm = vsigu*denij*(auterm*grkerni + autermj*grkernj)
#endif
          endif

          if (mhd) then
             !
             ! artificial resistivity
             !
             vsigB = sqrt((dvx - projv*runix)**2 + (dvy - projv*runiy)**2 + (dvz - projv*runiz)**2)
             dBdissterm = (avBterm*grkerni + avBtermj*grkernj)*vsigB

             !--energy dissipation due to artificial resistivity
             if (useresistiveheat) dudtresist = -0.5*dB2*dBdissterm

             pmjrho21grkerni = pmassj*rho21i*grkerni
             pmjrho21grkernj = pmassj*rho21j*grkernj

             termi        = pmjrho21grkerni*projBi
             divBsymmterm =  termi + pmjrho21grkernj*projBj
             dBrhoterm    = -termi
             !
             ! grad psi term for divergence cleaning
             ! new cleaning evolving d/dt (psi/c_h) as in Tricco, Price & Bate (2016)
             !
             if (maxBevol >= 4) dpsiterm = overcleanfac*(pmjrho21grkerni*psii*vwavei + pmjrho21grkernj*psij*vwavej)
             !
             ! non-ideal MHD terms
             !
             if (mhd_nonideal) then
                call nimhd_get_dBdt(dBnonideal,etaohmi,etahalli,etaambii,curlBi, &
                                  jcbi,jcbcbi,runix,runiy,runiz)
                dBnonideal = dBnonideal*pmjrho21grkerni
                if (usej) then
                   Bj  = sqrt(Bxj**2 + Byj**2 + Bzj**2)
                   if (Bj > 0.0) then
                      Bj1 = 1.0/Bj
                   else
                      Bj1 = 0.0
                   endif
                   curlBj = divcurlB(2:4,j)
                   call nimhd_get_jcbcb(jcbcbj,jcbj,curlBj,Bxj,Byj,Bzj,Bj1)
                   call nimhd_get_dBdt(dBnonidealj,eta_nimhd(iohm,j),eta_nimhd(ihall,j),eta_nimhd(iambi,j) &
                                      ,curlBj,jcbj,jcbcbj,runix,runiy,runiz)
                   dBnonideal = dBnonideal + dBnonidealj*pmjrho21grkernj
                endif
             endif
             !
             ! dB/dt evolution equation
             !
             dBevolx = dBrhoterm*dvx + dBdissterm*dBx - dpsiterm*runix - dBnonideal(1)
             dBevoly = dBrhoterm*dvy + dBdissterm*dBy - dpsiterm*runiy - dBnonideal(2)
             dBevolz = dBrhoterm*dvz + dBdissterm*dBz - dpsiterm*runiz - dBnonideal(3)
          endif
          !
          !--get projection of anisotropic part of stress tensor
          !  in direction of particle pair
          !
          projsxi = (sxxi*runix + sxyi*runiy + sxzi*runiz)*grkerni
          projsyi = (sxyi*runix + syyi*runiy + syzi*runiz)*grkerni
          projszi = (sxzi*runix + syzi*runiy + szzi*runiz)*grkerni
          if (usej) then
             projsxj = (sxxj*runix + sxyj*runiy + sxzj*runiz)*grkernj
             projsyj = (sxyj*runix + syyj*runiy + syzj*runiz)*grkernj
             projszj = (sxzj*runix + syzj*runiy + szzj*runiz)*grkernj
          endif
          !
          !--physical viscosity term (direct second derivatives)
          !
          if (realviscosity .and. maxdvdx /= maxp) then
             grgrkerni = -2.*grkerni*rij1
             gradpi = gradpi + visctermiso*projv*grgrkerni
             projsxi = projsxi + visctermaniso*dvx*grgrkerni
             projsyi = projsyi + visctermaniso*dvy*grgrkerni
             projszi = projszi + visctermaniso*dvz*grgrkerni
             dudtdissi = dudtdissi + grgrkerni*(visctermiso*projv**2 &
                                 + visctermaniso*(dvx*dvx + dvy*dvy + dvz*dvz))
             if (usej) then
                grgrkernj = -2.*grkernj*rij1
                gradpj = gradpj + visctermisoj*projv*grgrkernj
                projsxj = projsxj + visctermanisoj*dvx*grgrkernj
                projsyj = projsyj + visctermanisoj*dvy*grgrkernj
                projszj = projszj + visctermanisoj*dvz*grgrkernj
             endif
          endif

          !--terms used in force
          gradp = gradpi + gradpj
          projsx = projsxi + projsxj
          projsy = projsyi + projsyj
          projsz = projszi + projszj

          fsum(ifxi) = fsum(ifxi) - runix*(gradp + fgrav) - projsx
          fsum(ifyi) = fsum(ifyi) - runiy*(gradp + fgrav) - projsy
          fsum(ifzi) = fsum(ifzi) - runiz*(gradp + fgrav) - projsz
          fsum(ipot) = fsum(ipot) + pmassj*phii ! no need to symmetrise (see PM07)

          !--calculate divv for use in du, h prediction, av switch etc.
          fsum(idrhodti) = fsum(idrhodti) + projv*grkerni

          if (maxvxyzu >= 4) then
             !--viscous heating
             fsum(idudtdissi) = fsum(idudtdissi) + dudtdissi + dudtresist
             !--energy dissipation due to conductivity
             fsum(idendtdissi) = fsum(idendtdissi) + dendissterm
          endif

          !--add contribution to particle i's force
          if (mhd) then
             !--div B in symmetric form (for source term subtraction)
             fsum(idivBsymi) = fsum(idivBsymi) + divBsymmterm
             fsum(idBevolxi) = fsum(idBevolxi) + dBevolx
             fsum(idBevolyi) = fsum(idBevolyi) + dBevoly
             fsum(idBevolzi) = fsum(idBevolzi) + dBevolz
             !--div B in difference form for dpsi/dt evolution
             fsum(idivBdiffi) = fsum(idivBdiffi) + divBdiffterm
          endif
#ifdef DUST
          if (use_dustfrac) then
             do l = 1,ndusttypes
                ! get stopping time - for one fluid dust we do not know deltav, but it is small by definition
                call get_ts(idrag,grainsize(l),graindens(l),rhogasj,rhoj*dustfracjsum,spsoundj,0.,tsj(l),iregime)
             enddo
             if (ilimitdustflux) tsj(:)   = min(tsj(:),hj/spsoundj) ! flux limiter from Ballabio et al. (2018)
             epstsj   = sum(dustfracj(:)*tsj(:))
             rhogas1i = rho1i/(1.-dustfracisum)
             rhogas1j = 1./rhogasj

             !! Check that weighted sums of Tsj and tilde(Tsj) are equal (see Hutchison et al. 2017)
             !if (ndusttypes>1) then
             !   if (abs(sum(dustfracj*tsj) - sum(dustfracj*(tsj-epstsj))/(1. - dustfracjsum)) > 1e-14) &
             !      print*,'Stop! tsj or epstsj in force is incorrect!'
             !else
             !   if (abs(tsj(1) - (tsj(1)-epstsj)/(1.-dustfracj(1)))>1e-14) &
             !      print*,'Warning! error in tsj is = ',tsj(1)-(tsj(1)-epstsj)/(1.-dustfracjsum)
             !endif

             do l = 1,ndusttypes
                if (dustfraci(l) > 0. .or. dustfracj(l) > 0.) then
                   ! define averages of diffusion coefficient and kernels
                   !Dav(l)   = dustfraci(l)*tsi(l) + dustfracj(l)*tsj(l)
                   grkernav = 0.5*(grkerni + grkernj)

                   ! these are equations (43) and (45) from Price & Laibe (2015)
                   ! but note there is a sign error in the term in eqn (45) in the paper
                   !dustfracterm(l)  = pmassj*rho1j*Dav(:)*(pri - prj)*grkernav*rij1
!------------------------------------------------
!--sqrt(rho*epsilon) method
!                   dustfracterms(l) = pmassj*sqrtrhodustfracj(l)*rho1j                     &
!                                      *((tsi(l)-epstsi)*rhogas1i+(tsj(l)-epstsj)*rhogas1j) &
!                                      *(pri - prj)*grkernav*rij1
!------------------------------------------------
!--asin(sqrt(epsilon)) method
                   dustfracterms(l) = pmassj*sin(sqrtrhodustfracj(l))     &
                                      *( (tsi(l)-epstsi)*rhogas1i*rho1j   &
                                        +(tsj(l)-epstsj)*rhogas1j*rho1i ) &
                                      *(pri - prj)*grkernav*rij1
                   if (sqrtrhodustfraci(l) == 0.) then
                      dustfracterms(l) = dustfracterms(l)/(2.*cos(sqrtrhodustfraci(l)))
                   else
                      dustfracterms(l) = dustfracterms(l)*sin(sqrtrhodustfraci(l)) &
                                         /sin(2.*sqrtrhodustfraci(l))
                      if (sin(2.*sqrtrhodustfraci(l)) == 0. ) stop 'dividing by zero'
                   endif
!------------------------------------------------

                   !vsigeps = 0.5*(spsoundi + spsoundj) !abs(projv)
                   !depsdissterm(l) = pmassj*sqrtrhodustfracj(l)*rho1j*grkernav*vsigeps !(auterm*grkerni + autermj*grkernj)*vsigeps
                   !dustfracterms(l) = dustfracterms(l) - depsdissterm(l)*(dustfraci(l) - dustfracj(l))! &
                   !!*1.e-1/(dustfraci(l) + dustfracj(l))

                   fsum(iddustfraci+(l-1)) = fsum(iddustfraci+(l-1)) - dustfracterms(l)
                   !fsum(iddustfraci+(l-1)) = fsum(iddustfraci+(l-1)) - dustfracterm(l)
!------------------------------------------------
!--sqrt(rho*epsilon) method
!                   if (maxvxyzu >= 4) fsum(idudtdusti+(l-1)) = fsum(idudtdusti+(l-1)) - sqrtrhodustfraci(l)*dustfracterms(l)*denij
!------------------------------------------------
!--asin(sqrt(epsilon)) method
                   if (maxvxyzu >= 4) fsum(idudtdusti+(l-1)) = fsum(idudtdusti+(l-1)) &
                                      - dustfracterms(l)*sin(2.*sqrtrhodustfraci(l))/rho1i*denij
!------------------------------------------------
                endif
                ! Equation 270 in Phantom paper
                if (dustfraci(l) < 1.) then
                   term = tsi(l)/(1. - dustfracisum)*pmassj*(pro2i*grkerni + pro2j*grkernj)
                   fsum(ideltavxi+(l-1)) = fsum(ideltavxi+(l-1)) + term*runix
                   fsum(ideltavyi+(l-1)) = fsum(ideltavyi+(l-1)) + term*runiy
                   fsum(ideltavzi+(l-1)) = fsum(ideltavzi+(l-1)) + term*runiz
                endif
             enddo
          endif
#endif

       else !ifgas
          !
          !  gravity between particles of different types, or between gas pairs that are hidden by a sink
          !
          fsum(ifxi) = fsum(ifxi) - fgrav*runix
          fsum(ifyi) = fsum(ifyi) - fgrav*runiy
          fsum(ifzi) = fsum(ifzi) - fgrav*runiz
          fsum(ipot) = fsum(ipot) + pmassj*phii ! no need to symmetrise (see PM07)
#ifdef DUST
          !
          ! gas-dust: compute drag terms
          !
          if (idrag>0) then
             if (iamgasi .and. iamdustj .and. icut_backreaction==0) then
                call reconstruct_dv(projv,dx,dy,dz,runix,runiy,runiz,dvdxi,dvdxj,projvstar)
                dv2 = projvstar**2 ! dvx*dvx + dvy*dvy + dvz*dvz
                if (q2i < q2j) then
                   wdrag = wkern_drag(q2i,qi)*hi21*hi1*cnormk_drag
                else
                   wdrag = wkern_drag(q2j,qj)*hj21*hj1*cnormk_drag
                endif
                if (use_dustgrowth) then
                   call get_ts(idrag,dustprop(1,j),dustprop(2,j),rhoi,rhoj,spsoundi,dv2,tsij(1),iregime)
                else
                   do l = 1,ndusttypes
                      call get_ts(idrag,grainsize(l),graindens(l),rhoi,rhoj,spsoundi,dv2,tsij(l),iregime)
                   enddo
                endif
                ndrag = ndrag + 1
                if (iregime > 2)  nstokes = nstokes + 1
                if (iregime == 2) nsuper = nsuper + 1
                dragterm = sum(3.*pmassj/((rhoi + rhoj)*tsij(:))*projvstar*wdrag)
                ts_min = min(ts_min,minval(tsij(:)))
                fsum(ifxi) = fsum(ifxi) - dragterm*runix
                fsum(ifyi) = fsum(ifyi) - dragterm*runiy
                fsum(ifzi) = fsum(ifzi) - dragterm*runiz
                if (maxvxyzu >= 4) then
                   !--energy dissipation due to drag
                   dragheating = dragterm*projv
                   fsum(idudtdissi) = fsum(idudtdissi) + dragheating
                endif
             elseif (iamdusti .and. iamgasj) then
                call reconstruct_dv(projv,dx,dy,dz,runix,runiy,runiz,dvdxi,dvdxj,projvstar)
                dv2 = projvstar**2 !dvx*dvx + dvy*dvy + dvz*dvz
                if (q2i < q2j) then
                   wdrag = wkern_drag(q2i,qi)*hi21*hi1*cnormk_drag
                else
                   wdrag = wkern_drag(q2j,qj)*hj21*hj1*cnormk_drag
                endif
                if (use_dustgrowth) then
                   call get_ts(idrag,grainsizei,graindensi,rhoj,rhoi,spsoundj,dv2,tsij(1),iregime)
#ifdef DUSTGROWTH
                   if (usej .and. iinterpol) then
                      fsum(idvi) = fsum(idvi) + 3*pmassj/rhoj*projv*wdrag
                      ri         = sqrt(xyzh(1,i)**2+xyzh(2,i)**2+xyzh(3,i)**2)
                      fsum(iSti) = fsum(iSti) + pmassj/rhoj*tsij(1)*wdrag/(ri**1.5)
                   endif
#endif
                else
                   do l = 1,ndusttypes
                      call get_ts(idrag,grainsize(l),graindens(l),rhoj,rhoi,spsoundj,dv2,tsij(l),iregime)
                   enddo
                endif
                dragterm = sum(3.*pmassj/((rhoi + rhoj)*tsij(:))*projvstar*wdrag)
                ts_min = min(ts_min,minval(tsij(:)))
                ndrag = ndrag + 1
                if (iregime > 2)  nstokes = nstokes + 1
                if (iregime == 2) nsuper = nsuper + 1
                fsum(ifxi) = fsum(ifxi) - dragterm*runix ! + because projv is opposite
                fsum(ifyi) = fsum(ifyi) - dragterm*runiy
                fsum(ifzi) = fsum(ifzi) - dragterm*runiz
             endif
          endif
#endif
       endif ifgas
#ifdef GRAVITY
    else !is_sph_neighbour
       !
       !--if particle is a trial neighbour, but not an SPH neighbour
       !  then compute the 1/r^2 force contribution
       !  (no softening here, as by definition we
       !   are outside the kernel radius)
       !
#ifdef FINVSQRT
       rij1 = finvsqrt(rij2)
#else
       rij1 = 1./sqrt(rij2)
#endif
       fgrav  = rij1*rij1*rij1
       if (maxphase==maxp) then
          iamtypej = iamtype(iphase(j))
       endif
       pmassj = massoftype(iamtypej)
       phii   = -rij1
       fgravj = fgrav*pmassj
       fsum(ifxi) = fsum(ifxi) - dx*fgravj
       fsum(ifyi) = fsum(ifyi) - dy*fgravj
       fsum(ifzi) = fsum(ifzi) - dz*fgravj
       fsum(ipot) = fsum(ipot) + pmassj*phii
#endif
    endif is_sph_neighbour
 enddo loop_over_neighbours2

 return
end subroutine compute_forces

!----------------------------------------------------------------
!+
!  Internal subroutine that computes pressure and other derived
!  quantities necessary to get a force, given that we have rho.
!+
!----------------------------------------------------------------
subroutine get_P(rhoi,rho1i,xi,yi,zi, &
#ifdef GR
                 densi, &
#endif
                 pmassi,eni,tempi,Bxi,Byi,Bzi,dustfraci, &
                 ponrhoi,pro2i,pri,spsoundi,vwavei, &
                 sxxi,sxyi,sxzi,syyi,syzi,szzi,visctermiso,visctermaniso, &
                 realviscosity,divvi,bulkvisc,dvdx,stressmax)

 use dim,       only:maxvxyzu,maxdvdx,maxp,store_temperature
 use part,      only:mhd,strain_from_dvdx
 use eos,       only:equationofstate
 use options,   only:ieos
 use viscosity, only:shearfunc
#ifdef GR
 use utils_gr,  only:rho2dens
#endif
 real,    intent(in)    :: rhoi,rho1i,xi,yi,zi,pmassi
 real,    intent(inout) :: eni,tempi
 real,    intent(in)    :: Bxi,Byi,Bzi,dustfraci(:)
 real,    intent(out)   :: ponrhoi,pro2i,pri,spsoundi,vwavei
 real,    intent(out)   :: sxxi,sxyi,sxzi,syyi,syzi,szzi
 real,    intent(out)   :: visctermiso,visctermaniso
 logical, intent(in)    :: realviscosity
 real,    intent(in)    :: divvi,bulkvisc,stressmax
<<<<<<< HEAD
 real,    intent(in)    :: strain(6)
#ifdef GR
 real,    intent(in)  :: densi
 real :: p_on_densgas
#endif
=======
 real,    intent(in)    :: dvdx(9)
>>>>>>> c63a4763

 real :: Bro2i,Brhoxi,Brhoyi,Brhozi,rhogasi,gasfrac
 real :: stressiso,term,graddivvcoeff,del2vcoeff,strain(6)
 real :: shearvisc,etavisc,valfven2i,p_on_rhogas
!
!--get pressure (actually pr/dens) and sound speed from equation of state
!
 gasfrac = (1. - sum(dustfraci))  ! rhogas/rho
 rhogasi = rhoi*gasfrac       ! rhogas = (1-eps)*rho
#ifdef GR
 call equationofstate(ieos,p_on_densgas,spsoundi,densi,xi,yi,zi,eni)
 pri     = p_on_densgas*densi
 ponrhoi = pri*rho1i ! Not sure about dust for the future...
#else
 if (maxvxyzu >= 4) then
    if (store_temperature) then
       call equationofstate(ieos,p_on_rhogas,spsoundi,rhogasi,xi,yi,zi,eni,tempi)
    else
       call equationofstate(ieos,p_on_rhogas,spsoundi,rhogasi,xi,yi,zi,eni)
    endif
 else
    call equationofstate(ieos,p_on_rhogas,spsoundi,rhogasi,xi,yi,zi)
 endif
 pri     = p_on_rhogas*rhogasi
 ponrhoi = p_on_rhogas*gasfrac
#endif

 sxxi = 0.
 sxyi = 0.
 sxzi = 0.
 syyi = 0.
 syzi = 0.
 szzi = 0.
 visctermiso   = 0.
 visctermaniso = 0.
 stressiso     = 0.

 if (realviscosity) then
    !--get shear viscosity coefficient from function
    shearvisc = shearfunc(xi,yi,zi,spsoundi)
    etavisc   = rhoi*shearvisc
!
!--add physical viscosity terms to stress tensor
!  (construct S^ij/ rho^2 for use in the force equation)
!
    if (maxdvdx==maxp) then
       strain = strain_from_dvdx(dvdx)
       !--get stress (multiply by coefficient for use in second derivative)
       term = -shearvisc*pmassi*rho1i  ! shearvisc = eta/rho, so this is eta/rho**2
       sxxi = term*strain(1)
       sxyi = term*strain(2)
       sxzi = term*strain(3)
       syyi = term*strain(4)
       syzi = term*strain(5)
       szzi = term*strain(6)
       stressiso = (2./3.*shearvisc - bulkvisc)*divvi*rho1i + stressmax
    else
       graddivvcoeff = 0.5*(bulkvisc*rhoi + etavisc/3.)   ! 0.5 here is because we
       del2vcoeff    = 0.5*etavisc                   ! average between particle pairs

       !--construct isotropic and anisotropic terms from above
       visctermiso   = 2.5*graddivvcoeff*pmassi*rho1i*rho1i
       visctermaniso = (del2vcoeff - 0.5*graddivvcoeff)*pmassi*rho1i*rho1i
    endif
 endif

 if (mhd) then
!
!--construct useful terms based on the B-field
!
    Brhoxi = Bxi*rho1i
    Brhoyi = Byi*rho1i
    Brhozi = Bzi*rho1i

    Bro2i     = Brhoxi*Brhoxi + Brhoyi*Brhoyi + Brhozi*Brhozi
    valfven2i = Bro2i*rhoi
    vwavei    = sqrt(spsoundi*spsoundi + valfven2i)

    !--MHD terms in stress tensor
    sxxi  = sxxi - pmassi*Brhoxi*Brhoxi
    sxyi  = sxyi - pmassi*Brhoxi*Brhoyi
    sxzi  = sxzi - pmassi*Brhoxi*Brhozi
    syyi  = syyi - pmassi*Brhoyi*Brhoyi
    syzi  = syzi - pmassi*Brhoyi*Brhozi
    szzi  = szzi - pmassi*Brhozi*Brhozi
!
!--construct total isotropic pressure term (gas + magnetic + stress)
!
    pro2i = ponrhoi*rho1i + stressiso + 0.5*Bro2i

 else
!
!--construct m*p/(rho^2 \Omega) in force equation using pressure
!
    pro2i  = ponrhoi*rho1i + stressiso
    vwavei = spsoundi
 endif

 return
end subroutine get_P

#ifdef GR
!
! Internal subroutine that computes the signal velocity for GR,
! as well as some other quantities also needed for artificial viscosity.
!
subroutine get_vsig_gr(vsigi,vsigj,projvi,projvj,veli,velj,rij,spsoundi,spsoundj)
 use io, only:warning
 real, intent(out) :: vsigi,vsigj,projvi,projvj
 real, intent(in)  :: veli(3),velj(3),rij(3),spsoundi,spsoundj
 real :: vij

 ! Reduce problem to 1D along the line of sight
 projvi = dot_product(veli,rij) !vxi*runix + vyi*runiy + vzi*runiz
 projvj = dot_product(velj,rij)

 ! Relativistic version of vi-vj
 vij   = abs((projvi-projvj)/(1.-projvi*projvj))

 ! Relativistic version vij + csi
 vsigi = (vij+spsoundi)/(1.+vij*spsoundi)
 vsigj = (vij+spsoundj)/(1.+vij*spsoundj)

 if (abs(vsigi) > 1.) call warning('force','vsigi > 1',val=vsigi)
 if (abs(vsigj) > 1.) call warning('force','vsigj > 1',val=vsigj)

 return
end subroutine get_vsig_gr
#endif

#ifdef IND_TIMESTEPS
!----------------------------------------------------------------
!+
!  Checks which timestep is the limiting dt.  Book keeping is done here
!+
!----------------------------------------------------------------
subroutine check_dtmin(dtcheck,dti,dtopt,dtrat,ndtopt,dtoptfacmean,dtoptfacmax,dtchar_out,dtchar_in)
 integer, intent(inout) :: ndtopt
 real,    intent(in)    :: dti,dtopt,dtrat
 real,    intent(inout) :: dtoptfacmean,dtoptfacmax
 logical, intent(inout) :: dtcheck
 character(len=*), intent(out)   :: dtchar_out
 character(len=*), intent(in)    :: dtchar_in
 !
 if (.not. dtcheck) return
 !
 if ( abs(dti-dtopt) < tiny(dti)) then
    dtcheck      = .false.
    ndtopt       = ndtopt + 1
    dtoptfacmean = dtoptfacmean + dtrat
    dtoptfacmax  = max(dtoptfacmax, dtrat)
    dtchar_out   = dtchar_in
 endif
 !
 return
end subroutine check_dtmin
#endif

!----------------------------------------------------------------

<<<<<<< HEAD
subroutine start_cell(cell,iphase,xyzh,vxyzu,gradh,divcurlv,divcurlB,straintensor,Bevol, &
                     dustfrac,dustprop,eta_nimhd,temperature,alphaind,stressmax,dens)
=======
subroutine start_cell(cell,iphase,xyzh,vxyzu,gradh,divcurlv,divcurlB,dvdx,Bevol, &
                     dustfrac,dustprop,eta_nimhd,temperature,alphaind,stressmax)
>>>>>>> c63a4763

 use io,        only:fatal
 use options,   only:alpha,use_dustfrac
 use dim,       only:maxp,ndivcurlv,ndivcurlB,maxdvdx,maxalpha,maxvxyzu,mhd,mhd_nonideal,&
                use_dustgrowth,store_temperature
 use part,      only:iamgas,maxphase,iboundary,rhoanddhdrho,igas,massoftype,get_partinfo,&
                     iohm,ihall,iambi
 use viscosity, only:irealvisc,bulkvisc
#ifdef DUST
 use dust,      only:get_ts,grainsize,graindens,idrag
#endif
 use nicil,     only:nimhd_get_dt,nimhd_get_jcbcb
 use kdtree,    only:inodeparts,inoderange
 type(cellforce),    intent(inout) :: cell
 integer(kind=1),    intent(in)    :: iphase(:)
 real,               intent(in)    :: xyzh(:,:)
 real,               intent(inout) :: vxyzu(:,:)
 real(kind=4),       intent(in)    :: gradh(:,:)
 real(kind=4),       intent(in)    :: divcurlv(:,:)
 real(kind=4),       intent(in)    :: divcurlB(:,:)
 real(kind=4),       intent(in)    :: dvdx(:,:)
 real,               intent(in)    :: Bevol(:,:)
 real,               intent(in)    :: dustfrac(:,:),dustprop(:,:)
 real,               intent(in)    :: eta_nimhd(:,:)
 real,               intent(inout) :: temperature(:)
 real(kind=4),       intent(in)    :: alphaind(:,:)
 real,               intent(in)    :: stressmax
 real,               intent(in)    :: dens(:)

 real         :: divcurlvi(ndivcurlv)
 real         :: dvdxi(9),curlBi(3),jcbcbi(3),jcbi(3)
 real         :: hi,rhoi,rho1i,dhdrhoi,pmassi,eni,tempi
 real(kind=8) :: hi1
 real         :: dustfraci(ndusttypes),dustfracisum,rhogasi,ponrhoi,pro2i,pri,spsoundi
 real         :: sxxi,sxyi,sxzi,syyi,syzi,szzi,visctermiso,visctermaniso
#ifdef DUST
 real         :: tstopi(ndusttypes)
#endif
 real         :: Bxi,Byi,Bzi,Bi,B2i,Bi1
 real         :: vwavei,alphai

 integer      :: i,j,iamtypei,ip
 real         :: densi

#ifdef DUST
 integer :: iregime
#endif

 logical :: iactivei,iamgasi,iamdusti,realviscosity

 realviscosity = (irealvisc > 0)

 cell%npcell = 0
 over_parts: do ip = inoderange(1,cell%icell),inoderange(2,cell%icell)
    i = inodeparts(ip)

    if (i < 0) then
       cycle over_parts
    endif

    if (maxphase==maxp) then
       call get_partinfo(iphase(i),iactivei,iamdusti,iamtypei)
       iamgasi = (iamtypei==igas)
    else
       iactivei = .true.
       iamtypei = igas
       iamdusti = .false.
       iamgasi  = .true.
    endif
    if (.not.iactivei) then ! handles case where first particle in cell is inactive
       cycle over_parts
    endif
    if (iamtypei==iboundary) then ! do not compute forces on boundary parts
       cycle over_parts
    endif

    pmassi = massoftype(iamtypei)
    hi = xyzh(4,i)
    if (hi < 0.) call fatal('force','negative smoothing length',i,var='h',val=hi)

    !
    !--compute density and related quantities from the smoothing length
    !
    call rhoanddhdrho(hi,hi1,rhoi,rho1i,dhdrhoi,pmassi)
    !
    !--velocity gradients, used for reconstruction and physical viscosity
    !
    if (maxdvdx==maxp) dvdxi(:) = dvdx(:,i)

    if (iamgasi) then
       if (ndivcurlv >= 1) divcurlvi(:) = real(divcurlv(:,i),kind=kind(divcurlvi))
       if (maxvxyzu >= 4) then
          eni   = vxyzu(4,i)
          tempi = 0.0
          if (store_temperature) then
             tempi = temperature(i)
          endif
       else
          eni   = 0.0
          tempi = 0.0
       endif

       !
       ! one-fluid dust properties
       !
       if (use_dustfrac) then
          dustfraci(:) = dustfrac(:,i)
          dustfracisum = sum(dustfraci)
          rhogasi      = rhoi*(1. - dustfracisum)
          do j = 1,ndusttypes
             if (dustfraci(j) > 1. .or. dustfraci(j) < 0.) call fatal('force','invalid eps',var='dustfrac',val=dustfraci(j))
          enddo
       else
          dustfraci(:) = 0.
          dustfracisum = 0.
          rhogasi      = rhoi
       endif

       if (mhd) then
          Bxi = Bevol(1,i) * rhoi ! B/rho -> B (conservative to primitive)
          Byi = Bevol(2,i) * rhoi
          Bzi = Bevol(3,i) * rhoi
       endif

#ifdef GR
       densi = dens(i)
#endif

       !
       ! calculate terms required in the force evaluation
       !
       call get_P(rhoi,rho1i, &
                  xyzh(1,i),xyzh(2,i),xyzh(3,i), &
#ifdef GR
                  densi, &
#endif
                  pmassi, &
                  eni, tempi, &
                  Bxi,Byi,Bzi, &
                  dustfraci(:), &
                  ponrhoi,pro2i,pri,spsoundi, &
                  vwavei,sxxi,sxyi,sxzi,syyi,syzi,szzi, &
                  visctermiso,visctermaniso,realviscosity,divcurlvi(1),bulkvisc,dvdxi,stressmax)
#ifdef DUST
       !
       ! get stopping time - for one fluid dust we don't know deltav, but as small by definition we assume=0
       !
       if (use_dustfrac .and. iamgasi) then
          do j = 1,ndusttypes
             call get_ts(idrag,grainsize(j),graindens(j),rhogasi,rhoi*dustfracisum,spsoundi,0.,tstopi(j),iregime)
          enddo
       endif
#endif

       if (store_temperature) then
          vxyzu(4,i)     = eni
          temperature(i) = tempi
       endif

       if (mhd_nonideal) then
          B2i = Bxi**2 + Byi**2 + Bzi**2
          Bi  = sqrt(B2i)
          if (Bi > 0.0) then
             Bi1 = 1.0/Bi
          else
             Bi1 = 0.0
          endif
          curlBi = divcurlB(2:4,i)
          call nimhd_get_jcbcb(jcbcbi,jcbi,curlBi,Bxi,Byi,Bzi,Bi1)
       endif

    else ! not a gas particle
       vwavei = 0.
       rhogasi = 0.
       pri = 0.
       pro2i = 0.
       sxxi = 0.
       sxyi = 0.
       sxzi = 0.
       syyi = 0.
       syzi = 0.
       szzi = 0.
       visctermiso = 0.
       visctermaniso = 0.
       dustfraci = 0.
    endif

    !
    !-- cell packing
    !
    cell%npcell                                    = cell%npcell + 1
    cell%arr_index(cell%npcell)                    = ip
    cell%iphase(cell%npcell)                       = iphase(i)
    cell%xpartvec(ixi,cell%npcell)                 = xyzh(1,i)
    cell%xpartvec(iyi,cell%npcell)                 = xyzh(2,i)
    cell%xpartvec(izi,cell%npcell)                 = xyzh(3,i)
    cell%xpartvec(ihi,cell%npcell)                 = xyzh(4,i)
    cell%xpartvec(igradhi1,cell%npcell)            = gradh(1,i)
#ifdef GRAVITY
    cell%xpartvec(igradhi2,cell%npcell)            = gradh(2,i)
#endif
    cell%xpartvec(ivxi,cell%npcell)                = vxyzu(1,i)
    cell%xpartvec(ivyi,cell%npcell)                = vxyzu(2,i)
    cell%xpartvec(ivzi,cell%npcell)                = vxyzu(3,i)
    if (maxvxyzu >= 4) then
       cell%xpartvec(ieni,cell%npcell)             = vxyzu(4,i)
    endif
    if (mhd) then
       if (iamgasi) then
          cell%xpartvec(iBevolxi,cell%npcell)      = Bevol(1,i)
          cell%xpartvec(iBevolyi,cell%npcell)      = Bevol(2,i)
          cell%xpartvec(iBevolzi,cell%npcell)      = Bevol(3,i)

          if (maxBevol >= 4) then
             cell%xpartvec(ipsi,cell%npcell)       = Bevol(4,i)
          endif
          if (maxBevol < 3 .or. maxBevol > 4) call fatal('densityiterate','error in maxBevol setting')

          cell%xpartvec(icurlBxi,cell%npcell)      = divcurlB(2,i)
          cell%xpartvec(icurlByi,cell%npcell)      = divcurlB(3,i)
          cell%xpartvec(icurlBzi,cell%npcell)      = divcurlB(4,i)
       else
          cell%xpartvec(iBevolxi:ipsi,cell%npcell) = 0. ! to avoid compiler warning
       endif
    endif

    alphai = alpha
    if (maxalpha==maxp) then
       alphai = alphaind(1,i)
    endif
    cell%xpartvec(ialphai,cell%npcell)            = alphai
    cell%xpartvec(irhoi,cell%npcell)              = rhoi
    cell%xpartvec(idustfraci:idustfraciend,cell%npcell) = dustfraci
    if (iamgasi) then
       cell%xpartvec(ivwavei,cell%npcell)         = vwavei
       cell%xpartvec(irhogasi,cell%npcell)        = rhogasi
       cell%xpartvec(iponrhoi,cell%npcell)        = ponrhoi
       cell%xpartvec(ispsoundi,cell%npcell)       = spsoundi
       cell%xpartvec(isxxi,cell%npcell)           = sxxi
       cell%xpartvec(isxyi,cell%npcell)           = sxyi
       cell%xpartvec(isxzi,cell%npcell)           = sxzi
       cell%xpartvec(isyyi,cell%npcell)           = syyi
       cell%xpartvec(isyzi,cell%npcell)           = syzi
       cell%xpartvec(iszzi,cell%npcell)           = szzi
       cell%xpartvec(ivisctermisoi,cell%npcell)   = visctermiso
       cell%xpartvec(ivisctermanisoi,cell%npcell) = visctermaniso
       cell%xpartvec(ipri,cell%npcell)            = pri
       cell%xpartvec(ipro2i,cell%npcell)          = pro2i
#ifdef DUST
       if (use_dustfrac) then
          cell%xpartvec(itstop:itstopend,cell%npcell)       = tstopi
       endif
#endif
    endif
    if (mhd_nonideal) then
       cell%xpartvec(ietaohmi,cell%npcell)        = eta_nimhd(iohm,i)
       cell%xpartvec(ietahalli,cell%npcell)       = eta_nimhd(ihall,i)
       cell%xpartvec(ietaambii,cell%npcell)       = eta_nimhd(iambi,i)
       cell%xpartvec(ijcbcbxi,cell%npcell)        = jcbcbi(1)
       cell%xpartvec(ijcbcbyi,cell%npcell)        = jcbcbi(2)
       cell%xpartvec(ijcbcbzi,cell%npcell)        = jcbcbi(3)
       cell%xpartvec(ijcbxi,cell%npcell)          = jcbi(1)
       cell%xpartvec(ijcbyi,cell%npcell)          = jcbi(2)
       cell%xpartvec(ijcbzi,cell%npcell)          = jcbi(3)
    endif
    cell%xpartvec(idensGRi,cell%npcell)           = densi
#ifdef DUSTGROWTH
    cell%xpartvec(igrainsizei,cell%npcell)        = dustprop(1,i)
    cell%xpartvec(igraindensi,cell%npcell)        = dustprop(2,i)
#endif
    cell%xpartvec(idvxdxi:idvzdzi,cell%npcell)    = dvdx(1:9,i)
 enddo over_parts

end subroutine start_cell

subroutine compute_cell(cell,listneigh,nneigh,Bevol,xyzh,vxyzu,fxyzu, &
                        iphase,divcurlv,divcurlB,alphaind,eta_nimhd,temperature, &
                        dustfrac,gradh,ibinnow_m1,ibin_wake,stressmax,xyzcache,dens)
 use io,          only:error
#ifdef MPI
 use io,          only:id
#endif
 use dim,         only:maxvxyzu
 use options,     only:beta,alphau,alphaB,iresistive_heating
 use part,        only:get_partinfo,iamgas,iboundary,mhd,igas,maxphase,massoftype
 use viscosity,   only:irealvisc,bulkvisc
 use kdtree,      only:inodeparts

 type(cellforce), intent(inout)  :: cell

 integer,         intent(in)     :: listneigh(:)
 integer,         intent(in)     :: nneigh
 real,            intent(in)     :: Bevol(:,:)
 real,            intent(in)     :: xyzh(:,:)
 real,            intent(inout)  :: vxyzu(:,:)
 real,            intent(in)     :: fxyzu(:,:)
 integer(kind=1), intent(in)     :: iphase(:)
 real(kind=4),    intent(in)     :: divcurlv(:,:)
 real(kind=4),    intent(in)     :: divcurlB(:,:)
 real(kind=4),    intent(in)     :: alphaind(:,:)
 real,            intent(in)     :: eta_nimhd(:,:)
 real,            intent(in)     :: dustfrac(:,:)
 real,            intent(inout)  :: temperature(:)
 real(kind=4),    intent(in)     :: gradh(:,:)
 integer(kind=1), intent(inout)  :: ibin_wake(:)
 integer(kind=1), intent(in)     :: ibinnow_m1
 real,            intent(in)     :: stressmax
 real,            intent(in)     :: xyzcache(:,:)
 real,            intent(in)     :: dens(:)

 real                            :: hi
 real(kind=8)                    :: hi1,hi21,hi31,hi41
 real(kind=8)                    :: gradhi,gradsofti
 real                            :: pmassi

 integer                         :: iamtypei

 logical                         :: iactivei
 logical                         :: iamgasi
 logical                         :: iamdusti

 logical                         :: realviscosity
 logical                         :: useresistiveheat
 logical                         :: ignoreself

 integer                         :: i,ip

 realviscosity    = (irealvisc > 0)
 useresistiveheat = (iresistive_heating > 0)

 over_parts: do ip = 1,cell%npcell

    if (maxphase==maxp) then
       call get_partinfo(cell%iphase(ip),iactivei,iamdusti,iamtypei)
       iamgasi = (iamtypei==igas)
    else
       iactivei = .true.
       iamtypei = igas
       iamdusti = .false.
       iamgasi  = .true.
    endif

    if (.not.iactivei) then ! handles case where first particle in cell is inactive
       cycle over_parts
    endif
    if (iamtypei==iboundary) then ! do not compute forces on boundary parts
       cycle over_parts
    endif

    i = inodeparts(cell%arr_index(ip))

    pmassi = massoftype(iamtypei)

    hi    = cell%xpartvec(ihi,ip)
    hi1   = 1./hi
    hi21  = hi1*hi1
    hi31  = hi1*hi21
    hi41  = hi21*hi21

    if (cell%xpartvec(igradhi1,ip) > 0.) then
       gradhi = cell%xpartvec(igradhi1,ip)
    else
       call error('force','stored gradh is zero, resetting to 1')
       gradhi = 1.
    endif
#ifdef GRAVITY
    gradsofti = cell%xpartvec(igradhi2,ip)
#endif

    !
    !--loop over current particle's neighbours (includes self)
    !
#ifdef MPI
    if (cell%owner == id) then
       ignoreself = .true.
    else
       ignoreself = .false.
    endif
#else
    ignoreself = .true.
#endif

    call compute_forces(i,iamgasi,iamdusti,cell%xpartvec(:,ip),hi,hi1,hi21,hi41,gradhi,gradsofti, &
                         beta, &
                         pmassi,listneigh,nneigh,xyzcache,cell%fsums(:,ip),cell%vsigmax(ip), &
                         .true.,realviscosity,useresistiveheat, &
                         xyzh,vxyzu,Bevol,iphase,massoftype, &
                         divcurlB,eta_nimhd, temperature, &
                         dustfrac,gradh,divcurlv,alphaind, &
                         alphau,alphaB,bulkvisc,stressmax, &
                         cell%ndrag,cell%nstokes,cell%nsuper,cell%dtdrag(ip),ibinnow_m1,ibin_wake,cell%ibinneigh(ip), &
                         ignoreself,dens)

 enddo over_parts

end subroutine compute_cell

subroutine finish_cell_and_store_results(icall,cell,fxyzu,xyzh,vxyzu,poten,dt,dvdx,&
                                         divBsymm,divcurlv,dBevol,ddustfrac,deltav, &
                                         dtcourant,dtforce,dtvisc,dtohm,dthall,dtambi,dtdiff,dtmini,dtmaxi, &
#ifdef IND_TIMESTEPS
                                         nbinmaxnew,nbinmaxstsnew,ncheckbin, &
                                         ndtforce,ndtforceng,ndtcool,ndtdrag,ndtdragd, &
                                         ndtvisc,ndtohm,ndthall,ndtambi,ndtdust, &
                                         dtitmp,dtrat, &
                                         dtfrcfacmean ,dtfrcngfacmean,dtdragfacmean,dtdragdfacmean,dtcoolfacmean, &
                                         dtfrcfacmax  ,dtfrcngfacmax ,dtdragfacmax ,dtdragdfacmax ,dtcoolfacmax, &
                                         dtviscfacmean,dtohmfacmean  ,dthallfacmean,dtambifacmean ,dtdustfacmean, &
                                         dtviscfacmax ,dtohmfacmax   ,dthallfacmax ,dtambifacmax  ,dtdustfacmax, &
#endif
                                         ndustres,dustresfacmax,dustresfacmean)
 use io,             only:fatal
#ifdef FINVSQRT
 use fastmath,       only:finvsqrt
#endif
<<<<<<< HEAD
 use dim,            only:mhd,mhd_nonideal,lightcurve,use_dust,maxstrain,gr
=======
 use dim,            only:mhd,mhd_nonideal,lightcurve,use_dust,maxdvdx,use_dustgrowth
>>>>>>> c63a4763
 use eos,            only:use_entropy,gamma
 use options, only:ishock_heating,icooling,psidecayfac,overcleanfac,alpha,ipdv_heating,use_dustfrac
 use part,           only:h2chemistry,rhoanddhdrho,abundance,iboundary,igas,maxphase,maxvxyzu,nabundances, &
                          massoftype,get_partinfo,tstop,strain_from_dvdx
#ifdef IND_TIMESTEPS
 use part,           only:ibin
 use timestep_ind,   only:get_newbin
 use timestep_sts,   only:sts_it_n,ibin_sts
#endif
 use viscosity,      only:bulkvisc,dt_viscosity,irealvisc,shearfunc
 use kernel,         only:kernel_softening
 use linklist,       only:get_distance_from_centre_of_mass
 use kdtree,         only:expand_fgrav_in_taylor_series,inodeparts
 use nicil,          only:nimhd_get_dudt,nimhd_get_dt
 use cooling,        only:energ_cooling
 use chem,           only:energ_h2cooling
 use timestep,       only:C_cour,C_cool,C_force,bignumber,dtmax
 use timestep_sts,   only:use_sts
#ifdef LIGHTCURVE
 use part,           only:luminosity
#endif
<<<<<<< HEAD
#ifdef GR
 use metric_tools,   only:get_metric
 use utils_gr,       only:get_u0
=======
#ifdef DUSTGROWTH
 use part,           only: dustprop,St
 use growth,         only:iinterpol
>>>>>>> c63a4763
#endif

 integer,            intent(in)    :: icall
 type(cellforce),    intent(inout) :: cell
 real,               intent(inout) :: fxyzu(:,:)
 real,               intent(in)    :: xyzh(:,:)
 real,               intent(inout) :: vxyzu(:,:)
 real,               intent(in)    :: dt
 real(kind=4),       intent(in)    :: dvdx(:,:)
 real(kind=4),       intent(out)   :: poten(:)
 real(kind=4),       intent(out)   :: divBsymm(:)
 real(kind=4),       intent(out)   :: divcurlv(:,:)
 real,               intent(out)   :: dBevol(:,:)
 real,               intent(out)   :: ddustfrac(:,:)
 real,               intent(out)   :: deltav(:,:,:)

 real,               intent(inout) :: dtcourant,dtforce,dtvisc
 real,               intent(inout) :: dtohm,dthall,dtambi,dtdiff,dtmini,dtmaxi
#ifdef IND_TIMESTEPS
 integer,            intent(inout) :: nbinmaxnew,nbinmaxstsnew,ncheckbin
 integer,            intent(inout) :: ndtforce,ndtforceng,ndtcool,ndtdrag,ndtdragd
 integer,            intent(inout) :: ndtvisc,ndtohm,ndthall,ndtambi,ndtdust
 real,               intent(inout) :: dtitmp,dtrat
 real,               intent(inout) :: dtfrcfacmean ,dtfrcngfacmean,dtdragfacmean,dtdragdfacmean,dtcoolfacmean
 real,               intent(inout) :: dtfrcfacmax  ,dtfrcngfacmax ,dtdragfacmax ,dtdragdfacmax ,dtcoolfacmax
 real,               intent(inout) :: dtviscfacmean,dtohmfacmean  ,dthallfacmean,dtambifacmean ,dtdustfacmean
 real,               intent(inout) :: dtviscfacmax ,dtohmfacmax   ,dthallfacmax ,dtambifacmax  ,dtdustfacmax
#endif
 integer,            intent(inout) :: ndustres
 real,               intent(inout) :: dustresfacmean,dustresfacmax

 real    :: xpartveci(maxxpartveciforce),fsum(maxfsum)
 real    :: rhoi,rho1i,rhogasi,hi,hi1,pmassi
 real    :: Bxyzi(maxBevol),curlBi(3),dvdxi(9),straini(6)
 real    :: xi,yi,zi,B2i,f2i,divBsymmi,betai,frac_divB,vcleani
 real    :: ponrhoi,spsoundi,drhodti,divvi,shearvisc,fac,pdv_work
 real    :: psii,dtau
 real    :: eni,dudtnonideal
 real    :: dustfraci(ndusttypes),dustfracisum
 real    :: tstopi(ndusttypes),tseff,dtdustdenom
 real    :: etaambii,etahalli,etaohmi
 real    :: vsigmax,vwavei,fxyz4
#ifdef LIGHTCURVE
 real    :: dudt_radi
#endif
#ifdef GRAVITY
 real    :: potensoft0,dum,dx,dy,dz,fxi,fyi,fzi,poti,epoti
#endif
 real    :: vsigdtc,dtc,dtf,dti,dtcool,dtdiffi
 real    :: dtohmi,dtambii,dthalli,dtvisci,dtdrag,dtdusti,dtclean
 integer :: idudtcool,ichem,iamtypei
 logical :: iactivei,iamgasi,iamdusti,realviscosity
#ifdef IND_TIMESTEPS
 integer(kind=1)       :: ibin_neighi
 logical               :: allow_decrease,dtcheck
 character(len=16)     :: dtchar
#endif
 integer               :: ip,i
 real                  :: densi, vxi,vyi,vzi,u0i
#ifdef GR
 real                  :: posi(3),veli(3),gcov(0:3,0:3),gcon(0:3,0:3),sqrtg
#endif

 eni = 0.
 realviscosity = (irealvisc > 0)

 over_parts: do ip = 1,cell%npcell

    if (maxphase==maxp) then
       call get_partinfo(cell%iphase(ip),iactivei,iamdusti,iamtypei)
       iamgasi = (iamtypei==igas)
    else
       iactivei = .true.
       iamtypei = igas
       iamdusti = .false.
       iamgasi  = .true.
    endif

    if (.not.iactivei) then ! handles case where first particle in cell is inactive
       cycle over_parts
    endif
    if (iamtypei==iboundary) then ! do not compute forces on boundary parts
       cycle over_parts
    endif

    pmassi = massoftype(iamtypei)

    i = inodeparts(cell%arr_index(ip))

    fsum(:)       = cell%fsums(:,ip)
    xpartveci(:)  = cell%xpartvec(:,ip)
#ifdef IND_TIMESTEPS
    ibin_neighi   = cell%ibinneigh(ip)
#endif

    xi         = xpartveci(ixi)
    yi         = xpartveci(iyi)
    zi         = xpartveci(izi)
    hi         = xpartveci(ihi)
    hi1        = 1./hi
    spsoundi   = xpartveci(ispsoundi)
    vsigmax    = cell%vsigmax(ip)
    dtdrag     = cell%dtdrag(ip)
    tstopi     = 0.
    dustfraci  = 0.
    dustfracisum = 0.

    vxi = xpartveci(ivxi)
    vyi = xpartveci(ivyi)
    vzi = xpartveci(ivzi)

    u0i = 1.
#ifdef GR
    veli = (/vxi,vyi,vzi/)
    posi = (/xi,yi,zi/)
    call get_metric(posi,gcov,gcon,sqrtg)
    call get_u0(gcov,veli,u0i)
#endif

    if (iamgasi) then
       rhoi    = xpartveci(irhoi)
       rho1i   = 1./rhoi
       rhogasi = xpartveci(irhogasi)
       ponrhoi = xpartveci(iponrhoi)
       vwavei  = xpartveci(ivwavei)

       if (mhd) then
          Bxyzi(1) = xpartveci(iBevolxi) * rhoi
          Bxyzi(2) = xpartveci(iBevolyi) * rhoi
          Bxyzi(3) = xpartveci(iBevolzi) * rhoi
          B2i      = Bxyzi(1)**2 + Bxyzi(2)**2 + Bxyzi(3)**2
       endif

       if (mhd_nonideal) then
          curlBi(1) = xpartveci(icurlBxi)
          curlBi(2) = xpartveci(icurlByi)
          curlBi(3) = xpartveci(icurlBzi)
          etaohmi   = xpartveci(ietaohmi)
          etaambii  = xpartveci(ietaambii)
          etahalli  = xpartveci(ietahalli)
       endif

       if (maxvxyzu >= 4) then
          eni = xpartveci(ieni)
       endif
       if (maxdvdx == maxp) then
          dvdxi(:) = xpartveci(idvxdxi:idvzdzi)
       else
          dvdxi(:) = 0.
       endif

       if (use_dustfrac) then
          dustfraci(:) = xpartveci(idustfraci:idustfraciend)
          dustfracisum = sum(dustfraci(:))
          tstopi(:)    = xpartveci(itstop:itstopend)
       endif

    endif

#ifdef GRAVITY
    !--add self-contribution
    call kernel_softening(0.,0.,potensoft0,dum)
    epoti = 0.5*pmassi*(fsum(ipot) + pmassi*potensoft0*hi1)
    !
    !--add contribution from distant nodes, expand these in Taylor series about node centre
    !  use xcen directly, -1 is placeholder
    !
    call get_distance_from_centre_of_mass(cell%icell,xi,yi,zi,dx,dy,dz)
    call expand_fgrav_in_taylor_series(cell%fgrav,dx,dy,dz,fxi,fyi,fzi,poti)
    fsum(ifxi) = fsum(ifxi) + fxi
    fsum(ifyi) = fsum(ifyi) + fyi
    fsum(ifzi) = fsum(ifzi) + fzi
    epoti = epoti + 0.5*pmassi*poti
    poten(i) = real(epoti,kind=kind(poten))
#endif

    if (mhd .and. iamgasi) then
       !
       !--for MHD, need to make the force stable when beta < 1.  In this regime,
       !  subtract off the B(div B)/rho term (Borve, Omang & Trulsen 2001, 2005);
       !  outside of this regime, do nothing, but (smoothly) transition between
       !  regimes.  Tests in Feb 2018 suggested that beginning the transition
       !  too close to beta = 1 lead to some inaccuracies, and that the optimal
       !  transition range was 2-10 or 2-5, depending on the test.
       !
       divBsymmi  = fsum(idivBsymi)
       if (B2i > 0.0) then
          betai = 2.0*ponrhoi*rhoi/B2i
          if (betai < 2.0) then
             frac_divB = 1.0
          elseif (betai < 10.0) then
             frac_divB = (10.0 - betai)*0.125
          else
             frac_divB = 0.0
          endif
       else
          frac_divB = 0.0
       endif
       fsum(ifxi) = fsum(ifxi) - Bxyzi(1)*divBsymmi*frac_divB
       fsum(ifyi) = fsum(ifyi) - Bxyzi(2)*divBsymmi*frac_divB
       fsum(ifzi) = fsum(ifzi) - Bxyzi(3)*divBsymmi*frac_divB
       divBsymm(i) = real(rhoi*divBsymmi,kind=kind(divBsymm)) ! for output store div B as rho*div B
    endif

    f2i = fsum(ifxi)**2 + fsum(ifyi)**2 + fsum(ifzi)**2

#ifdef DRIVING
    ! force is first initialised in driving routine
    fxyzu(1,i) = fxyzu(1,i) + fsum(ifxi)
    fxyzu(2,i) = fxyzu(2,i) + fsum(ifyi)
    fxyzu(3,i) = fxyzu(3,i) + fsum(ifzi)
#else
    fxyzu(1,i) = fsum(ifxi)
    fxyzu(2,i) = fsum(ifyi)
    fxyzu(3,i) = fsum(ifzi)
#endif
    drhodti = pmassi*fsum(idrhodti)

    isgas: if (iamgasi) then
       divvi = -drhodti*rho1i
       if (ndivcurlv >= 1) divcurlv(1,i) = real(divvi,kind=kind(divcurlv)) ! store divv from forces

       if (maxvxyzu >= 4 .or. lightcurve) then
          if (maxdvdx == maxp .and. realviscosity) then
             shearvisc = shearfunc(xi,yi,zi,spsoundi)
             straini   = strain_from_dvdx(dvdxi(:))
             fsum(idudtdissi) = fsum(idudtdissi) + (bulkvisc - 2./3.*shearvisc)*divvi**2 &
                           + 0.5*shearvisc*(straini(1)**2 + 2.*(straini(2)**2 + straini(3)**2 + straini(5)**2) &
                           + straini(4)**2 + straini(6)**2)
          endif
          fxyz4 = 0.
          if (use_entropy .or. gr) then
             densi = xpartveci(idensGRi)
             if (gr .and. ishock_heating > 0) then
                fxyz4 = fxyz4 + (gamma - 1.)*densi**(1.-gamma)*u0i*fsum(idudtdissi)
             else if (ishock_heating > 0) then
                fxyz4 = fxyz4 + (gamma - 1.)*rhogasi**(1.-gamma)*fsum(idudtdissi)
             endif
             ! add conductivity for GR
             if (gr) then
                fxyz4 = fxyz4 + (gamma - 1.)*densi**(1.-gamma)*u0i*fsum(idendtdissi)
             endif
          else
             fac = rhoi/rhogasi
             pdv_work = ponrhoi*rho1i*drhodti
             if (ipdv_heating > 0) then
                fxyz4 = fxyz4 + fac*pdv_work
             endif
             if (ishock_heating > 0) then
                fxyz4 = fxyz4 + fac*fsum(idudtdissi)
             endif
#ifdef LIGHTCURVE
             if (lightcurve) then
                pdv_work = ponrhoi*rho1i*drhodti
                if (pdv_work > tiny(pdv_work)) then ! pdv_work < 0 is possible, and we want to ignore this case
                   dudt_radi = fac*pdv_work + fac*fsum(idudtdissi)
                else
                   dudt_radi = fac*fsum(idudtdissi)
                endif
                luminosity(i) = pmassi*dudt_radi
             endif
#endif
             if (mhd_nonideal) then
                call nimhd_get_dudt(dudtnonideal,etaohmi,etaambii,rhoi,curlBi,Bxyzi(1:3))
                fxyz4 = fxyz4 + fac*dudtnonideal
             endif
             !--add conductivity and resistive heating
             fxyz4 = fxyz4 + fac*fsum(idendtdissi)
             if (icooling > 0) then
                if (h2chemistry) then
                   idudtcool = 1
                   ichem = 0
                   call energ_h2cooling(vxyzu(4,i),fxyz4,rhoi,&
                        abundance(:,i),nabundances,dt,xyzh(1,i),xyzh(2,i),xyzh(3,i),&
                        divcurlv(1,i),idudtcool,ichem)
                else
                   !call energ_cooling(icooling,vxyzu(4,i),fxyz4,xyzh(1,i),xyzh(2,i),xyzh(3,i))
                   call energ_cooling(icooling,vxyzu(4,i),fxyz4,xyzh(1,i),xyzh(2,i),xyzh(3,i),rhoi,vxyzu(:,i),dt)
                endif
             endif
             ! extra terms in du/dt from one fluid dust
             if (use_dustfrac) then
                !fxyz4 = fxyz4 + 0.5*fac*rho1i*fsum(idudtdusti)
                fxyz4 = fxyz4 + 0.5*fac*rho1i*sum(fsum(idudtdusti:idudtdustiend))
             endif
          endif
          if (maxvxyzu >= 4) fxyzu(4,i) = fxyz4
       endif

       dtclean = bignumber
       if (mhd) then
          !
          ! sum returns d(B/rho)/dt, just what we want!
          !
          dBevol(1,i) = fsum(idBevolxi)
          dBevol(2,i) = fsum(idBevolyi)
          dBevol(3,i) = fsum(idBevolzi)
          !
          ! hyperbolic/parabolic cleaning terms (dpsi/dt) from Tricco & Price (2012)
          !
          if (maxBevol >= 4 .and. psidecayfac > 0.) then
             vcleani = overcleanfac*vwavei
             dtau = psidecayfac*vcleani*hi1
             !
             ! we clean using the difference operator for div B
             !
             psii = xpartveci(ipsi)

             ! new cleaning evolving d/dt (psi/c_h)
             dBevol(4,i) = -vcleani*fsum(idivBdiffi)*rho1i - psii*dtau - 0.5*psii*divvi

             ! timestep from cleaning (should only matter if overcleaning applied)
             ! the factor of 0.5 is empirical, from checking when overcleaning with ind. timesteps is stable
             dtclean = 0.5*C_cour*hi/(vcleani + epsilon(0.))
          endif
       endif

       if (use_dustfrac) then
!------------------------------------------------
!--sqrt(rho*epsilon) method
!          ddustfrac(:,i) = 0.5*(fsum(iddustfraci:iddustfraciend)-sqrt(rhoi*dustfraci(:))*divvi)
!------------------------------------------------
!--asin(sqrt(epsilon)) method
          ddustfrac(:,i) = fsum(iddustfraci:iddustfraciend)
!------------------------------------------------
          deltav(1,:,i)  = fsum(ideltavxi:ideltavxiend)
          deltav(2,:,i)  = fsum(ideltavyi:ideltavyiend)
          deltav(3,:,i)  = fsum(ideltavzi:ideltavziend)
       endif
       ! timestep based on Courant condition
       vsigdtc = max(vsigmax,vwavei)
       if (vsigdtc > tiny(vsigdtc)) then
          dtc = min(C_cour*hi/(vsigdtc*max(alpha,1.0)),dtclean)
       else
          dtc = min(dtmax,dtclean)
       endif

       ! cooling timestep dt < fac*u/(du/dt)
       if (maxvxyzu >= 4 .and. icooling > 0) then
          dtcool = C_cool*abs(eni/fxyzu(4,i))
       else
          dtcool = bignumber
       endif

       ! timestep based on non-ideal MHD
       if (mhd_nonideal) then
          call nimhd_get_dt(dtohmi,dthalli,dtambii,hi,etaohmi,etahalli,etaambii)
          if ( use_STS ) then
             dtdiffi = min(dtohmi,dtambii)
             dtdiff  = min(dtdiff,dtdiffi)
             dtohmi  = bignumber
             dtambii = bignumber
          endif
       else
          dtohmi  = bignumber
          dthalli = bignumber
          dtambii = bignumber
          dtdiffi = bignumber
       endif

       ! timestep from physical viscosity
       dtvisci = dt_viscosity(xi,yi,zi,hi,spsoundi)

       ! Check to ensure we have enough resolution for gas-dust pairs, where
       ! dtdrag is already minimised over all dust neighbours for gas particle i
       if (dtdrag < bignumber) then
          if (hi > dtdrag*spsoundi) then
             ndustres       = ndustres + 1
             dustresfacmean = dustresfacmean + hi/(dtdrag*spsoundi)
             dustresfacmax  = max(dustresfacmax, hi/(dtdrag*spsoundi))
          endif
       endif

    else ! not gas
#ifdef DUSTGROWTH
       if (use_dust .and. iamdusti .and. iinterpol) then
          dustprop(4,i) = fsum(idvi)
          St(i) = fsum(iSti)
       endif
#endif

       if (maxvxyzu > 4) fxyzu(4,i) = 0.
       ! timestep based on Courant condition for non-gas particles
       vsigdtc = vsigmax
       if (vsigdtc > tiny(vsigdtc)) then
          dtc = C_cour*hi/vsigdtc
       else
          dtc = dtmax
       endif
       dtcool  = bignumber
       dtvisci = bignumber
       dtohmi  = bignumber
       dthalli = bignumber
       dtambii = bignumber
       dtdiffi = bignumber

    endif isgas

    ! initialise timestep to Courant timestep & perform sanity check
    dti = dtc
    if (dtc < tiny(dtc) .or. dtc > huge(dtc)) call fatal('force','invalid dtc',var='dtc',val=dtc)

    ! timestep based on force condition
    if (abs(f2i) > epsilon(f2i)) then
#ifdef FINVSQRT
       dtf = C_force*sqrt(hi*finvsqrt(f2i))
#else
       dtf = C_force*sqrt(hi/sqrt(f2i))
#endif
    else
       dtf = bignumber
    endif

    ! one fluid dust timestep
    if (use_dustfrac .and. iamgasi .and. minval(dustfraci) > 0. &
        .and. spsoundi > 0. .and. dustfracisum > epsilon(0.)) then
       tseff = (1.-dustfracisum)/dustfracisum*sum(dustfraci(:)*tstopi(:))
       dtdustdenom = dustfracisum*tseff*spsoundi**2
       if (dtdustdenom > tiny(dtdustdenom)) then
          dtdusti = C_force*hi*hi/dtdustdenom
       else
          dtdusti = bignumber
       endif
    else
       dtdusti = bignumber
    endif

    ! stopping time
    if (use_dust .and. use_dustfrac) then
       tstop(:,i) = tstopi(:)
    elseif (use_dust .and. .not.use_dustfrac) then
       tstop(:,i) = dtdrag
    endif

#ifdef IND_TIMESTEPS
    !-- The new timestep for particle i
    dtitmp = min(dtf,dtcool,dtvisci,dtdrag,dtohmi,dthalli,dtambii,dtdusti)
    if (dtitmp < dti .and. dtitmp < dtmax) then
       dti     = dtitmp
       if (dti < tiny(dti) .or. dti > huge(dti)) call fatal('force','invalid dti',var='dti',val=dti) ! sanity check
       dtcheck = .true.
       dtrat   = dtc/dti
       if ( iamgasi ) then
          call check_dtmin(dtcheck,dti,dtf    ,dtrat,ndtforce  ,dtfrcfacmean  ,dtfrcfacmax ,dtchar,'dt_gasforce')
          call check_dtmin(dtcheck,dti,dtcool ,dtrat,ndtcool   ,dtcoolfacmean ,dtcoolfacmax,dtchar,'dt_cool'    )
          call check_dtmin(dtcheck,dti,dtvisci,dtrat,ndtvisc   ,dtviscfacmean ,dtviscfacmax,dtchar,'dt_visc'    )
          call check_dtmin(dtcheck,dti,dtdrag ,dtrat,ndtdrag   ,dtdragfacmean ,dtdragfacmax,dtchar,'dt_gasdrag' )
          call check_dtmin(dtcheck,dti,dtohmi ,dtrat,ndtohm    ,dtohmfacmean  ,dtohmfacmax ,dtchar,'dt_ohm'     )
          call check_dtmin(dtcheck,dti,dthalli,dtrat,ndthall   ,dthallfacmean ,dthallfacmax,dtchar,'dt_hall'    )
          call check_dtmin(dtcheck,dti,dtambii,dtrat,ndtambi   ,dtambifacmean ,dtambifacmax,dtchar,'dt_ambi'    )
          call check_dtmin(dtcheck,dti,dtdusti,dtrat,ndtdust   ,dtdustfacmean ,dtdustfacmax,dtchar,'dt_dust'    )
       else
          call check_dtmin(dtcheck,dti,dtf    ,dtrat,ndtforceng,dtfrcngfacmean,dtfrcngfacmax,dtchar,'dt_force'  )
          call check_dtmin(dtcheck,dti,dtdrag ,dtrat,ndtdragd  ,dtdragdfacmean,dtdragdfacmax,dtchar,'dt_drag'   )
       endif
       if (dtcheck) call fatal('force','unknown dti',var='dti',val=dti)
    else
       dtchar = 'dt_courant'
    endif
    !
    allow_decrease = ((icall < 2) .and. sts_it_n)
    call get_newbin(dti,dtmax,ibin(i),allow_decrease,dtchar=dtchar) ! get new timestep bin based on dti
    !
    ! Saitoh-Makino limiter, do not allow timestep to be more than 1 bin away from neighbours
    !
    ibin(i) = max(ibin(i),ibin_neighi-1_1)
    !
    ! find the new maximum number of bins
    nbinmaxnew = max(nbinmaxnew,int(ibin(i)))
    ncheckbin  = ncheckbin + 1

    ! ibin_sts: based entirely upon the diffusive timescale
    if ( use_sts ) then
       ibin_sts(i) = 0 ! we actually want dtdiff, and this is just a tracer; should reduce the number of sts active particles for speed
       call get_newbin(dtdiffi,dtmax,ibin_sts(i),allow_decrease,.false.)
       nbinmaxstsnew = max(nbinmaxstsnew,int(ibin_sts(i)))
    endif

#else
    ! global timestep needs to be minimum over all particles

    dtcourant = min(dtcourant,dtc)
    dtforce   = min(dtforce,dtf,dtcool,dtdrag,dtdusti)
    dtvisc    = min(dtvisc,dtvisci)
    if (mhd_nonideal .and. iamgasi) then
       dtohm  = min(dtohm,  dtohmi  )
       dthall = min(dthall, dthalli )
       dtambi = min(dtambi, dtambii )
    endif
    dtmini = min(dtmini,dti)
    dtmaxi = max(dtmaxi,dti)
#endif

 enddo over_parts
end subroutine finish_cell_and_store_results

#ifdef MPI
pure subroutine combine_cells(cella, cellb)
 type(cellforce),   intent(inout)        :: cella
 type(cellforce),   intent(in)           :: cellb

 integer                                 :: i

 do i = 1,cella%npcell
    cella%fsums(:,i) = cella%fsums(:,i) + cellb%fsums(:,i)
 enddo

 cella%ndrag   = cella%ndrag     + cellb%ndrag
 cella%nstokes = cella%nstokes   + cellb%nstokes
 cella%nsuper  = cella%nsuper    + cellb%nsuper

 cella%remote_export = (cella%remote_export .and. cellb%remote_export)

end subroutine combine_cells
#endif

!-----------------------------------------------------------------------------
!+
!  Apply reconstruction to velocity gradients
!+
!-----------------------------------------------------------------------------
subroutine reconstruct_dv(projv,dx,dy,dz,rx,ry,rz,dvdxi,dvdxj,projvstar)
 real, intent(in)  :: projv,dx,dy,dz,rx,ry,rz,dvdxi(9),dvdxj(9)
 real, intent(out) :: projvstar
 real :: dvxdx,dvxdy,dvxdz,dvydx,dvydy,dvydz,dvzdx,dvzdy,dvzdz

 dvxdx = 0.5*(dvdxi(1) + dvdxj(1))
 dvxdy = 0.5*(dvdxi(2) + dvdxj(2))
 dvxdz = 0.5*(dvdxi(3) + dvdxj(3))
 dvydx = 0.5*(dvdxi(4) + dvdxj(4))
 dvydy = 0.5*(dvdxi(5) + dvdxj(5))
 dvydz = 0.5*(dvdxi(6) + dvdxj(6))
 dvzdx = 0.5*(dvdxi(7) + dvdxj(7))
 dvzdy = 0.5*(dvdxi(8) + dvdxj(8))
 dvzdz = 0.5*(dvdxi(9) + dvdxj(9))
 projvstar = projv - 1.0*dx*(rx*dvxdx + ry*dvydx + rz*dvzdx) &
                   - 1.0*dy*(rx*dvxdy + ry*dvydy + rz*dvzdy) &
                   - 1.0*dz*(rx*dvxdz + ry*dvydz + rz*dvzdz)
 projvstar = projv
! apply entropy condition
 !if (projvstar*projv < 0.) projvstar = projv

end subroutine reconstruct_dv

end module forces<|MERGE_RESOLUTION|>--- conflicted
+++ resolved
@@ -88,22 +88,16 @@
        icurlBzi    = 43, &
        igrainsizei = 44, &
        igraindensi = 45, &
-<<<<<<< HEAD
-       !--gr primitive density
-       idensGRi    = 46, &
-       !--dust arrays initial index
-       idustfraci  = 47, &
-       itstop      = 48 + (ndusttypes-1), &
-=======
        idvxdxi     = 46, &
        idvzdzi     = 54, &
        !--dust arrays initial index
        idustfraci    = 55, &
->>>>>>> c63a4763
        !--dust arrays final index
        idustfraciend = 55 + (ndusttypes - 1), &
        itstop        = 56 + (ndusttypes - 1), &
-       itstopend     = 56 + 2*(ndusttypes - 1)
+       itstopend     = 56 + 2*(ndusttypes - 1), &
+       !--gr primitive density
+       idensGRi      = itstopend + 1
 
  !--indexing for fsum array
  integer, parameter :: &
@@ -143,15 +137,9 @@
 !+
 !----------------------------------------------------------------
 subroutine force(icall,npart,xyzh,vxyzu,fxyzu,divcurlv,divcurlB,Bevol,dBevol,dustprop,ddustprop,dustfrac,ddustfrac,&
-<<<<<<< HEAD
                  ipart_rhomax,dt,stressmax,temperature,dens,metrics)
- use dim,          only:maxvxyzu,maxalpha,maxneigh,maxstrain,&
-                        switches_done_in_derivs,mhd,mhd_nonideal,lightcurve
-=======
-                 ipart_rhomax,dt,stressmax,temperature)
  use dim,          only:maxvxyzu,maxalpha,maxneigh,maxdvdx,&
                         mhd,mhd_nonideal,lightcurve
->>>>>>> c63a4763
  use io,           only:iprint,fatal,iverbose,id,master,real4,warning,error,nprocs
  use linklist,     only:ncells,ifirstincell,get_neighbour_list,get_hmaxcell,get_cell_location
  use options,      only:iresistive_heating
@@ -426,13 +414,8 @@
 
     cell%icell = icell
 
-<<<<<<< HEAD
-    call start_cell(cell,iphase,xyzh,vxyzu,gradh,divcurlv,divcurlB,straintensor,Bevol, &
+    call start_cell(cell,iphase,xyzh,vxyzu,gradh,divcurlv,divcurlB,dvdx,Bevol, &
                          dustfrac,dustprop,eta_nimhd,temperature,alphaind,stressmax,dens)
-=======
-    call start_cell(cell,iphase,xyzh,vxyzu,gradh,divcurlv,divcurlB,dvdx,Bevol, &
-                         dustfrac,dustprop,eta_nimhd,temperature,alphaind,stressmax)
->>>>>>> c63a4763
     if (cell%npcell == 0) cycle over_cells
 
     call get_cell_location(icell,cell%xpos,cell%xsizei,cell%rcuti)
@@ -820,14 +803,10 @@
  use part,        only:ibin_old
 #endif
  use timestep,    only:bignumber
-<<<<<<< HEAD
- use options,     only:overcleanfac,use_dustfrac
+ use options,     only:overcleanfac,use_dustfrac,ieos
 #ifdef GR
  use utils_gr,    only:get_bigv
 #endif
-=======
- use options,     only:overcleanfac,use_dustfrac,ieos
->>>>>>> c63a4763
  integer,         intent(in)    :: i
  logical,         intent(in)    :: iamgasi,iamdusti
  real,            intent(in)    :: xpartveci(:)
@@ -1282,16 +1261,11 @@
                 sqrtrhodustfracj(:) = 0.
              endif
 
-<<<<<<< HEAD
-             if (maxalpha==maxp)  alphaj  = alphaind(1,j)
+             if (maxalpha==maxp) alphaj  = alphaind(1,j)
 
 #ifdef GR
              densj = dens(j)
 #endif
-
-=======
-             if (maxalpha==maxp) alphaj  = alphaind(1,j)
->>>>>>> c63a4763
              !
              !--calculate j terms (which were precalculated outside loop for i)
              !
@@ -1745,15 +1719,11 @@
  real,    intent(out)   :: visctermiso,visctermaniso
  logical, intent(in)    :: realviscosity
  real,    intent(in)    :: divvi,bulkvisc,stressmax
-<<<<<<< HEAD
- real,    intent(in)    :: strain(6)
+ real,    intent(in)    :: dvdx(9)
 #ifdef GR
  real,    intent(in)  :: densi
  real :: p_on_densgas
 #endif
-=======
- real,    intent(in)    :: dvdx(9)
->>>>>>> c63a4763
 
  real :: Bro2i,Brhoxi,Brhoyi,Brhozi,rhogasi,gasfrac
  real :: stressiso,term,graddivvcoeff,del2vcoeff,strain(6)
@@ -1914,13 +1884,8 @@
 
 !----------------------------------------------------------------
 
-<<<<<<< HEAD
-subroutine start_cell(cell,iphase,xyzh,vxyzu,gradh,divcurlv,divcurlB,straintensor,Bevol, &
+subroutine start_cell(cell,iphase,xyzh,vxyzu,gradh,divcurlv,divcurlB,dvdx,Bevol, &
                      dustfrac,dustprop,eta_nimhd,temperature,alphaind,stressmax,dens)
-=======
-subroutine start_cell(cell,iphase,xyzh,vxyzu,gradh,divcurlv,divcurlB,dvdx,Bevol, &
-                     dustfrac,dustprop,eta_nimhd,temperature,alphaind,stressmax)
->>>>>>> c63a4763
 
  use io,        only:fatal
  use options,   only:alpha,use_dustfrac
@@ -2336,11 +2301,7 @@
 #ifdef FINVSQRT
  use fastmath,       only:finvsqrt
 #endif
-<<<<<<< HEAD
- use dim,            only:mhd,mhd_nonideal,lightcurve,use_dust,maxstrain,gr
-=======
- use dim,            only:mhd,mhd_nonideal,lightcurve,use_dust,maxdvdx,use_dustgrowth
->>>>>>> c63a4763
+ use dim,            only:mhd,mhd_nonideal,lightcurve,use_dust,maxdvdx,use_dustgrowth,gr
  use eos,            only:use_entropy,gamma
  use options, only:ishock_heating,icooling,psidecayfac,overcleanfac,alpha,ipdv_heating,use_dustfrac
  use part,           only:h2chemistry,rhoanddhdrho,abundance,iboundary,igas,maxphase,maxvxyzu,nabundances, &
@@ -2362,15 +2323,13 @@
 #ifdef LIGHTCURVE
  use part,           only:luminosity
 #endif
-<<<<<<< HEAD
 #ifdef GR
  use metric_tools,   only:get_metric
  use utils_gr,       only:get_u0
-=======
+#endif
 #ifdef DUSTGROWTH
  use part,           only: dustprop,St
  use growth,         only:iinterpol
->>>>>>> c63a4763
 #endif
 
  integer,            intent(in)    :: icall
