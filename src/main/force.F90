--- conflicted
+++ resolved
@@ -1266,11 +1266,7 @@
        yj = xyzcache(n,2)
        zj = xyzcache(n,3)
     else
-<<<<<<< HEAD
-       if(iamsinkj) then
-=======
        if (iamsinkj) then
->>>>>>> a7f0f71a
           xj = xyzmh_ptmass(1,j-maxpsph)
           yj = xyzmh_ptmass(2,j-maxpsph)
           zj = xyzmh_ptmass(3,j-maxpsph)
