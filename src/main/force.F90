--- conflicted
+++ resolved
@@ -2882,31 +2882,8 @@
        rhogasi = 0.  ! Initialize rhogasi for non-gas particles
     endif
 
-<<<<<<< HEAD
-#ifdef GRAVITY
-    !--add self-contribution
-    if (iamsinki) then
-       epoti = 0.5*pmassi*fsum(ipot)
-    else
-       call kernel_softening(0.,0.,potensoft0,dum)
-       epoti = 0.5*pmassi*(fsum(ipot) + pmassi*potensoft0*hi1)
-    endif
-    !
-    !--add contribution from distant nodes, expand these in Taylor series about node centre
-    !  use xcen directly, -1 is placeholder
-    !
-    call get_distance_from_centre_of_mass(cell%icell,xi,yi,zi,dx,dy,dz)
-    call expand_fgrav_in_taylor_series(cell%fgrav,dx,dy,dz,fxi,fyi,fzi,poti)
-    fsum(ifxi) = fsum(ifxi) + fxi
-    fsum(ifyi) = fsum(ifyi) + fyi
-    fsum(ifzi) = fsum(ifzi) + fzi
-    epoti = epoti + 0.5*pmassi*poti
-    poten(i) = real(epoti,kind=kind(poten))
-    if (use_sinktree) then
-=======
     if (gravity) then
        !--add self-contribution
->>>>>>> ed31b816
        if (iamsinki) then
           epoti = 0.5*pmassi*fsum(ipot)
        else
