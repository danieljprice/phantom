--- conflicted
+++ resolved
@@ -899,12 +899,8 @@
  use dim,         only:maxalpha,maxp,mhd_nonideal,gravity,gr
  use part,        only:rhoh,dvdx
  use nicil,       only:nimhd_get_jcbcb,nimhd_get_dBdt
-<<<<<<< HEAD
  use eos,         only:ieos,eos_is_non_ideal,gamma,utherm
  use eos_stamatellos, only:gradP_cool,Gpot_cool
-=======
- use eos,         only:ieos,eos_is_non_ideal
->>>>>>> c91674fc
 #ifdef GRAVITY
  use kernel,      only:kernel_softening
  use ptmass,      only:ptmass_not_obscured
@@ -2538,14 +2534,10 @@
  use part,           only:Omega_k
  use io,             only:warning
  use physcon,        only:c,kboltz
-<<<<<<< HEAD
 #ifdef GR
  use part,           only:pxyzu
 #endif
  use eos_stamatellos, only:Gpot_cool
-
-=======
->>>>>>> c91674fc
  integer,            intent(in)    :: icall
  type(cellforce),    intent(inout) :: cell
  real,               intent(inout) :: fxyzu(:,:)
