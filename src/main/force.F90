--- conflicted
+++ resolved
@@ -2438,13 +2438,8 @@
  use linklist,       only:get_distance_from_centre_of_mass
  use kdtree,         only:expand_fgrav_in_taylor_series
  use nicil,          only:nimhd_get_dudt,nimhd_get_dt
-<<<<<<< HEAD
- use cooling,        only:energ_cooling
- use chem,           only:energ_h2cooling
- use rprocess_heating, only:get_rprocess_heating_rate
- use timestep,       only:time
-=======
->>>>>>> 032001e0
+ use rprocess_heating, only:get_rprocess_heating_rate !----- This line is needed to call the function get_rprocess_heating_rate below
+ use timestep,       only:time !----- This line is needed to call the function get_rprocess_heating_rate below
  use timestep,       only:C_cour,C_cool,C_force,bignumber,dtmax
  use timestep_sts,   only:use_sts
  use units,          only:unit_ergg,unit_density
@@ -2534,11 +2529,7 @@
  real                  :: densi, vxi,vyi,vzi,u0i
  real                  :: posi(3),veli(3),gcov(0:3,0:3),metrici(0:3,0:3,2)
  integer               :: ii,ia,ib,ic,ierror
-<<<<<<< HEAD
-#endif
- real :: q
-=======
->>>>>>> 032001e0
+ real :: q !----- This line is needed to call the function get_rprocess_heating_rate below
 
  eni = 0.
  realviscosity = (irealvisc > 0)
@@ -2749,7 +2740,7 @@
              ! add r-process heating, if option selected
              !if (gr) then
              !   if (icooling==4) call get_rprocess_heating_rate(q,time)
-             !   fxyz4 = fxyz4 + (gamma - 1.) * densi**(1. - gamma) * q
+             !   fxyz4 = fxyz4 + q * (gamma - 1.) / densi**(gamma - 1.)
              !endif
 
 #ifdef GR
