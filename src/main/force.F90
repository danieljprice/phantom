!--------------------------------------------------------------------------!
! The Phantom Smoothed Particle Hydrodynamics code, by Daniel Price et al. !
! Copyright (c) 2007-2023 The Authors (see AUTHORS)                        !
! See LICENCE file for usage and distribution conditions                   !
! http://phantomsph.github.io/                                             !
!--------------------------------------------------------------------------!
module forces
!
! This module is the "guts" of the code
!   Calculates force and rates of change for all particles
!
! :References:
!
!  Code paper:
!      Price et al. (2018), PASA 35, e031
!  Hydro:
!      Price (2012), J. Comp. Phys. 231, 759-794
!      Lodato & Price (2010), MNRAS 405, 1212-1226
!      Price & Federrath (2010), MNRAS 406, 1659-1674
!  MHD:
!      Tricco & Price (2012), J. Comp. Phys. 231, 7214-7236
!      Tricco, Price & Bate (2016), MNRAS 322, 326-344
!      Wurster, Price & Ayliffe (2014), MNRAS 444, 1104-1112
!      Wurster, Price & Bate (2016), MNRAS 457, 1037-1061
!  Dust:
!      Laibe & Price (2012a), MNRAS 420, 2345-2364
!      Laibe & Price (2012b), MNRAS 420, 2365-2376
!      Price & Laibe (2015), MNRAS 451, 5332-5345
!      Hutchison, Price & Laibe (2018), MNRAS 476, 2186-2198
!      Ballabio et al. (2018), MNRAS 477, 2766-2771
!      Mentiplay, Price, Pinte & Laibe (2020), MNRAS 499, 3806-3818
!      Price & Laibe (2020), MNRAS 495, 3929-3934
!  Radiation:
!      Whitehouse & Bate (2004), MNRAS 353, 1078-1094
!  GR:
!      Liptai & Price (2019), MNRAS 485, 819-842
!
! :Owner: Conrad Chan
!
! :Runtime parameters: None
!
! :Dependencies: boundary, cooling, dim, dust, eos, eos_shen,
!   eos_stamatellos, fastmath, io, io_summary, kdtree, kernel, linklist,
!   metric_tools, mpiderivs, mpiforce, mpimemory, mpiutils, nicil,
!   omputils, options, part, physcon, ptmass, ptmass_heating,
!   radiation_utils, timestep, timestep_ind, timestep_sts, timing, units,
!   utils_gr, viscosity
!
 use dim, only:maxfsum,maxxpartveciforce,maxp,ndivcurlB,ndivcurlv,&
               maxdusttypes,maxdustsmall,do_radiation
 use mpiforce, only:cellforce,stackforce
 use linklist, only:ifirstincell
 use kdtree,   only:inodeparts,inoderange
 use part,     only:iradxi,ifluxx,ifluxy,ifluxz,ikappa,ien_type,ien_entropy,ien_etotal,ien_entropy_s

 implicit none

 integer, parameter :: maxcellcache = 1000

 public :: force, reconstruct_dv, get_drag_terms ! latter to avoid compiler warning

 !--indexing for xpartveci array
 integer, parameter ::       &
       ixi             = 1,  &
       iyi             = 2,  &
       izi             = 3,  &
       ihi             = 4,  &
       ivxi            = 5,  &
       ivyi            = 6,  &
       ivzi            = 7,  &
       ieni            = 8,  &
       iBevolxi        = 9,  &
       iBevolyi        = 10, &
       iBevolzi        = 11, &
       ipsi            = 12, &
       igradhi1        = 13, &
       igradhi2        = 14, &
       ialphai         = 15, &
       ialphaBi        = 16, &
       ivwavei         = 17, &
       irhoi           = 18, &
       irhogasi        = 19, &
       ispsoundi       = 20, &
       itempi          = 21, &
       isxxi           = 22, &
       isxyi           = 23, &
       isxzi           = 24, &
       isyyi           = 25, &
       isyzi           = 26, &
       iszzi           = 27, &
       ivisctermisoi   = 28, &
       ivisctermanisoi = 29, &
       ipri            = 30, &
       ipro2i          = 31, &
       ietaohmi        = 32, &
       ietahalli       = 33, &
       ietaambii       = 34, &
       ijcbcbxi        = 35, &
       ijcbcbyi        = 36, &
       ijcbcbzi        = 37, &
       ijcbxi          = 38, &
       ijcbyi          = 39, &
       ijcbzi          = 40, &
       idivBi          = 41, &
       icurlBxi        = 42, &
       icurlByi        = 43, &
       icurlBzi        = 44, &
       igrainsizei     = 45, &
       igraindensi     = 46, &
       ifxi_drag       = 47, &
       ifyi_drag       = 48, &
       ifzi_drag       = 49, &
       idti            = 50, &
       idvxdxi         = 51, &
       idvzdzi         = 59, &
 !--dust arrays initial index
       idustfraci      = 60, &
 !--dust arrays final index
       idustfraciend   = 60 + (maxdusttypes - 1), &
       itstop          = 61 + (maxdusttypes - 1), &
       itstopend       = 61 + 2*(maxdusttypes - 1), &
 !--final dust index
       lastxpvdust     = 61 + 2*(maxdusttypes - 1), &
       iradxii         = lastxpvdust + 1, &
       iradfxi         = lastxpvdust + 2, &
       iradfyi         = lastxpvdust + 3, &
       iradfzi         = lastxpvdust + 4, &
       iradkappai      = lastxpvdust + 5, &
       iradlambdai     = lastxpvdust + 6, &
       iradrbigi       = lastxpvdust + 7, &
 !--final radiation index
       lastxpvrad      = lastxpvdust + 7, &
 !--gr primitive density
       idensGRi        = lastxpvrad + 1, &
 !--gr metrics
       imetricstart    = idensGRi + 1, &
       imetricend      = imetricstart + 31

 !--indexing for fsum array
 integer, parameter ::   &
       ifxi           = 1,  &
       ifyi           = 2,  &
       ifzi           = 3,  &
       ipot           = 4,  &
       idrhodti       = 5,  &
       idudtdissi     = 6,  &
       idendtdissi    = 7,  &
       idivBsymi      = 8,  &
       idBevolxi      = 9,  &
       idBevolyi      = 10, &
       idBevolzi      = 11, &
       idivBdiffi     = 12, &
       ihdivBBmax     = 13, &
 !--dust array indexing
       ifdragxi       = 14, &
       ifdragyi       = 15, &
       ifdragzi       = 16, &
       iddustevoli    = 17, &
       iddustevoliend = 17 +   (maxdustsmall-1), &
       idudtdusti     = 18 +   (maxdustsmall-1), &
       idudtdustiend  = 18 + 2*(maxdustsmall-1), &
       ideltavxi      = 19 + 2*(maxdustsmall-1), &
       ideltavxiend   = 19 + 3*(maxdustsmall-1), &
       ideltavyi      = 20 + 3*(maxdustsmall-1), &
       ideltavyiend   = 20 + 4*(maxdustsmall-1), &
       ideltavzi      = 21 + 4*(maxdustsmall-1), &
       ideltavziend   = 21 + 5*(maxdustsmall-1), &
       idvix          = 22 + 5*(maxdustsmall-1), &
       idviy          = 23 + 5*(maxdustsmall-1), &
       idviz          = 24 + 5*(maxdustsmall-1), &
       idensgasi      = 25 + 5*(maxdustsmall-1), &
       icsi           = 26 + 5*(maxdustsmall-1), &
       idradi         = 26 + 5*(maxdustsmall-1) + 1

 private

contains

!----------------------------------------------------------------
!+
!  compute all forces and rates of change on the particles
!+
!----------------------------------------------------------------
subroutine force(icall,npart,xyzh,vxyzu,fxyzu,divcurlv,divcurlB,Bevol,dBevol,&
                 rad,drad,radprop,dustprop,dustgasprop,dustfrac,ddustevol,fext,fxyz_drag,&
                 ipart_rhomax,dt,stressmax,eos_vars,dens,metrics)

 use dim,          only:maxvxyzu,maxneigh,mhd,mhd_nonideal,lightcurve,mpi
 use io,           only:iprint,fatal,iverbose,id,master,real4,warning,error,nprocs
 use linklist,     only:ncells,get_neighbour_list,get_hmaxcell,get_cell_location,listneigh
 use options,      only:iresistive_heating
 use part,         only:rhoh,dhdrho,rhoanddhdrho,alphaind,iactive,gradh,&
                        hrho,iphase,igas,maxgradh,dvdx,eta_nimhd,deltav,poten,iamtype,use_dust,&
                        fxyz_dragold
 use timestep,     only:dtcourant,dtforce,dtrad,bignumber,dtdiff
 use io_summary,   only:summary_variable, &
                        iosumdtf,iosumdtd,iosumdtv,iosumdtc,iosumdto,iosumdth,iosumdta, &
                        iosumdgs,iosumdge,iosumdgr,iosumdtfng,iosumdtdd,iosumdte,iosumdtB,iosumdense
#ifdef FINVSQRT
 use fastmath,     only:finvsqrt
#endif
 use physcon,      only:pi
 use viscosity,    only:irealvisc,shearfunc,dt_viscosity
#ifdef IND_TIMESTEPS
 use timestep_ind, only:nbinmax,ibinnow,get_newbin
 use timestep_sts, only:nbinmaxsts
 use timestep,     only:nsteps,time
#else
 use timestep,     only:C_cour,C_force
#endif
 use part,         only:divBsymm,isdead_or_accreted,h2chemistry,ngradh,gravity,ibin_wake
 use mpiutils,     only:reduce_mpi,reduceall_mpi,reduceloc_mpi,bcast_mpi
#ifdef GRAVITY
 use kernel,       only:kernel_softening
 use kdtree,       only:expand_fgrav_in_taylor_series
 use linklist,     only:get_distance_from_centre_of_mass
 use part,         only:xyzmh_ptmass,nptmass,massoftype,maxphase,is_accretable
 use ptmass,       only:icreate_sinks,rho_crit,r_crit2
 use units,        only:unit_density
#endif
#ifdef DUST
 use kernel,       only:wkern_drag,cnormk_drag
#endif
 use dust,         only:drag_implicit
 use nicil,        only:nimhd_get_jcbcb
 use mpiderivs,    only:send_cell,recv_cells,check_send_finished,init_cell_exchange,&
                        finish_cell_exchange,recv_while_wait,reset_cell_counters,cell_counters
 use mpimemory,    only:reserve_stack,reset_stacks,get_cell,write_cell
 use mpimemory,    only:stack_remote  => force_stack_1
 use mpimemory,    only:stack_waiting => force_stack_2
 use io_summary,   only:iosumdtr
 use timing,       only:increment_timer,get_timings,itimer_force_local,itimer_force_remote
 use omputils,     only:omp_thread_num,omp_num_threads

 integer,      intent(in)    :: icall,npart
 real,         intent(in)    :: xyzh(:,:)
 real,         intent(inout) :: vxyzu(:,:)
 real,         intent(in)    :: dustfrac(:,:)
 real,         intent(in)    :: dustprop(:,:)
 real,         intent(inout) :: dustgasprop(:,:)
 real,         intent(in)    :: fext(:,:)
 real,         intent(inout) :: fxyz_drag(:,:)
 real,         intent(in)    :: eos_vars(:,:)
 real,         intent(out)   :: fxyzu(:,:),ddustevol(:,:)
 real,         intent(in)    :: Bevol(:,:)
 real,         intent(out)   :: dBevol(:,:)
 real(kind=4), intent(inout) :: divcurlv(:,:)
 real(kind=4), intent(in)    :: divcurlB(:,:)
 real,         intent(in)    :: dt,stressmax
 integer,      intent(out)   :: ipart_rhomax ! test this particle for point mass creation
 real,         intent(in)    :: rad(:,:)
 real,         intent(out)   :: drad(:,:)
 real,         intent(inout) :: radprop(:,:)
 real,         intent(in)    :: dens(:), metrics(:,:,:,:)

 real, save :: xyzcache(maxcellcache,4)
!$omp threadprivate(xyzcache)
 integer :: i,icell,nneigh
 integer :: nstokes,nsuper,ndrag,ndustres,ndense
 real    :: dtmini,dtohm,dthall,dtambi,dtvisc
 real    :: dustresfacmean,dustresfacmax
#ifdef GRAVITY
 real    :: potensoft0,dum,dx,dy,dz,fxi,fyi,fzi,poti,epoti
 real    :: rhomax,rhomax_thread
 logical :: use_part
 integer :: ipart_rhomax_thread,j,id_rhomax
 real    :: hi,pmassi,rhoi
 logical :: iactivei,iamdusti
 integer :: iamtypei
#endif
#ifdef DUST
 real                   :: frac_stokes,frac_super
#endif
 logical :: realviscosity,useresistiveheat
#ifndef IND_TIMESTEPS
 real    :: dtmaxi,minglobdt
#else
 integer :: nbinmaxnew,nbinmaxstsnew,ncheckbin
 integer :: ndtforce,ndtforceng,ndtcool,ndtdrag,ndtdragd
 integer :: ndtvisc,ndtohm,ndthall,ndtambi,ndtdust,ndtrad,ndtclean
 real    :: dtitmp,dtrat,dtmaxi
 real    :: dtfrcfacmean ,dtfrcngfacmean,dtdragfacmean,dtdragdfacmean,dtcoolfacmean,dtcleanfacmean
 real    :: dtfrcfacmax  ,dtfrcngfacmax ,dtdragfacmax ,dtdragdfacmax ,dtcoolfacmax ,dtcleanfacmax
 real    :: dtviscfacmean,dtohmfacmean  ,dthallfacmean,dtambifacmean,dtdustfacmean ,dtradfacmean
 real    :: dtviscfacmax ,dtohmfacmax   ,dthallfacmax ,dtambifacmax, dtdustfacmax  ,dtradfacmax
#endif
 integer(kind=1)           :: ibinnow_m1

 type(cellforce)           :: cell,xsendbuf,xrecvbuf(nprocs)
 integer                   :: mpitype
 logical                   :: remote_export(nprocs),do_export,idone(nprocs),thread_complete(omp_num_threads)
 integer                   :: irequestsend(nprocs),irequestrecv(nprocs)
 integer                   :: ncomplete_mpi

 real(kind=4)              :: t1,t2,tcpu1,tcpu2

#ifdef IND_TIMESTEPS
 nbinmaxnew      = 0
 nbinmaxstsnew   = 0
 ndtforce        = 0
 ndtforceng      = 0
 ndtcool         = 0
 ndtdrag         = 0
 ndtdragd        = 0
 ndtdust         = 0
 ncheckbin       = 0
 ndtvisc         = 0
 ndtohm          = 0
 ndthall         = 0
 ndtambi         = 0
 ndtrad          = 0
 ndtclean        = 0
 dtfrcfacmean    = 0.0
 dtfrcngfacmean  = 0.0
 dtdragfacmean   = 0.0
 dtdragdfacmean  = 0.0
 dtcoolfacmean   = 0.0
 dtviscfacmean   = 0.0
 dtohmfacmean    = 0.0
 dthallfacmean   = 0.0
 dtambifacmean   = 0.0
 dtdustfacmean   = 0.0
 dtfrcfacmax     = 0.0
 dtfrcngfacmax   = 0.0
 dtdragfacmax    = 0.0
 dtdragdfacmax   = 0.0
 dtcoolfacmax    = 0.0
 dtviscfacmax    = 0.0
 dtohmfacmax     = 0.0
 dthallfacmax    = 0.0
 dtambifacmax    = 0.0
 dtdustfacmax    = 0.0
 dtradfacmean    = 0.0
 dtradfacmax     = 0.0
 dtcleanfacmean  = 0.0
 dtcleanfacmax   = 0.0
 ibinnow_m1      = ibinnow - 1_1
#else
 ibinnow_m1      = 0
#endif
 dustresfacmean  = 0.0
 dustresfacmax   = 0.0
 dtmaxi          = 0.
 dtcourant       = bignumber
 dtforce         = bignumber
 dtvisc          = bignumber
 dtmini          = bignumber
 dtohm           = bignumber
 dthall          = bignumber
 dtambi          = bignumber
 dtrad           = bignumber

 if (iverbose >= 3 .and. id==master) write(iprint,*) 'forces: cell cache =',maxcellcache

 realviscosity    = (irealvisc > 0)
 useresistiveheat = (iresistive_heating > 0)
 if (ndivcurlv < 1) call fatal('force','divv not stored but it needs to be')

 !--dust/gas stuff
 ndrag         = 0
 nstokes       = 0
 nsuper        = 0
 ndustres      = 0
 !store the force vector needed for implicit drag
 if (use_dust .and. drag_implicit) then
    !$omp parallel do default(none) shared(fext,npart,fxyz_drag,fxyz_dragold) private(i)
    do i=1,npart
       fxyz_dragold(1,i) = fxyz_drag(1,i)
       fxyz_dragold(2,i) = fxyz_drag(2,i)
       fxyz_dragold(3,i) = fxyz_drag(3,i)
    enddo
    !$omp end parallel do
 endif

 ! sink particle creation
 ndense        = 0
 ipart_rhomax  = 0
#ifdef GRAVITY
 rhomax        = 0.
#endif

 if (mpi) then
    call reset_stacks
    call reset_cell_counters(cell_counters)
 endif

!
!-- verification for non-ideal MHD
!
 if (mhd_nonideal .and. ndivcurlB < 4) call fatal('force','non-ideal MHD needs curl B stored, but ndivcurlB < 4')
!
!--check that compiled options are compatible with this routine
!
 if (maxgradh /= maxp) call fatal('force','need storage of gradh (maxgradh=maxp)')

!$omp parallel default(none) &
!$omp shared(maxp) &
!$omp shared(ncells,ifirstincell) &
!$omp shared(xyzh) &
!$omp shared(dustprop) &
!$omp shared(dustgasprop) &
!$omp shared(fxyz_drag) &
!$omp shared(fxyz_dragold) &
!$omp shared(fext) &
!$omp shared(vxyzu) &
!$omp shared(fxyzu) &
!$omp shared(divcurlv) &
!$omp shared(iphase) &
!$omp shared(dvdx) &
!$omp shared(gradh) &
!$omp shared(divcurlb) &
!$omp shared(bevol) &
!$omp shared(rad,radprop,drad) &
!$omp shared(eta_nimhd) &
!$omp shared(alphaind) &
!$omp shared(stressmax) &
!$omp shared(divBsymm) &
!$omp shared(dBevol) &
!$omp shared(eos_vars) &
!$omp shared(dt) &
!$omp shared(nprocs,icall) &
!$omp shared(poten) &
!$omp private(icell,i) &
!$omp private(cell) &
!$omp private(remote_export) &
!$omp private(idone) &
!$omp private(nneigh) &
!$omp private(mpitype) &
!$omp shared(dens) &
!$omp shared(metrics) &
#ifdef GRAVITY
!$omp shared(massoftype,npart,maxphase) &
!$omp private(hi,pmassi,rhoi) &
!$omp private(iactivei,iamdusti,iamtypei) &
!$omp private(dx,dy,dz,poti,fxi,fyi,fzi,potensoft0,dum,epoti) &
!$omp shared(xyzmh_ptmass,nptmass) &
!$omp shared(rhomax,ipart_rhomax,icreate_sinks,rho_crit,r_crit2) &
!$omp private(rhomax_thread,ipart_rhomax_thread,use_part,j) &
#endif
!$omp shared(id) &
!$omp private(do_export) &
!$omp private(irequestrecv) &
!$omp private(irequestsend) &
!$omp private(xrecvbuf) &
!$omp private(xsendbuf) &
!$omp shared(cell_counters) &
!$omp shared(thread_complete) &
!$omp shared(ncomplete_mpi) &
!$omp shared(stack_remote) &
!$omp shared(stack_waiting) &
#ifdef IND_TIMESTEPS
!$omp shared(nbinmax,nbinmaxsts) &
!$omp private(dtitmp,dtrat) &
!$omp reduction(+:ndtforce,ndtforceng,ndtcool,ndtdrag,ndtdragd,ncheckbin,ndtvisc,ndtrad,ndtclean) &
!$omp reduction(+:ndtohm,ndthall,ndtambi,ndtdust,dtohmfacmean,dthallfacmean,dtambifacmean,dtdustfacmean) &
!$omp reduction(+:dtfrcfacmean,dtfrcngfacmean,dtdragfacmean,dtdragdfacmean,dtcoolfacmean,dtviscfacmean) &
!$omp reduction(+:dtradfacmean,dtcleanfacmean) &
!$omp reduction(max:dtohmfacmax,dthallfacmax,dtambifacmax,dtdustfacmax,dtradfacmax,dtcleanfacmax) &
!$omp reduction(max:dtfrcfacmax,dtfrcngfacmax,dtdragfacmax,dtdragdfacmax,dtcoolfacmax,dtviscfacmax) &
!$omp reduction(max:nbinmaxnew,nbinmaxstsnew) &
#endif
!$omp reduction(+:ndustres,dustresfacmean,ndense) &
!$omp reduction(min:dtrad) &
!$omp reduction(min:dtohm,dthall,dtambi,dtdiff) &
!$omp reduction(min:dtcourant,dtforce,dtvisc) &
!$omp reduction(max:dtmaxi,dustresfacmax) &
!$omp reduction(min:dtmini) &
!$omp shared(dustfrac) &
!$omp shared(ddustevol) &
!$omp shared(deltav) &
!$omp shared(ibin_wake,ibinnow_m1) &
!$omp shared(t1) &
!$omp shared(t2) &
!$omp shared(tcpu1) &
!$omp shared(tcpu2)

 call init_cell_exchange(xrecvbuf,irequestrecv,thread_complete,ncomplete_mpi,mpitype)

 !$omp master
 call get_timings(t1,tcpu1)
 !$omp end master

 !--initialise send requests to 0
 irequestsend = 0

 !$omp do schedule(runtime)
 over_cells: do icell=1,int(ncells)
    i = ifirstincell(icell)

    !--skip empty cells AND inactive cells
    if (i <= 0) cycle over_cells

    cell%icell = icell

    call start_cell(cell,iphase,xyzh,vxyzu,gradh,divcurlv,divcurlB,dvdx,Bevol, &
                    dustfrac,dustprop,fxyz_dragold,eta_nimhd,eos_vars,alphaind,stressmax,&
                    rad,radprop,dens,metrics,dt)
    if (cell%npcell == 0) cycle over_cells

    call get_cell_location(icell,cell%xpos,cell%xsizei,cell%rcuti)

    !--get the neighbour list and fill the cell cache
    call get_neighbour_list(icell,listneigh,nneigh,xyzh,xyzcache,maxcellcache, &
                           getj=.true.,f=cell%fgrav,remote_export=remote_export)

    cell%owner = id
    do_export = any(remote_export)

    if (mpi) then
       call recv_cells(stack_remote,xrecvbuf,irequestrecv,cell_counters)
       if (do_export) then
          if (stack_waiting%n > 0) then
             !--wait for broadcast to complete, continue to receive whilst doing so
             idone(:) = .false.
             do while(.not.all(idone))
                call check_send_finished(irequestsend,idone)
                call recv_cells(stack_remote,xrecvbuf,irequestrecv,cell_counters)
             enddo
          endif
          call reserve_stack(stack_waiting,cell%waiting_index)
          call send_cell(cell,remote_export,irequestsend,xsendbuf,cell_counters,mpitype)  ! send to remote
       endif
    endif

    call compute_cell(cell,listneigh,nneigh,Bevol,xyzh,vxyzu,fxyzu, &
                      iphase,divcurlv,divcurlB,alphaind,eta_nimhd,eos_vars, &
                      dustfrac,dustprop,fxyz_dragold,gradh,ibinnow_m1,ibin_wake,stressmax,xyzcache,&
                      rad,radprop,dens,metrics,dt)

    if (do_export) then
       call write_cell(stack_waiting,cell)
    else
       call finish_cell_and_store_results(icall,cell,fxyzu,xyzh,vxyzu,poten,dt,dvdx,&
                             divBsymm,divcurlv,dBevol,ddustevol,deltav,dustgasprop,fxyz_drag,fext, &
                             dtcourant,dtforce,dtvisc,dtohm,dthall,dtambi,dtdiff,dtmini,dtmaxi, &
#ifdef IND_TIMESTEPS
                             nbinmaxnew,nbinmaxstsnew,ncheckbin, &
                             ndtforce,ndtforceng,ndtcool,ndtdrag,ndtdragd, &
                             ndtvisc,ndtohm,ndthall,ndtambi,ndtdust,ndtrad,ndtclean, &
                             dtitmp,dtrat, &
                             dtfrcfacmean ,dtfrcngfacmean,dtdragfacmean,dtdragdfacmean,dtcoolfacmean, &
                             dtfrcfacmax  ,dtfrcngfacmax ,dtdragfacmax ,dtdragdfacmax ,dtcoolfacmax, &
                             dtviscfacmean,dtohmfacmean  ,dthallfacmean,dtambifacmean ,dtdustfacmean, &
                             dtviscfacmax ,dtohmfacmax   ,dthallfacmax ,dtambifacmax  ,dtdustfacmax, &
                             dtradfacmean ,dtcleanfacmean, &
                             dtradfacmax  ,dtcleanfacmax, &
#endif
                             ndustres,dustresfacmax,dustresfacmean, &
                             rad,drad,radprop,dtrad)
    endif

 enddo over_cells
 !$omp enddo

 if (stack_waiting%n > 0) then
    idone(:) = .false.
    do while(.not.all(idone))
       call check_send_finished(irequestsend,idone)
       call recv_cells(stack_remote,xrecvbuf,irequestrecv,cell_counters)
    enddo
 endif

 if (mpi) then
    call recv_while_wait(stack_remote,xrecvbuf,irequestrecv,&
         irequestsend,thread_complete,cell_counters,ncomplete_mpi)
    call reset_cell_counters(cell_counters)
 endif

 !$omp master
 call get_timings(t2,tcpu2)
 call increment_timer(itimer_force_local,t2-t1,tcpu2-tcpu1)
 call get_timings(t1,tcpu1)
 !$omp end master
 !$omp barrier

 igot_remote: if (mpi .and. stack_remote%n > 0) then
    !$omp do schedule(runtime)
    over_remote: do i = 1,stack_remote%n
       cell = get_cell(stack_remote,i)

       call get_neighbour_list(-1,listneigh,nneigh,xyzh,xyzcache,maxcellcache, &
                               getj=.true.,f=cell%fgrav,&
                               cell_xpos=cell%xpos,cell_xsizei=cell%xsizei,cell_rcuti=cell%rcuti)

       call compute_cell(cell,listneigh,nneigh,Bevol,xyzh,vxyzu,fxyzu, &
                         iphase,divcurlv,divcurlB,alphaind,eta_nimhd,eos_vars, &
                         dustfrac,dustprop,fxyz_dragold,gradh,ibinnow_m1,ibin_wake,stressmax,xyzcache,&
                         rad,radprop,dens,metrics,dt)

       remote_export = .false.
       remote_export(cell%owner+1) = .true. ! use remote_export array to send back to the owner

       idone(:) = .false.
       do while(.not.all(idone))
          call check_send_finished(irequestsend,idone)
          call recv_cells(stack_waiting,xrecvbuf,irequestrecv,cell_counters)
       enddo

       call send_cell(cell,remote_export,irequestsend,xsendbuf,cell_counters,mpitype) ! send the cell back to owner

    enddo over_remote
    !$omp enddo

    !$omp master
    stack_remote%n = 0
    !$omp end master

    idone(:) = .false.
    do while(.not.all(idone))
       call check_send_finished(irequestsend,idone)
       call recv_cells(stack_waiting,xrecvbuf,irequestrecv,cell_counters)
    enddo

 endif igot_remote

 if (mpi) call recv_while_wait(stack_waiting,xrecvbuf,irequestrecv,&
          irequestsend,thread_complete,cell_counters,ncomplete_mpi)

 iam_waiting: if (mpi .and. stack_waiting%n > 0) then
    !$omp do schedule(runtime)
    over_waiting: do i = 1, stack_waiting%n
       cell = get_cell(stack_waiting,i)

       call finish_cell_and_store_results(icall,cell,fxyzu,xyzh,vxyzu,poten,dt,dvdx, &
                                          divBsymm,divcurlv,dBevol,ddustevol,deltav,dustgasprop,fxyz_drag,fext, &
                                          dtcourant,dtforce,dtvisc,dtohm,dthall,dtambi,dtdiff,dtmini,dtmaxi, &
#ifdef IND_TIMESTEPS
                                          nbinmaxnew,nbinmaxstsnew,ncheckbin, &
                                          ndtforce,ndtforceng,ndtcool,ndtdrag,ndtdragd, &
                                          ndtvisc,ndtohm,ndthall,ndtambi,ndtdust,ndtrad,ndtclean, &
                                          dtitmp,dtrat, &
                                          dtfrcfacmean ,dtfrcngfacmean,dtdragfacmean,dtdragdfacmean,dtcoolfacmean, &
                                          dtfrcfacmax  ,dtfrcngfacmax ,dtdragfacmax ,dtdragdfacmax ,dtcoolfacmax, &
                                          dtviscfacmean,dtohmfacmean  ,dthallfacmean,dtambifacmean ,dtdustfacmean, &
                                          dtviscfacmax ,dtohmfacmax   ,dthallfacmax ,dtambifacmax  ,dtdustfacmax, &
                                          dtradfacmean ,dtcleanfacmean, &
                                          dtradfacmax  ,dtcleanfacmax, &
#endif
                                          ndustres,dustresfacmax,dustresfacmean, &
                                          rad,drad,radprop,dtrad)

    enddo over_waiting
    !$omp enddo

    stack_waiting%n = 0

 endif iam_waiting

 call finish_cell_exchange(irequestrecv,xsendbuf,mpitype)

!$omp master
 call get_timings(t2,tcpu2)
 call increment_timer(itimer_force_remote,t2-t1,tcpu2-tcpu1)
!$omp end master

#ifdef GRAVITY
 if (icreate_sinks > 0) then
    rhomax_thread = 0.
    ipart_rhomax_thread = 0
    !$omp do schedule(runtime)
    over_parts: do i=1,npart
       hi = xyzh(4,i)
#ifdef IND_TIMESTEPS
       if (iactive(iphase(i)) .and..not.isdead_or_accreted(hi)) then
#else
       if (.not.isdead_or_accreted(hi)) then
#endif
          if (maxphase==maxp) then
             iamtypei = iamtype(iphase(i))
             if (.not.is_accretable(iamtypei)) cycle over_parts
          else
             iamtypei = igas
          endif
          pmassi = massoftype(iamtypei)
          rhoi = rhoh(hi,pmassi)
          if (rhoi > rho_crit) then
             if (rhoi > rhomax_thread) then
                !
                !--find the maximum density on particles outside the
                !  allowed minimum distance from other sink particles
                !
                use_part = .true.
                over_ptmass: do j=1,nptmass
                   if (xyzmh_ptmass(4,j) > 0. .and.       &
                       (xyzh(1,i) - xyzmh_ptmass(1,j))**2 &
                     + (xyzh(2,i) - xyzmh_ptmass(2,j))**2 &
                     + (xyzh(3,i) - xyzmh_ptmass(3,j))**2 < r_crit2) then
                      ndense   = ndense + 1
                      use_part = .false.
                      exit over_ptmass
                   endif
                enddo over_ptmass
                if (use_part) then
                   rhomax_thread = rhoi
                   ipart_rhomax_thread = i
                endif
             endif
          endif
       endif
    enddo over_parts
    !$omp enddo
    if (rhomax_thread > rho_crit) then
       !$omp critical(rhomaxadd)
       if (rhomax_thread > rhomax) then
          rhomax = rhomax_thread
          ipart_rhomax = ipart_rhomax_thread
       endif
       !$omp end critical(rhomaxadd)
    endif
 endif
#endif
!$omp end parallel

#ifdef IND_TIMESTEPS
 ! check for nbinmaxnew = 0, can happen if all particles
 ! are dead/inactive, e.g. after sink creation or if all
 ! have moved to a higher ibin; the following step on the
 ! higher ibin will yeild non-zero and modify nbinmax
 ! appropriately
 if (ncheckbin==0) then
    nbinmaxnew    = nbinmax
    nbinmaxstsnew = nbinmaxsts
 endif
#endif

#ifdef GRAVITY
 if (reduceall_mpi('max',ipart_rhomax) > 0) then
    call reduceloc_mpi('max',rhomax,id_rhomax)
    if (id /= id_rhomax) ipart_rhomax = -1
 endif
 if (icreate_sinks > 0 .and. ipart_rhomax > 0 .and. iverbose>=1) then
    print*,' got rhomax = ',rhomax*unit_density,' on particle ',ipart_rhomax !,rhoh(xyzh(4,ipart_rhomax))
 endif
 ndense = int(reduce_mpi('+',ndense))
 if (ndense > 0) call summary_variable('dense',iosumdense,ndense,0.)
#endif

#ifdef DUST
 ndrag = int(reduceall_mpi('+',ndrag))
 if (ndrag > 0) then
    nstokes = int(reduce_mpi('+',nstokes))
    nsuper =  int(reduce_mpi('+',nsuper))
    frac_stokes = nstokes/real(ndrag)
    frac_super  = nsuper/real(ndrag)
    if (iverbose >= 1 .and. id==master) then
       if (nstokes > 0) call warning('force','using Stokes drag regime',var='%Stokes',val=100.*frac_stokes)
       if (nsuper > 0)  call warning('force','supersonic Epstein regime',val=100.*frac_super,var='%super')
    endif
    if (nstokes > 0) call summary_variable('dust',iosumdgs,nstokes,100.*frac_stokes)
    if (nsuper  > 0) call summary_variable('dust',iosumdge,nsuper ,100.*frac_super )
 else
    frac_stokes = 0.
    frac_super  = 0.
 endif
 if (ndustres > 0) call summary_variable('dust',iosumdgr,ndustres  ,dustresfacmean/real(ndustres), dustresfacmax )
#endif

#ifdef IND_TIMESTEPS
 nbinmax    = int(reduceall_mpi('max',nbinmaxnew),kind=1)
 nbinmaxsts = int(reduceall_mpi('max',nbinmaxstsnew),kind=1)
 ndtforce   = int(reduce_mpi('+',ndtforce))
 ndtforceng = int(reduce_mpi('+',ndtforceng))
 ndtcool    = int(reduce_mpi('+',ndtcool))
 ndtdrag    = int(reduce_mpi('+',ndtdrag))
 ndtdragd   = int(reduce_mpi('+',ndtdragd))
 ndtdust    = int(reduce_mpi('+',ndtdust))
 ndtrad     = int(reduce_mpi('+',ndtrad))
 ndtclean   = int(reduce_mpi('+',ndtclean))

 !  Print warning statements, if required
 if (iverbose >= 1 .and. id==master) then
    if (ndtforce   > 0) write(iprint,*) 'force controlling timestep on ',ndtforce,' gas particles'
    if (ndtforceng > 0) write(iprint,*) 'force controlling timestep on ',ndtforce,' non-gas particles'
    if (ndtcool    > 0) write(iprint,*) 'cooling controlling timestep on ',ndtcool,' particles'
    if (ndtdrag    > 0) write(iprint,*) 'drag controlling timestep on ',ndtdrag,' gas particles'
    if (ndtdragd   > 0) write(iprint,*) 'drag controlling timestep on ',ndtdrag,' dust particles'
    if (ndtdust    > 0) write(iprint,*) 'dust diffusion controlling timestep on ',ndtdust,' particles'
    if (ndtrad     > 0) write(iprint,*) 'radiation diffusion controlling timestep on ',ndtrad,' particles'
    if (ndtclean   > 0) write(iprint,*) 'B-cleaning controlling timestep on ',ndtclean,' particles'
    if (ndtvisc    > 0) then
       write(iprint,*)   'thread ',id,' WARNING: viscosity           constraining timestep on ',ndtvisc,' particles by factor ', &
                       dtviscfacmean/real(ndtvisc)
    endif
    if (mhd_nonideal) then
       if (ndtohm  > 0) &
        write(iprint,'(a,Es16.9,I8,a,I8,a,2F9.2)') 'WARNING: at (time, step) = ',time,nsteps, &
                                                   ', ohmic resistivity   constraining timestep on ',ndtohm, &
                                                   ' particles by (ave, max) factor of',dtohmfacmean/real(ndtohm),dtohmfacmax
       if (ndthall > 0) &
        write(iprint,'(a,Es16.9,I8,a,I8,a,2F9.2)') 'WARNING: at (time, step) = ',time,nsteps, &
                                                   ', Hall Effect         constraining timestep on ',ndthall, &
                                                   ' particles by (ave, max) factor of',dthallfacmean/real(ndthall),dthallfacmax
       if (ndtambi > 0) &
        write(iprint,'(a,Es16.9,I8,a,I8,a,2F9.2)') 'WARNING: at (time, step) = ',time,nsteps, &
                                                   ', ambipolar diffusion constraining timestep on ',ndtambi, &
                                                   ' particles by (ave, max) factor of',dtambifacmean/real(ndtambi),dtambifacmax
    endif
 endif
 !  Save values for summary
 if (ndtforce   > 0)  call summary_variable('dt',iosumdtf  ,ndtforce  ,dtfrcfacmean  /real(ndtforce)  ,dtfrcfacmax  )
 if (ndtforceng > 0)  call summary_variable('dt',iosumdtfng,ndtforceng,dtfrcngfacmean/real(ndtforceng),dtfrcngfacmax)
 if (ndtcool    > 0)  call summary_variable('dt',iosumdtc  ,ndtcool   ,dtcoolfacmean /real(ndtcool)   ,dtcoolfacmax )
 if (ndtdrag    > 0)  call summary_variable('dt',iosumdtd  ,ndtdrag   ,dtdragfacmean /real(ndtdrag)   ,dtdragfacmax )
 if (ndtdragd   > 0)  call summary_variable('dt',iosumdtdd ,ndtdragd  ,dtdragdfacmean/real(ndtdragd)  ,dtdragdfacmax)
 if (ndtvisc    > 0)  call summary_variable('dt',iosumdtv  ,ndtvisc   ,dtviscfacmean /real(ndtvisc)   ,dtviscfacmax)
 if (ndtdust    > 0)  call summary_variable('dt',iosumdte  ,ndtdust   ,dtdustfacmean /real(ndtdust)   ,dtdustfacmax)
 if (mhd_nonideal) then
    if (ndtohm  > 0)  call summary_variable('dt',iosumdto  ,ndtohm    ,dtohmfacmean  /real(ndtohm)    ,dtohmfacmax  )
    if (ndthall > 0)  call summary_variable('dt',iosumdth  ,ndthall   ,dthallfacmean /real(ndthall)   ,dthallfacmax )
    if (ndtambi > 0)  call summary_variable('dt',iosumdta  ,ndtambi   ,dtambifacmean /real(ndtambi)   ,dtambifacmax )
 endif
 if (ndtrad     > 0)  call summary_variable('dt',iosumdtr  ,ndtrad    ,dtradfacmean  /real(ndtrad)    ,dtradfacmax  )
 if (ndtclean   > 0)  call summary_variable('dt',iosumdtB  ,ndtclean  ,dtcleanfacmean/real(ndtclean)  ,dtcleanfacmax)
#else

 dtcourant = reduceall_mpi('min',dtcourant)
 dtforce   = reduceall_mpi('min',dtforce)
 dtvisc    = reduceall_mpi('min',dtvisc)
 dtmini    = reduce_mpi('min',dtmini)
 dtmaxi    = reduce_mpi('max',dtmaxi)

 if (iverbose >= 2 .and. id==master) write(iprint,*) 'dtmin = ',C_Cour*dtmini, ' dtmax = ',C_cour*dtmaxi, &
    ' dtmax/dtmin = ',dtmaxi/(dtmini + epsilon(0.)),'dtcour/dtf = ',(C_cour*dtcourant)/(C_force*dtforce + epsilon(0.))
 if ( dtforce < dtcourant ) call summary_variable('dt',iosumdtf,0,0.0)
 if ( dtvisc  < dtcourant ) call summary_variable('dt',iosumdtv,0,0.0)
 if ( mhd_nonideal ) then
    ! Note: We are not distinguishing between use_STS and .not.use_STS here since if
    !       use_STS==.true., then dtohm=dtambi=bignumber.
    dtohm    = reduceall_mpi('min',dtohm )
    dthall   = reduceall_mpi('min',dthall)
    dtambi   = reduceall_mpi('min',dtambi)
    if ( dthall < dtcourant ) call summary_variable('dt',iosumdth,0,0.0)
    if ( dtohm  < dtcourant ) call summary_variable('dt',iosumdto,0,0.0)
    if ( dtambi < dtcourant ) call summary_variable('dt',iosumdta,0,0.0)

    minglobdt = min(dtvisc,dtohm,dthall,dtambi)

    if (minglobdt < dtcourant) then
       dtcourant = minglobdt
       if      (abs(dtcourant-dtvisc) < tiny(dtcourant) ) then
          if (iverbose >= 1 .and. id==master) call warning('force','viscosity constraining timestep')
          call summary_variable('dt',iosumdtv,0,0.0,0.0, .true. )
       elseif (abs(dtcourant-dthall) < tiny(dtcourant) ) then
          if (iverbose >= 1 .and. id==master) call warning('force','Hall Effect constraining timestep')
          call summary_variable('dt',iosumdth,0,0.0,0.0, .true. )
       elseif (abs(dtcourant-dtohm ) < tiny(dtcourant) ) then
          if (iverbose >= 1 .and. id==master) call warning('force','ohmic resistivity constraining timestep')
          call summary_variable('dt',iosumdto,0,0.0,0.0, .true. )
       elseif (abs(dtcourant-dtambi) < tiny(dtcourant) ) then
          if (iverbose >= 1 .and. id==master) call warning('force','ambipolar diffusion constraining timestep')
          call summary_variable('dt',iosumdta,0,0.0,0.0, .true. )
       endif
    endif
 else
    if (dtvisc < dtcourant) then
       dtcourant = dtvisc
       if (iverbose >= 1 .and. id==master) call warning('force','viscosity constraining timestep')
       call summary_variable('dt',iosumdtv,0,0.0,0.0, .true. )
    endif
 endif

 if (do_radiation) then
    dtrad = reduceall_mpi('min',dtrad)
    if (dtrad < dtcourant) then
       call summary_variable('dt',iosumdtr,0,0.0)
       if (iverbose >= 1 .and. id==master) &
          call warning('force','radiation is constraining timestep')
       call summary_variable('dt',iosumdtr,0,0.0,0.0,.true.)
    endif
 endif

 if ( dtforce < dtcourant ) call summary_variable('dt',iosumdtf,0,0.0,0.0, .true. )
#endif

end subroutine force

!----------------------------------------------------------------
!+
!  Internal subroutine that computes the force summations
!
!  MAKE SURE THIS ROUTINE IS INLINED BY THE COMPILER
!+
!----------------------------------------------------------------
subroutine compute_forces(i,iamgasi,iamdusti,xpartveci,hi,hi1,hi21,hi41,gradhi,gradsofti, &
                          beta, &
                          pmassi,listneigh,nneigh,xyzcache,fsum,vsigmax, &
                          ifilledcellcache,realviscosity,useresistiveheat, &
                          xyzh,vxyzu,Bevol,iphasei,iphase,massoftype, &
                          divcurlB,eta_nimhd, eos_vars, &
                          dustfrac,dustprop,fxyz_drag,gradh,divcurlv,alphaind, &
                          alphau,alphaB,bulkvisc,stressmax,&
                          ndrag,nstokes,nsuper,ts_min,ibinnow_m1,ibin_wake,ibin_neighi,&
                          ignoreself,rad,radprop,dens,metrics,dt)
#ifdef FINVSQRT
 use fastmath,    only:finvsqrt
#endif
 use kernel,      only:grkern,cnormk,radkern2
 use part,        only:igas,idust,iohm,ihall,iambi,maxphase,iactive,&
                       iamtype,iamdust,get_partinfo,mhd,maxvxyzu,maxdvdx,igasP,ics,iradP,itemp
 use dim,         only:maxalpha,maxp,mhd_nonideal,gravity,gr
 use part,        only:rhoh,dvdx
 use nicil,       only:nimhd_get_jcbcb,nimhd_get_dBdt
 use eos,         only:ieos,eos_is_non_ideal,gamma
 use eos_stamatellos, only:gradP_cool,Gpot_cool
#ifdef GRAVITY
 use kernel,      only:kernel_softening
 use ptmass,      only:ptmass_not_obscured
#endif
#ifdef PERIODIC
 use boundary,    only:dxbound,dybound,dzbound
#endif
 use dim,         only:use_dust,use_dustgrowth,ind_timesteps
 use dust,        only:get_ts,idrag,icut_backreaction,ilimitdustflux,irecon,drag_implicit
 use kernel,      only:wkern_drag,cnormk_drag,wkern,cnormk
 use part,        only:ndustsmall,grainsize,graindens
 use kernel,      only:wkern,cnormk
#ifdef IND_TIMESTEPS
 use part,        only:ibin_old,iamboundary
 use timestep_ind,only:get_dt
#endif
 use timestep,    only:bignumber
 use options,     only:overcleanfac,use_dustfrac,ireconav,icooling,limit_radiation_flux
 use units,       only:get_c_code
 use metric_tools,only:imet_minkowski,imetric
 use utils_gr,    only:get_bigv
 use radiation_utils, only:get_rad_R
 integer,         intent(in)    :: i
 logical,         intent(in)    :: iamgasi,iamdusti
 real,            intent(in)    :: xpartveci(:)
 real(kind=8),    intent(in)    :: hi1,hi21,hi41,gradhi,gradsofti
 real,            intent(in)    :: hi,beta
 real,            intent(in)    :: pmassi
 integer,         intent(in)    :: listneigh(:)
 integer,         intent(in)    :: nneigh
 real,            intent(in)    :: xyzcache(:,:)
 real,            intent(out)   :: fsum(maxfsum)
 real,            intent(out)   :: vsigmax
 logical,         intent(in)    :: ifilledcellcache
 logical,         intent(in)    :: realviscosity,useresistiveheat
 real,            intent(in)    :: xyzh(:,:)
 real,            intent(inout) :: vxyzu(:,:)
 real,            intent(in)    :: Bevol(:,:)
 real(kind=4),    intent(in)    :: divcurlB(:,:)
 real,            intent(in)    :: dustfrac(:,:)
 real,            intent(in)    :: dustprop(:,:)
 real,            intent(in)    :: fxyz_drag(:,:)
 integer(kind=1), intent(in)    :: iphasei
 integer(kind=1), intent(in)    :: iphase(:)
 real,            intent(in)    :: massoftype(:)
 real,            intent(in)    :: eta_nimhd(:,:)
 real,            intent(in)    :: eos_vars(:,:)
 real(kind=4),    intent(in)    :: alphaind(:,:)
 real(kind=4),    intent(in)    :: gradh(:,:),divcurlv(:,:)
 real,            intent(in)    :: alphau,alphaB,bulkvisc,stressmax
 integer,         intent(inout) :: ndrag,nstokes,nsuper
 real,            intent(out)   :: ts_min
 integer(kind=1), intent(out)   :: ibin_wake(:),ibin_neighi
 integer(kind=1), intent(in)    :: ibinnow_m1
 logical,         intent(in)    :: ignoreself
 real,            intent(in)    :: rad(:,:),dens(:),metrics(:,:,:,:)
 real,            intent(inout) :: radprop(:,:)
 real,            intent(in)    :: dt
 integer :: j,n,iamtypej
 logical :: iactivej,iamgasj,iamdustj
 real    :: rij2,q2i,qi,xj,yj,zj,dx,dy,dz,runix,runiy,runiz,rij1,hfacgrkern
 real    :: grkerni,grgrkerni,dvx,dvy,dvz,projv,denij,vsigi,vsigu,dudtdissi
 real    :: projBi,projBj,dBx,dBy,dBz,dB2,projdB
 real    :: dendissterm,dBdissterm,dudtresist,dpsiterm,pmassonrhoi
 real    :: gradpi,projsxi,projsyi,projszi
 real    :: gradp,projsx,projsy,projsz,Bxj,Byj,Bzj,Bj,Bj1,psij
 real    :: grkernj,grgrkernj,autermj,avBtermj,vsigj,spsoundj,tempj
 real    :: gradpj,pro2j,projsxj,projsyj,projszj,sxxj,sxyj,sxzj,syyj,syzj,szzj,dBrhoterm
 real    :: visctermisoj,visctermanisoj,enj,hj,mrhoj5,alphaj,pmassj,rho1j
 real    :: rhoj,prj,rhoav1
 real    :: hj1,hj21,q2j,qj,vwavej,divvj
 real    :: dvdxi(9),dvdxj(9)
#ifdef GRAVITY
 real    :: fmi,fmj,dsofti,dsoftj
 logical :: add_contribution
#else
 logical, parameter :: add_contribution = .true.
#endif
 real    :: phi,phii,phij,fgrav,fgravi,fgravj,termi
#ifdef KROME
 real    :: gammaj
#endif
 integer :: iregime,idusttype,l
 real    :: dragterm,dragheating,wdrag,dv2,tsijtmp
 real    :: grkernav,tsj(maxdusttypes),dustfracterms(maxdusttypes),term
 real    :: projvstar,projf_drag,epstsj,sdrag1,sdrag2!,rhogas1i
 real    :: winter
 real    :: dBevolx,dBevoly,dBevolz,divBsymmterm,divBdiffterm
 real    :: rho21i,rho21j,Bxi,Byi,Bzi,psii,pmjrho21grkerni,pmjrho21grkernj
 real    :: auterm,avBterm,mrhoi5,vsigB
 real    :: jcbcbj(3),jcbj(3),dBnonideal(3),dBnonidealj(3),divBi,curlBi(3),curlBj(3)
 real    :: vsigavi,vsigavj
 real    :: dustfraci(maxdusttypes),dustfracj(maxdusttypes),tsi(maxdusttypes)
 real    :: sqrtrhodustfraci(maxdusttypes),sqrtrhodustfracj(maxdusttypes)
 real    :: dustfracisum,dustfracjsum,rhogasj,epstsi!,rhogas1j
 real    :: vwavei,rhoi,rho1i,spsoundi,tempi
 real    :: sxxi,sxyi,sxzi,syyi,syzi,szzi
 real    :: visctermiso,visctermaniso
 real    :: pri,pro2i
 real    :: etaohmi,etahalli,etaambii
 real    :: jcbcbi(3),jcbi(3)
 real    :: alphai,grainsizei,graindensi
 logical :: usej
 integer :: iamtypei
 real    :: radFi(3),radFj(3),radRj,radDFWi,radDFWj,c_code,radkappai,radkappaj,&
            radDi,radDj,radeni,radenj,radlambdai,radlambdaj
 real    :: xi,yi,zi,densi,eni,metrici(0:3,0:3,2)
 real    :: vxi,vyi,vzi,vxj,vyj,vzj,projvi,projvj
 real    :: fxi_drag,fyi_drag,fzi_drag,dti
 real    :: qrho2i,qrho2j
 integer :: ii,ia,ib,ic
 real    :: densj
 real    :: bigvi(1:3),bigv2i,alphagri,lorentzi
 real    :: veli(3),vij,vijstar
 real    :: bigv2j,alphagrj,enthi,enthj
 real    :: dlorentzv,lorentzj,lorentzi_star,lorentzj_star,projbigvi,projbigvj
 real    :: bigvj(1:3),velj(3),metricj(0:3,0:3,2),projbigvstari,projbigvstarj
 real    :: radPj,fgravxi,fgravyi,fgravzi,gradpx,gradpy,gradpz,gradP_cooli,gradP_coolj

 ! unpack
 xi            = xpartveci(ixi)
 yi            = xpartveci(iyi)
 zi            = xpartveci(izi)
 vxi           = xpartveci(ivxi)
 vyi           = xpartveci(ivyi)
 vzi           = xpartveci(ivzi)
 eni           = xpartveci(ieni)
 vwavei        = xpartveci(ivwavei)
 rhoi          = xpartveci(irhoi)
 rho1i         = 1./rhoi
 spsoundi      = xpartveci(ispsoundi)
 tempi         = xpartveci(itempi)
 sxxi          = xpartveci(isxxi)
 sxyi          = xpartveci(isxyi)
 sxzi          = xpartveci(isxzi)
 syyi          = xpartveci(isyyi)
 syzi          = xpartveci(isyzi)
 szzi          = xpartveci(iszzi)
 visctermiso   = xpartveci(ivisctermisoi)
 visctermaniso = xpartveci(ivisctermanisoi)
 pri           = xpartveci(ipri)
 pro2i         = xpartveci(ipro2i)
 etaohmi       = xpartveci(ietaohmi)
 etahalli      = xpartveci(ietahalli)
 etaambii      = xpartveci(ietaambii)
 jcbcbi(1)     = xpartveci(ijcbcbxi)
 jcbcbi(2)     = xpartveci(ijcbcbyi)
 jcbcbi(3)     = xpartveci(ijcbcbzi)
 jcbi(1)       = xpartveci(ijcbxi)
 jcbi(2)       = xpartveci(ijcbyi)
 jcbi(3)       = xpartveci(ijcbzi)
 alphai        = xpartveci(ialphai)
 divBi         = xpartveci(idivBi)
 curlBi(1)     = xpartveci(icurlBxi)
 curlBi(2)     = xpartveci(icurlByi)
 curlBi(3)     = xpartveci(icurlBzi)

 if (gr) then
    densi      = xpartveci(idensGRi)
    ii = imetricstart
    do ic = 1,2
       do ib = 0,3
          do ia = 0,3
             metrici(ia,ib,ic) = xpartveci(ii)
             ii = ii + 1
          enddo
       enddo
    enddo
 endif

 if (use_dustgrowth) then
    grainsizei = xpartveci(igrainsizei)
    graindensi = xpartveci(igraindensi)
 endif
 fxi_drag = xpartveci(ifxi_drag)
 fyi_drag = xpartveci(ifyi_drag)
 fzi_drag = xpartveci(ifzi_drag)
 if (ind_timesteps) then
    dti      = xpartveci(idti)
 endif
 dvdxi(1:9)    = xpartveci(idvxdxi:idvzdzi)

 if (gr) then
    veli = [vxi,vyi,vzi]
    call get_bigv(metrici,veli,bigvi,bigv2i,alphagri,lorentzi)
 endif

 fsum(:) = 0.
 vsigmax = 0.
 pmassonrhoi = pmassi*rho1i
 hfacgrkern  = hi41*cnormk*gradhi

 iamtypei = iamtype(iphasei)

 ! default settings for active/phase if iphase not used
 iactivej = .true.
 iamtypej = igas
 iamgasj  = .true.
 iamdustj = .false.

 ! to find max ibin of all of i's neighbours
 ibin_neighi = 0_1

 ! dust
 ts_min = bignumber

 ! radiation
 c_code = get_c_code()

 ! various pre-calculated quantities
 if (mhd) then
    Bxi  = xpartveci(iBevolxi)*rhoi
    Byi  = xpartveci(iBevolyi)*rhoi
    Bzi  = xpartveci(iBevolzi)*rhoi
    psii = xpartveci(ipsi)
 else
    Bxi  = 0.0
    Byi  = 0.0
    Bzi  = 0.0
    psii = 0.0
 endif
 if (use_dust .and. use_dustfrac) then
    dustfraci(:) = xpartveci(idustfraci:idustfraciend)
    dustfracisum = sum(dustfraci(:))
    if (ilimitdustflux) then
       tsi(:) = min(xpartveci(itstop:itstopend),hi/spsoundi) ! flux limiter from Ballabio et al. (2018)
    else
       tsi(:) = xpartveci(itstop:itstopend)
    endif
    epstsi = sum(dustfraci(:)*tsi(:))
!--sqrt(epsilon/1-epsilon) method (Ballabio et al. 2018)
    sqrtrhodustfraci(:) = sqrt(dustfraci(:)/(1.-dustfraci(:)))
 else
    dustfraci(:) = 0.
    dustfracisum = 0.
    tsi(:)       = 0.
    epstsi       = 0.
    sqrtrhodustfraci(:) = 0.
 endif
 rho21i = rho1i*rho1i
 mrhoi5  = 0.5*pmassi*rho1i
 !avterm  = mrhoi5*alphai       !  artificial viscosity parameter
 auterm  = mrhoi5*alphau       !  artificial thermal conductivity parameter
 avBterm = mrhoi5*alphaB*rho1i
!
!--initialise the following to zero for the case
!
 usej      = .false.
 grkernj   = 0.
 alphaj    = alphai
 divvj     = 0.
 dvdxj(:)  = 0.
 rhoj      = 0.
 rho1j     = 0.
 mrhoj5    = 0.
 gradpj    = 0.
 projsxj   = 0.
 projsyj   = 0.
 projszj   = 0.
 dudtresist = 0.
 dpsiterm   = 0.
 fgravi = 0.
 fgravj = 0.
 phii   = 0.
 phij   = 0.
 phi    = 0.
 dBnonideal(:) = 0.0
 Bxj = 0.
 Byj = 0.
 Bzj = 0.
 psij = 0.
 visctermisoj = 0.
 visctermanisoj = 0.
 fgravxi = 0.
 fgravyi = 0.
 fgravzi = 0.
 if (icooling == 8) then
    gradP_cool(i) = 0d0
    Gpot_cool(i) = 0d0
    gradpx = 0d0
    gradpy = 0d0
    gradpz = 0d0
 endif

 loop_over_neighbours2: do n = 1,nneigh

    j = abs(listneigh(n))
    if ((ignoreself) .and. (i==j)) cycle loop_over_neighbours2

    if (ifilledcellcache .and. n <= maxcellcache) then
       ! positions from cache are already mod boundary
       xj = xyzcache(n,1)
       yj = xyzcache(n,2)
       zj = xyzcache(n,3)
    else
       xj = xyzh(1,j)
       yj = xyzh(2,j)
       zj = xyzh(3,j)
    endif
    dx = xi - xj
    dy = yi - yj
    dz = zi - zj
#ifdef PERIODIC
    if (abs(dx) > 0.5*dxbound) dx = dx - dxbound*SIGN(1.0,dx)
    if (abs(dy) > 0.5*dybound) dy = dy - dybound*SIGN(1.0,dy)
    if (abs(dz) > 0.5*dzbound) dz = dz - dzbound*SIGN(1.0,dz)
#endif
    rij2 = dx*dx + dy*dy + dz*dz
    q2i = rij2*hi21
    !--hj is in the cell cache but not in the neighbour cache
    !  as not accessed during the density summation
    if (ifilledcellcache .and. n <= maxcellcache) then
       hj1 = xyzcache(n,4)
    else
       hj1 = 1./xyzh(4,j)
    endif
    hj21 = hj1*hj1
    q2j  = rij2*hj21
    is_sph_neighbour: if (q2i < radkern2 .or. q2j < radkern2) then
#ifdef GRAVITY
       !  Determine if neighbouring particle is hidden by a sink particle;
       !  if so, do not add contribution.
       add_contribution = .true.
       !k = 1
       !do while (k <= nptmass .and. add_contribution)
       !   xkpt = xyzmh_ptmass(1,k)
       !   ykpt = xyzmh_ptmass(2,k)
       !   zkpt = xyzmh_ptmass(3,k)
       !   vpos = (xkpt-xpartveci(ixi))*(xkpt-xj) &
       !        + (ykpt-xpartveci(iyi))*(ykpt-yj) &
       !        + (zkpt-xpartveci(izi))*(zkpt-zj)
       !   if (vpos < 0.0) then
       !      add_contribution = ptmass_not_obscured(-dx,-dy,-dz,  &
       !                          xkpt-xpartveci(ixi),ykpt-xpartveci(iyi),zkpt-xpartveci(izi), &
       !                          xyzmh_ptmass(ihacc,k))
       !   endif
       !   k = k + 1
       !enddo
#endif

       if (rij2 > epsilon(rij2)) then
#ifdef FINVSQRT
          rij1 = finvsqrt(rij2)
#else
          rij1 = 1./sqrt(rij2)
#endif
          qi   = (rij2*rij1)*hi1  ! this is qi = rij*hi1
       else
          rij1 = 0.
          qi   = 0.
       endif

       if (q2i < radkern2) then
          grkerni = grkern(q2i,qi)*hfacgrkern
#ifdef GRAVITY
          call kernel_softening(q2i,qi,phii,fmi)
          phii   = phii*hi1
          fmi    = fmi*hi21
          dsofti = gradsofti*grkerni
          fgravi = fmi + dsofti
#endif
       else
          grkerni = 0.
#ifdef GRAVITY
          phii   = -rij1
          fmi    = rij1*rij1
          fgravi = fmi
#endif
       endif

       runix = dx*rij1
       runiy = dy*rij1
       runiz = dz*rij1
       !
       !--compute the contribution neighbours with h_j and grad W (h_j)
       !
       if (q2j < radkern2) then
          qj = (rij2*rij1)*hj1
          grkernj = grkern(q2j,qj)*hj21*hj21*cnormk*gradh(1,j) ! ndim + 1
#ifdef GRAVITY
          call kernel_softening(q2j,qj,phij,fmj)
          fmj    = fmj*hj21
          dsoftj = gradh(2,j)*grkernj
          fgravj = fmj + dsoftj
#endif
          usej = .true.
       else
          grkernj = 0.
#ifdef GRAVITY
          fmj    = rij1*rij1
          fgravj = fmj
#endif
          usej = .false.
       endif
       if (mhd) usej = .true.
       if (use_dust) usej = .true.
       if (maxvxyzu >= 4 .and. .not.gravity) usej = .true.

       !--get individual timestep/ multiphase information (querying iphase)
       if (maxphase==maxp) then
          call get_partinfo(iphase(j),iactivej,iamgasj,iamdustj,iamtypej)
#ifdef IND_TIMESTEPS
          ! Particle j is a neighbour of an active particle;
          ! flag it to see if it needs to be woken up next step.
          if (.not.iamboundary(iamtypej)) then
             ibin_wake(j)  = max(ibinnow_m1,ibin_wake(j))
             ibin_neighi = max(ibin_neighi,ibin_old(j))
          endif
          if (use_dust .and. drag_implicit) then
             dti = min(dti,get_dt(dt,ibin_old(j)))
          endif
<<<<<<< HEAD
=======
#endif
>>>>>>> 2a765ae8
#endif
       endif
       pmassj = massoftype(iamtypej)

       fgrav = 0.5*pmassj*(fgravi + fgravj)

       !  If particle is hidden by the sink, treat the neighbour as
       !  not gas; gravitational contribution will be added after the
       !  isgas if-statement
       if (.not. add_contribution) then
          iamgasj = .false.
          usej    = .false.
       endif

       !--get dv : needed for timestep and av term
       vxj = vxyzu(1,j)
       vyj = vxyzu(2,j)
       vzj = vxyzu(3,j)
       projvi = vxi*runix + vyi*runiy + vzi*runiz
       projvj = vxj*runix + vyj*runiy + vzj*runiz
       dvx = vxi - vxj
       dvy = vyi - vyj
       dvz = vzi - vzj

       ! do the projection here
       projv = dvx*runix + dvy*runiy + dvz*runiz

       if (iamgasj .and. maxvxyzu >= 4) then
          enj = vxyzu(4,j)
          if (eos_is_non_ideal(ieos)) then  ! only do this if eos requires temperature in physical units
             tempj = eos_vars(itemp,j)
             denij = 0.5*(eni/tempi + enj/tempj)*(tempi - tempj)  ! dU = c_V * dT
          else
             denij = eni - enj
          endif
       else
          denij = 0.
          enj = 0.
       endif

       if (gr) then
          !-- Get velocites required in GR shock capturing
          velj  = [vxj,vyj,vzj]
          metricj(0:3,0:3,1:2) = metrics(:,:,:,j)
          call get_bigv(metricj,velj,bigvj,bigv2j,alphagrj,lorentzj)

          ! Reduce problem to 1D along the line of sight
          projbigvi = bigvi(1)*runix + bigvi(2)*runiy + bigvi(3)*runiz !dot_product(bigvi,rij)
          projbigvj = bigvj(1)*runix + bigvj(2)*runiy + bigvj(3)*runiz

          ! Reconstruction of velocity
          if (maxdvdx==maxp) dvdxj(:) = dvdx(:,j)
          projbigvstari = projbigvi
          projbigvstarj = projbigvj
          if (ireconav >= 0) call reconstruct_dv_gr(projbigvi,projbigvj,runix,runiy,runiz,rij2*rij1,&
                                 dvdxi,dvdxj,projbigvstari,projbigvstarj,ireconav)

          ! Relativistic version of vi-vj
          vij = abs((projbigvi-projbigvj)/(1.-projbigvi*projbigvj))
          vijstar = abs((projbigvstari-projbigvstarj)/(1.-projbigvstari*projbigvstarj))
       endif

       if (iamgasi .and. iamgasj) then
          !--work out vsig for timestepping and av
          if (gr) then
             ! Relativistic version vij + csi    (could put a beta here somewhere?)
             vsigi     = (beta*vij+spsoundi)/(1.+beta*vij*spsoundi)
             vsigavi   = alphai*vsigi
          else
             vsigi     = max(vwavei - beta*projv,0.)
             vsigavi   = max(alphai*vwavei - beta*projv,0.)
          endif
          if (vsigi > vsigmax) vsigmax = vsigi

          if (mhd) then
             hj   = xyzh(4,j)
             rhoj = rhoh(hj,pmassj)
             Bxj  = Bevol(1,j)*rhoj
             Byj  = Bevol(2,j)*rhoj
             Bzj  = Bevol(3,j)*rhoj
             psij = Bevol(4,j)

             dBx = Bxi - Bxj
             dBy = Byi - Byj
             dBz = Bzi - Bzj
             projBi = Bxi*runix + Byi*runiy + Bzi*runiz
             if (usej) projBj = Bxj*runix + Byj*runiy + Bzj*runiz
             projdB = dBx*runix + dBy*runiy + dBz*runiz
             dB2 = dBx*dBx + dBy*dBy + dBz*dBz
             divBdiffterm = -pmassj*projdB*grkerni
          endif
       else
          !-- v_sig for pairs of particles that are not gas-gas
          vsigi = max(-projv,0.0)
          if (vsigi > vsigmax) vsigmax = vsigi
          vsigavi = 0.
          dBx = 0.; dBy = 0.; dBz = 0.; dB2 = 0.
          projBi = 0.; projBj = 0.; divBdiffterm = 0.
       endif

       !--get terms required for particle j
       if (usej) then
          hj       = 1./hj1
          rhoj     = rhoh(hj,pmassj)
          rho1j    = 1./rhoj
          rho21j   = rho1j*rho1j

          if (maxdvdx==maxp) dvdxj(:) = dvdx(:,j)

          if (iamgasj) then
             if (ndivcurlv >= 1) divvj = divcurlv(1,j)
             if (use_dustfrac) then
                dustfracj(:) = dustfrac(:,j)
                dustfracjsum = sum(dustfracj(:))
                rhogasj      = rhoj*(1. - dustfracjsum)
                !--sqrt(epsilon/1-epsilon) method (Ballabio et al. 2018)
                sqrtrhodustfracj(:) = sqrt(dustfracj(:)/(1.-dustfracj(:)))
             else
                dustfracj(:) = 0.
                dustfracjsum = 0.
                rhogasj      = rhoj
                sqrtrhodustfracj(:) = 0.
             endif

             if (maxalpha==maxp) alphaj  = alphaind(1,j)

             prj = eos_vars(igasP,j)
             spsoundj = eos_vars(ics,j)
             radPj = 0.
             if (do_radiation) radPj = radprop(iradP,j)
             !
             !--calculate j terms (which were precalculated outside loop for i)
             !
             call get_stress(prj,spsoundj,rhoj,rho1j,xj,yj,zj,pmassj,Bxj,Byj,Bzj, &
                        pro2j,vwavej, &
                        sxxj,sxyj,sxzj,syyj,syzj,szzj,visctermisoj,visctermanisoj, &
                        realviscosity,divvj,bulkvisc,dvdxj,stressmax,radPj)

             mrhoj5   = 0.5*pmassj*rho1j
             autermj  = mrhoj5*alphau
             avBtermj = mrhoj5*alphaB*rho1j

             if (gr) then
                ! Relativistic version vij + csi
                vsigj   = (beta*vij+spsoundj)/(1.+beta*vij*spsoundj)
                vsigavj = alphaj*vsigj
             else
                vsigj = max(vwavej - beta*projv,0.)
                vsigavj = max(alphaj*vwavej - beta*projv,0.)
             endif
             if (vsigj > vsigmax) vsigmax = vsigj
          else
             vsigj = max(-projv,0.)
             if (vsigj > vsigmax) vsigmax = vsigj
             vsigavj = 0.; vwavej = 0.; avBtermj = 0.; autermj = 0. ! avoid compiler warnings
             sxxj = 0.; sxyj = 0.; sxzj = 0.; syyj = 0.; syzj = 0.; szzj = 0.; pro2j = 0.; prj = 0.
             dustfracj = 0.; dustfracjsum = 0.; sqrtrhodustfracj = 0.
          endif
       else ! set to zero terms which are used below without an if (usej)
          !rhoj      = 0.
          rho1j     = 0.
          rho21j    = 0.

          mrhoj5    = 0.
          autermj   = 0.
          avBtermj  = 0.
          psij = 0.

          gradpj    = 0.
          projsxj   = 0.
          projsyj   = 0.
          projszj   = 0.
          projBj = 0.
          prj   = 0.
          pro2j = 0.
          vwavej = 0.
          vsigavj = 0.
          spsoundj = 0.
          dustfracj = 0.
          dustfracjsum = 0.
          sqrtrhodustfracj = 0.
          dvdxj(:) = 0.
          sxxj = 0.; sxyj = 0.; sxzj = 0.; syyj = 0.; syzj = 0.; szzj = 0.
       endif

       ifgas: if (iamgasi .and. iamgasj) then

          !
          !--artificial viscosity term
          !
          qrho2i = 0.
          qrho2j = 0.
          if (gr) then
             densj = dens(j)
             enthi  = 1.+eni+pri/densi
             enthj  = 1.+enj+prj/densj
          endif

!------------------
#ifdef DISC_VISCOSITY
!------------------
          !
          !--This is for "physical" disc viscosity
          !  (We multiply by h/rij, use cs for the signal speed, apply to both approaching/receding,
          !   with beta viscosity only applied to approaching pairs)
          !
          if (gr) then
             lorentzi_star = 1./sqrt(1.-projbigvstari**2)
             lorentzj_star = 1./sqrt(1.-projbigvstarj**2)
             dlorentzv = lorentzi_star*projbigvstari - lorentzj_star*projbigvstarj
             if (projv < 0.) then
                qrho2i = -0.5*rho1i*vsigavi*enthi*dlorentzv*hi*rij1
                if (usej) qrho2j = -0.5*rho1j*vsigavj*enthj*dlorentzv*hj*rij1
             else
                qrho2i = -0.5*rho1i*alphai*spsoundi*enthi*dlorentzv*hi*rij1
                if (usej) qrho2j = -0.5*rho1j*alphaj*spsoundj*enthj*dlorentzv*hj*rij1
             endif
             if (ien_type == ien_etotal) then ! total energy
                dudtdissi = - pmassj*((pro2i + qrho2i)*projvj*grkerni + &
                                      (pro2j + qrho2j)*projvi*grkernj)
             else
                dudtdissi = -0.5*pmassj*rho1i*alphai*spsoundi*enthi*dlorentzv*hi*rij1*projv*grkerni
             endif
          else
             if (projv < 0.) then
                qrho2i = - 0.5*rho1i*(alphai*spsoundi - beta*projv)*hi*rij1*projv
                if (usej) qrho2j = - 0.5*rho1j*(alphaj*spsoundj - beta*projv)*hj*rij1*projv
             else
                qrho2i = - 0.5*rho1i*alphai*spsoundi*hi*rij1*projv
                if (usej) qrho2j = - 0.5*rho1j*alphaj*spsoundj*hj*rij1*projv
             endif
             dudtdissi = -0.5*pmassj*rho1i*alphai*spsoundi*hi*rij1*projv**2*grkerni
          endif

!--DISC_VISCOSITY--
#else
!------------------
          if (projv < 0.) then
             if (gr) then
                lorentzi_star = 1./sqrt(1.-projbigvstari**2)
                lorentzj_star = 1./sqrt(1.-projbigvstarj**2)
                dlorentzv = lorentzi_star*projbigvstari - lorentzj_star*projbigvstarj
                qrho2i = -0.5*rho1i*vsigavi*enthi*dlorentzv
                if (usej) qrho2j = -0.5*rho1j*vsigavj*enthj*dlorentzv
             else
                qrho2i = - 0.5*rho1i*vsigavi*projv
                if (usej) qrho2j = - 0.5*rho1j*vsigavj*projv
             endif
          endif
          !--energy conservation from artificial viscosity
          if (ien_type == ien_etotal) then ! total energy
             dudtdissi = - pmassj*((pro2i + qrho2i)*projvj*grkerni + &
                                   (pro2j + qrho2j)*projvi*grkernj)
          else
             dudtdissi = pmassj*qrho2i*projv*grkerni
          endif
!--DISC_VISCOSITY--
#endif
!------------------

          !--add av term to pressure
          gradpi = pmassj*(pro2i + qrho2i)*grkerni
          if (usej) gradpj = pmassj*(pro2j + qrho2j)*grkernj
          !-- calculate grad P from gas pressure alone for cooling
          if (icooling == 8) then
             gradP_cooli =  pmassj*pri*rho1i*rho1i*grkerni
             gradP_coolj = 0d0
             if (usej) then
             	gradp_coolj =  pmassj*prj*rho1j*rho1j*grkernj
             endif
          endif
          !--artificial thermal conductivity (need j term)
          if (maxvxyzu >= 4) then
             if (gr) then
                denij = alphagri*eni/lorentzi - alphagrj*enj/lorentzj
                if (imetric==imet_minkowski) then  ! Eq 60 in LP19
                   rhoav1 = 2./(enthi*densi + enthj*densj)
                   vsigu = min(1.,sqrt(abs(pri-prj)*rhoav1))
                else
                   vsigu = abs(vij)  ! Eq 61 in LP19
                endif
             elseif (gravity) then
                vsigu = abs(projv)
             else
                rhoav1 = 2./(rhoi + rhoj)
                vsigu = sqrt(abs(pri - prj)*rhoav1)
             endif
             dendissterm = vsigu*denij*(auterm*grkerni + autermj*grkernj)
          endif

          if (mhd) then
             !
             ! artificial resistivity
             !
             vsigB = sqrt((dvx - projv*runix)**2 + (dvy - projv*runiy)**2 + (dvz - projv*runiz)**2)
             dBdissterm = (avBterm*grkerni + avBtermj*grkernj)*vsigB

             !--energy dissipation due to artificial resistivity
             if (useresistiveheat) dudtresist = -0.5*dB2*dBdissterm

             pmjrho21grkerni = pmassj*rho21i*grkerni
             pmjrho21grkernj = pmassj*rho21j*grkernj

             termi        = pmjrho21grkerni*projBi
             divBsymmterm =  termi + pmjrho21grkernj*projBj
             dBrhoterm    = -termi
             !
             ! grad psi term for divergence cleaning
             ! cleaning evolving d/dt (psi/c_h) as in Tricco, Price & Bate (2016)
             !
             dpsiterm = overcleanfac*(pmjrho21grkerni*psii*vwavei + pmjrho21grkernj*psij*vwavej)
             ! coefficient for associated cleaning timestep
             Bj = sqrt(Bxj**2 + Byj**2 + Bzj**2)
             if (Bj > 0.0) then
                Bj1 = 1.0/Bj
             else
                Bj1 = 0.0
             endif
             fsum(ihdivBBmax) = max( hj*abs(divcurlB(1,j))*Bj1, fsum(ihdivBBmax))
             !
             ! non-ideal MHD terms
             !
             if (mhd_nonideal) then
                call nimhd_get_dBdt(dBnonideal,etaohmi,etahalli,etaambii,curlBi,jcbi,jcbcbi,runix,runiy,runiz)
                dBnonideal = dBnonideal*pmjrho21grkerni
                curlBj = divcurlB(2:4,j)
                call nimhd_get_jcbcb(jcbcbj,jcbj,curlBj,Bxj,Byj,Bzj,Bj1)
                call nimhd_get_dBdt(dBnonidealj,eta_nimhd(iohm,j),eta_nimhd(ihall,j),eta_nimhd(iambi,j) &
                                   ,curlBj,jcbj,jcbcbj,runix,runiy,runiz)
                dBnonideal = dBnonideal + dBnonidealj*pmjrho21grkernj
             endif
             !
             ! dB/dt evolution equation
             !
             dBevolx = dBrhoterm*dvx + dBdissterm*dBx - dpsiterm*runix - dBnonideal(1)
             dBevoly = dBrhoterm*dvy + dBdissterm*dBy - dpsiterm*runiy - dBnonideal(2)
             dBevolz = dBrhoterm*dvz + dBdissterm*dBz - dpsiterm*runiz - dBnonideal(3)
          endif
          !
          !--get projection of anisotropic part of stress tensor
          !  in direction of particle pair
          !
          projsxi = (sxxi*runix + sxyi*runiy + sxzi*runiz)*grkerni
          projsyi = (sxyi*runix + syyi*runiy + syzi*runiz)*grkerni
          projszi = (sxzi*runix + syzi*runiy + szzi*runiz)*grkerni
          if (usej) then
             projsxj = (sxxj*runix + sxyj*runiy + sxzj*runiz)*grkernj
             projsyj = (sxyj*runix + syyj*runiy + syzj*runiz)*grkernj
             projszj = (sxzj*runix + syzj*runiy + szzj*runiz)*grkernj
          endif
          !
          !--physical viscosity term (direct second derivatives)
          !
          if (realviscosity .and. maxdvdx /= maxp) then
             grgrkerni = -2.*grkerni*rij1
             gradpi = gradpi + visctermiso*projv*grgrkerni
             projsxi = projsxi + visctermaniso*dvx*grgrkerni
             projsyi = projsyi + visctermaniso*dvy*grgrkerni
             projszi = projszi + visctermaniso*dvz*grgrkerni
             dudtdissi = dudtdissi + grgrkerni*(visctermiso*projv**2 &
                                 + visctermaniso*(dvx*dvx + dvy*dvy + dvz*dvz))
             if (usej) then
                grgrkernj = -2.*grkernj*rij1
                gradpj = gradpj + visctermisoj*projv*grgrkernj
                projsxj = projsxj + visctermanisoj*dvx*grgrkernj
                projsyj = projsyj + visctermanisoj*dvy*grgrkernj
                projszj = projszj + visctermanisoj*dvz*grgrkernj
             endif
          endif

          !--terms used in force
          gradp = gradpi + gradpj
          projsx = projsxi + projsxj
          projsy = projsyi + projsyj
          projsz = projszi + projszj


          fsum(ifxi) = fsum(ifxi) - runix*(gradp + fgrav) - projsx
          fsum(ifyi) = fsum(ifyi) - runiy*(gradp + fgrav) - projsy
          fsum(ifzi) = fsum(ifzi) - runiz*(gradp + fgrav) - projsz
          fsum(ipot) = fsum(ipot) + pmassj*phii ! no need to symmetrise (see PM07)

          if (icooling == 8) then
             Gpot_cool(i) = Gpot_cool(i) + pmassj*phii
             gradpx = gradpx + runix*(gradP_cooli + gradP_coolj)
             gradpy = gradpy + runiy*(gradP_cooli + gradP_coolj)
             gradpz = gradpz + runiz*(gradP_cooli + gradP_coolj)
          endif

          !--calculate divv for use in du, h prediction, av switch etc.
          fsum(idrhodti) = fsum(idrhodti) + projv*grkerni

          if (maxvxyzu >= 4) then
             !--viscous heating
             fsum(idudtdissi) = fsum(idudtdissi) + dudtdissi + dudtresist
             !--energy dissipation due to conductivity
             fsum(idendtdissi) = fsum(idendtdissi) + dendissterm
          endif

          !--add contribution to particle i's force
          if (mhd) then
             !--div B in symmetric form (for source term subtraction)
             fsum(idivBsymi) = fsum(idivBsymi) + divBsymmterm
             fsum(idBevolxi) = fsum(idBevolxi) + dBevolx
             fsum(idBevolyi) = fsum(idBevolyi) + dBevoly
             fsum(idBevolzi) = fsum(idBevolzi) + dBevolz
             !--div B in difference form for dpsi/dt evolution
             fsum(idivBdiffi) = fsum(idivBdiffi) + divBdiffterm
          endif

          if (do_radiation) then
             radDFWj = 0.
             if (usej) then
                radFj(1:3) = radprop(ifluxx:ifluxz,j)
                radkappaj = radprop(ikappa,j)
                radenj = rad(iradxi,j)
                radRj = get_rad_R(rhoj,radenj,radFj,radkappaj)

                if (limit_radiation_flux) then
                   radlambdaj = (2. + radRj)/(6. + 3*radRj + radRj*radRj)
                else
                   radlambdaj = 1./3.
                endif

                radDj = c_code*radlambdaj/radkappaj/rhoj

                radDFWj = pmassj*radDj*grkernj*rho21j &
                          *(radFj(1)*runix + radFj(2)*runiy + radFj(3)*runiz)
             endif
             radFi(1:3) = xpartveci(iradfxi:iradfzi)
             radkappai = xpartveci(iradkappai)
             radeni = xpartveci(iradxii)
             radlambdai = xpartveci(iradlambdai)

             radDi = c_code*radlambdai/radkappai/rhoi

             ! TWO FIRST DERIVATIVES !
             radDFWi = pmassj*radDi*grkerni*rho21i*&
                (radFi(1)*runix + radFi(2)*runiy + radFi(3)*runiz)

             fsum(idradi) = fsum(idradi) + (radDFWi + radDFWj)
             ! BROOKSHAW !
             ! fsum(idradi) = fsum(idradi) + pmassj/rhoi/rhoj*&
             !                                ((4*radDi*radDj)/(radDi+radDj))*&
             !                                (rhoi*radeni-rhoj*radenj)*grkerni*rij1
          endif

          if (use_dust .and. use_dustfrac) then
             tsj = 0.
             do l=1,ndustsmall
                ! get stopping time - for one fluid dust we do not know deltav, but it is small by definition
                if (use_dustgrowth) then !- only work for ndustsmall=1 though
                   call get_ts(idrag,l,grainsizei,graindensi,rhogasj,rhoj*dustfracjsum,spsoundj,0.,tsj(l),iregime)
                else
                   call get_ts(idrag,l,grainsize(l),graindens(l),rhogasj,rhoj*dustfracjsum,spsoundj,0.,tsj(l),iregime)
                endif
             enddo
             if (ilimitdustflux) tsj(:)   = min(tsj(:),hj/spsoundj) ! flux limiter from Ballabio et al. (2018)
             epstsj   = sum(dustfracj(:)*tsj(:))

             !! Check that weighted sums of Tsj and tilde(Tsj) are equal (see Hutchison et al. 2017)
             !if (ndustsmall>1) then
             !   if (abs(sum(dustfracj*tsj) - sum(dustfracj*(tsj-epstsj))/(1. - dustfracjsum)) > 1e-14) &
             !      print*,'Stop! tsj or epstsj in force is incorrect!'
             !else
             !   if (abs(tsj(1) - (tsj(1)-epstsj)/(1.-dustfracj(1)))>1e-14) &
             !      print*,'Warning! error in tsj is = ',tsj(1)-(tsj(1)-epstsj)/(1.-dustfracjsum)
             !endif

             do l=1,ndustsmall
                if (dustfraci(l) > 0. .or. dustfracj(l) > 0.) then
                   ! define average of kernels
                   grkernav = 0.5*(grkerni + grkernj)

                   !--sqrt(epsilon/1-epsilon) method (Ballabio et al. 2018)
                   dustfracterms(l) = pmassj*sqrtrhodustfracj(l)*rho1j     &
                                      *((tsi(l)-epstsi)*(1.-dustfraci(l))/(1.-dustfracisum)   &
                                        +(tsj(l)-epstsj)*(1.-dustfracj(l))/(1.-dustfracjsum)) &
                                      *(pri - prj)*grkernav*rij1

                   fsum(iddustevoli+(l-1)) = fsum(iddustevoli+(l-1)) - dustfracterms(l)

                   !--sqrt(rho*epsilon) method and sqrt(epsilon/1-epsilon) method (Ballabio et al. 2018)
                   if (maxvxyzu >= 4) fsum(idudtdusti+(l-1)) = fsum(idudtdusti+(l-1)) - sqrtrhodustfraci(l)*dustfracterms(l)*denij
                endif
                ! Equation 270 in Phantom paper
                if (dustfraci(l) < 1.) then
                   term = tsi(l)/(1. - dustfracisum)*pmassj*(pro2i*grkerni + pro2j*grkernj)
                   fsum(ideltavxi+(l-1)) = fsum(ideltavxi+(l-1)) + term*runix
                   fsum(ideltavyi+(l-1)) = fsum(ideltavyi+(l-1)) + term*runiy
                   fsum(ideltavzi+(l-1)) = fsum(ideltavzi+(l-1)) + term*runiz
                endif
             enddo
          endif

       else !ifgas
          !
          !  gravity between particles of different types, or between gas pairs that are hidden by a sink
          !
          fsum(ifxi) = fsum(ifxi) - fgrav*runix
          fsum(ifyi) = fsum(ifyi) - fgrav*runiy
          fsum(ifzi) = fsum(ifzi) - fgrav*runiz
          fsum(ipot) = fsum(ipot) + pmassj*phii ! no need to symmetrise (see PM07)

          !
          ! gas-dust: compute drag terms
          !
          if (use_dust .and. idrag>0) then
             if (iamgasi .and. iamdustj .and. icut_backreaction==0) then
                projvstar = projv
                if (irecon >= 0) call reconstruct_dv(projv,dx,dy,dz,runix,runiy,runiz,dvdxi,dvdxj,projvstar,irecon)
                dv2 = projvstar**2 ! dvx*dvx + dvy*dvy + dvz*dvz
                if (q2i < q2j) then
                   wdrag = wkern_drag(q2i,qi)*hi21*hi1*cnormk_drag
                else
                   wdrag = wkern_drag(q2j,qj)*hj21*hj1*cnormk_drag
                endif
                if (use_dustgrowth) then
                   call get_ts(idrag,1,dustprop(1,j),dustprop(2,j),rhoi,rhoj,spsoundi,dv2,tsijtmp,iregime)
                else
                   !--the following works for large grains only (not hybrid large and small grains)
                   idusttype = iamtypej - idust + 1
                   call get_ts(idrag,idusttype,grainsize(idusttype),graindens(idusttype),rhoi,rhoj,spsoundi,dv2,tsijtmp,iregime)
                endif
                ndrag = ndrag + 1
                if (iregime > 2)  nstokes = nstokes + 1
                if (iregime == 2) nsuper = nsuper + 1
                if (drag_implicit) then
                   if (ind_timesteps) then
                      call get_drag_terms(tsijtmp,dti,sdrag1,sdrag2,fxi_drag,fyi_drag,fzi_drag,&
                                       runix,runiy,runiz,fxyz_drag(:,j),projf_drag)
                   else
                      call get_drag_terms(tsijtmp,dt,sdrag1,sdrag2,fxi_drag,fyi_drag,fzi_drag,&
                                       runix,runiy,runiz,fxyz_drag(:,j),projf_drag)
                   endif
                   ! implicit drag, slightly modified version of Loren-Aguilar & Bate 2014, 2015
                   call get_drag_terms(tsijtmp,dt,sdrag1,sdrag2,fxi_drag,fyi_drag,fzi_drag,&
                                       runix,runiy,runiz,fxyz_drag(:,j),projf_drag)
                   dragterm = 3.*pmassj*(sdrag1*projvstar - sdrag2*projf_drag)/(rhoi + rhoj)*wdrag
                else
                   ! explicit drag, with timestep condition
                   dragterm = 3.*pmassj/((rhoi + rhoj)*tsijtmp)*projvstar*wdrag
                endif
                ts_min = min(ts_min,tsijtmp)
                !store acceleration without drag here fr the next iteration
                fsum(ifdragxi) = fsum(ifdragxi) - dragterm*runix
                fsum(ifdragyi) = fsum(ifdragyi) - dragterm*runiy
                fsum(ifdragzi) = fsum(ifdragzi) - dragterm*runiz
                if (maxvxyzu >= 4) then
                   !--energy dissipation due to drag
                   dragheating = dragterm*projv
                   fsum(idudtdissi) = fsum(idudtdissi) + dragheating
                endif
             elseif (iamdusti .and. iamgasj) then
                projvstar = projv
                if (irecon >= 0) call reconstruct_dv(projv,dx,dy,dz,runix,runiy,runiz,dvdxi,dvdxj,projvstar,irecon)
                dv2 = projvstar**2 !dvx*dvx + dvy*dvy + dvz*dvz
                if (q2i < q2j) then
                   wdrag = wkern_drag(q2i,qi)*hi21*hi1*cnormk_drag
                else
                   wdrag = wkern_drag(q2j,qj)*hj21*hj1*cnormk_drag
                endif
                if (use_dustgrowth) then
                   call get_ts(idrag,1,grainsizei,graindensi,rhoj,rhoi,spsoundj,dv2,tsijtmp,iregime)
                   if (q2i < q2j) then
                      winter = wkern(q2i,qi)*hi21*hi1*cnormk
                   else
                   endif
                   !--following quantities are weighted by mass rather than mass/density
                   fsum(idensgasi) = fsum(idensgasi) + pmassj*winter
                   winter = wkern(q2j,qj)*hj21*hj1*cnormk
                   fsum(idvix)     = fsum(idvix)     + pmassj*dvx*winter
                   fsum(idviy)     = fsum(idviy)     + pmassj*dvy*winter
                   fsum(idviz)     = fsum(idviz)     + pmassj*dvz*winter
                   fsum(icsi)      = fsum(icsi)      + pmassj*spsoundj*winter
                else
                   !--the following works for large grains only (not hybrid large and small grains)
                   idusttype = iamtypei - idust + 1
                   call get_ts(idrag,idusttype,grainsize(idusttype),graindens(idusttype),rhoj,rhoi,spsoundj,dv2,tsijtmp,iregime)
                endif
                if (drag_implicit) then
                   ! implicit drag, slightly modified version of Loren-Aguilar & Bate 2014, 2015
                   if (ind_timesteps) then
                      call get_drag_terms(tsijtmp,dti,sdrag1,sdrag2,fxi_drag,fyi_drag,fzi_drag,&
                                       runix,runiy,runiz,fxyz_drag(:,j),projf_drag)
                   else
                      call get_drag_terms(tsijtmp,dt,sdrag1,sdrag2,fxi_drag,fyi_drag,fzi_drag,&
                                       runix,runiy,runiz,fxyz_drag(:,j),projf_drag)
                   endif
                   dragterm = 3.*pmassj*(sdrag1*projvstar - sdrag2*projf_drag)/(rhoi + rhoj)*wdrag
                else
                   ! explicit drag, with timestep condition
                   dragterm = 3.*pmassj/((rhoi + rhoj)*tsijtmp)*projvstar*wdrag
                endif
                ts_min = min(ts_min,tsijtmp)
                ndrag = ndrag + 1
                if (iregime > 2)  nstokes = nstokes + 1
                if (iregime == 2) nsuper = nsuper + 1
                fsum(ifdragxi) = fsum(ifdragxi) - dragterm*runix ! + because projv is opposite
                fsum(ifdragyi) = fsum(ifdragyi) - dragterm*runiy
                fsum(ifdragzi) = fsum(ifdragzi) - dragterm*runiz
             endif
          endif
       endif ifgas

       !--self gravity contribution to total energy equation
       if (gr .and. gravity .and. ien_type == ien_etotal) then
          fgravxi = fgravxi - runix*fgrav
          fgravyi = fgravyi - runiy*fgrav
          fgravzi = fgravzi - runiz*fgrav
       endif

#ifdef GRAVITY
    else !is_sph_neighbour
       !
       !--if particle is a trial neighbour, but not an SPH neighbour
       !  then compute the 1/r^2 force contribution
       !  (no softening here, as by definition we
       !   are outside the kernel radius)
       !
#ifdef FINVSQRT
       rij1 = finvsqrt(rij2)
#else
       rij1 = 1./sqrt(rij2)
#endif
       fgrav  = rij1*rij1*rij1
       if (maxphase==maxp) then
          iamtypej = iamtype(iphase(j))
       endif
       pmassj = massoftype(iamtypej)
       phii   = -rij1
       fgravj = fgrav*pmassj
       fsum(ifxi) = fsum(ifxi) - dx*fgravj
       fsum(ifyi) = fsum(ifyi) - dy*fgravj
       fsum(ifzi) = fsum(ifzi) - dz*fgravj
       fsum(ipot) = fsum(ipot) + pmassj*phii

       !-- add contribution of 'distant neighbour' (outside r_kernel) gas particle to potential
       if (iamtypej == igas .and. icooling == 8) Gpot_cool(i) = Gpot_cool(i) + pmassj*phii

       !--self gravity contribution to total energy equation
       if (gr .and. gravity .and. ien_type == ien_etotal) then
          fgravxi = fgravxi - dx*fgravj
          fgravyi = fgravyi - dy*fgravj
          fgravzi = fgravzi - dz*fgravj
       endif
#endif
    endif is_sph_neighbour

 enddo loop_over_neighbours2
 
 if (icooling == 8) gradP_cool(i) = sqrt(gradpx*gradpx + gradpy*gradpy + gradpz*gradpz)


 if (gr .and. gravity .and. ien_type == ien_etotal) then
    fsum(idudtdissi) = fsum(idudtdissi) + vxi*fgravxi + vyi*fgravyi + vzi*fgravzi
 endif

end subroutine compute_forces

!----------------------------------------------------------------
!+
!  Internal subroutine that computes pressure and other derived
!  quantities necessary to get a force, given that we have rho.
!+
!----------------------------------------------------------------
subroutine get_stress(pri,spsoundi,rhoi,rho1i,xi,yi,zi, &
                 pmassi,Bxi,Byi,Bzi, &
                 pro2i,vwavei, &
                 sxxi,sxyi,sxzi,syyi,syzi,szzi,visctermiso,visctermaniso, &
                 realviscosity,divvi,bulkvisc,dvdx,stressmax, &
                 radPi)

 use dim,             only:maxdvdx,maxp
 use part,            only:mhd,strain_from_dvdx
 use viscosity,       only:shearfunc

 real,    intent(in)    :: pri,spsoundi,rhoi,rho1i,xi,yi,zi,pmassi
 real,    intent(in)    :: Bxi,Byi,Bzi
 real,    intent(out)   :: pro2i,vwavei
 real,    intent(out)   :: sxxi,sxyi,sxzi,syyi,syzi,szzi
 real,    intent(out)   :: visctermiso,visctermaniso
 logical, intent(in)    :: realviscosity
 real,    intent(in)    :: divvi,bulkvisc,stressmax
 real,    intent(in)    :: dvdx(9)
 real,    intent(in)    :: radPi

 real :: Bro2i,Brhoxi,Brhoyi,Brhozi
 real :: stressiso,term,graddivvcoeff,del2vcoeff,strain(6)
 real :: shearvisc,etavisc,valfven2i

 sxxi = 0.
 sxyi = 0.
 sxzi = 0.
 syyi = 0.
 syzi = 0.
 szzi = 0.
 visctermiso   = 0.
 visctermaniso = 0.
 stressiso     = 0.

 if (realviscosity) then
    !--get shear viscosity coefficient from function
    shearvisc = shearfunc(xi,yi,zi,spsoundi)
    etavisc   = rhoi*shearvisc
!
!--add physical viscosity terms to stress tensor
!  (construct S^ij/ rho^2 for use in the force equation)
!
    if (maxdvdx==maxp) then
       strain = strain_from_dvdx(dvdx)
       !--get stress (multiply by coefficient for use in second derivative)
       term = -shearvisc*pmassi*rho1i  ! shearvisc = eta/rho, so this is eta/rho**2
       sxxi = term*strain(1)
       sxyi = term*strain(2)
       sxzi = term*strain(3)
       syyi = term*strain(4)
       syzi = term*strain(5)
       szzi = term*strain(6)
       stressiso = (2./3.*shearvisc - bulkvisc)*divvi*rho1i + stressmax
    else
       graddivvcoeff = 0.5*(bulkvisc*rhoi + etavisc/3.)   ! 0.5 here is because we
       del2vcoeff    = 0.5*etavisc                   ! average between particle pairs

       !--construct isotropic and anisotropic terms from above
       visctermiso   = 2.5*graddivvcoeff*pmassi*rho1i*rho1i
       visctermaniso = (del2vcoeff - 0.5*graddivvcoeff)*pmassi*rho1i*rho1i
    endif
 endif

 if (mhd) then
!
!--construct useful terms based on the B-field
!
    Brhoxi = Bxi*rho1i
    Brhoyi = Byi*rho1i
    Brhozi = Bzi*rho1i

    Bro2i     = Brhoxi*Brhoxi + Brhoyi*Brhoyi + Brhozi*Brhozi
    valfven2i = Bro2i*rhoi
    vwavei    = sqrt(spsoundi*spsoundi + valfven2i)

    !--MHD terms in stress tensor
    sxxi  = sxxi - pmassi*Brhoxi*Brhoxi
    sxyi  = sxyi - pmassi*Brhoxi*Brhoyi
    sxzi  = sxzi - pmassi*Brhoxi*Brhozi
    syyi  = syyi - pmassi*Brhoyi*Brhoyi
    syzi  = syzi - pmassi*Brhoyi*Brhozi
    szzi  = szzi - pmassi*Brhozi*Brhozi
!
!--construct total isotropic pressure term (gas + magnetic + stress)
!
    pro2i = (pri + radPi)*rho1i*rho1i + stressiso + 0.5*Bro2i

 else
!
!--construct m*p/(rho^2 \Omega) in force equation using pressure
!
    pro2i  = (pri + radPi)*rho1i*rho1i + stressiso
    vwavei = spsoundi
 endif

end subroutine get_stress

!----------------------------------------------------------------

subroutine start_cell(cell,iphase,xyzh,vxyzu,gradh,divcurlv,divcurlB,dvdx,Bevol, &
                     dustfrac,dustprop,fxyz_drag,eta_nimhd,eos_vars,alphaind,stressmax,&
                     rad,radprop,dens,metrics,dt)

 use io,        only:fatal
 use options,   only:alpha,use_dustfrac,limit_radiation_flux
 use dim,       only:maxp,ndivcurlv,ndivcurlB,maxdvdx,maxalpha,maxvxyzu,mhd,mhd_nonideal,&
                use_dustgrowth,gr,use_dust,ind_timesteps
 use part,      only:iamgas,maxphase,rhoanddhdrho,igas,massoftype,get_partinfo,&
                     iohm,ihall,iambi,ndustsmall,iradP,igasP,ics,itemp
 use viscosity, only:irealvisc,bulkvisc
 use dust,      only:get_ts,idrag
 use part,      only:grainsize,graindens
 use part,            only:ibin_old
 use timestep_ind,    only:get_dt
 use nicil,           only:nimhd_get_jcbcb
 use radiation_utils, only:get_rad_R
 type(cellforce),    intent(inout) :: cell
 integer(kind=1),    intent(in)    :: iphase(:)
 real,               intent(in)    :: xyzh(:,:)
 real,               intent(inout) :: vxyzu(:,:)
 real(kind=4),       intent(in)    :: gradh(:,:)
 real(kind=4),       intent(in)    :: divcurlv(:,:)
 real(kind=4),       intent(in)    :: divcurlB(:,:)
 real(kind=4),       intent(in)    :: dvdx(:,:)
 real,               intent(in)    :: Bevol(:,:)
 real,               intent(in)    :: dustfrac(:,:)
 real,               intent(in)    :: dustprop(:,:)
 real,               intent(in)    :: fxyz_drag(:,:)
 real,               intent(in)    :: eta_nimhd(:,:)
 real(kind=4),       intent(in)    :: alphaind(:,:)
 real,               intent(in)    :: stressmax
 real,               intent(in)    :: rad(:,:)
 real,               intent(inout) :: radprop(:,:)
 real,               intent(in)    :: dens(:)
 real,               intent(in)    :: metrics(:,:,:,:)
 real,               intent(in)    :: eos_vars(:,:)
 real,               intent(in)    :: dt
 real         :: radRi
 real         :: radPi

 real         :: divcurlvi(ndivcurlv)
 real         :: dvdxi(9),curlBi(3),jcbcbi(3),jcbi(3)
 real         :: hi,rhoi,rho1i,dhdrhoi,pmassi,eni
 real(kind=8) :: hi1
 real         :: dustfraci(maxdusttypes),dustfracisum,rhogasi,pro2i,pri,spsoundi,tempi
 real         :: sxxi,sxyi,sxzi,syyi,syzi,szzi,visctermiso,visctermaniso
 real         :: tstopi(maxdusttypes)
 real         :: Bxi,Byi,Bzi,B2i,Bi1
 real         :: vwavei,alphai
 integer      :: i,j,iamtypei,ip,ii,ia,ib,ic
 real         :: densi
 integer      :: iregime
 real         :: dti

 logical :: iactivei,iamgasi,iamdusti,realviscosity

 realviscosity = (irealvisc > 0)

 cell%npcell = 0
 over_parts: do ip = inoderange(1,cell%icell),inoderange(2,cell%icell)
    i = inodeparts(ip)

    if (i < 0) then
       cycle over_parts
    endif

    if (maxphase==maxp) then
       call get_partinfo(iphase(i),iactivei,iamgasi,iamdusti,iamtypei)
    else
       iactivei = .true.
       iamtypei = igas
       iamdusti = .false.
       iamgasi  = .true.
    endif
    if (.not.iactivei) then ! handles boundaries + case where first particle in cell is inactive
       cycle over_parts
    endif

    pmassi = massoftype(iamtypei)
    hi = xyzh(4,i)
    if (hi < 0.) call fatal('force','negative smoothing length',i,var='h',val=hi)

    !
    !--compute density and related quantities from the smoothing length
    !
    call rhoanddhdrho(hi,hi1,rhoi,rho1i,dhdrhoi,pmassi)
    !
    !--velocity gradients, used for reconstruction and physical viscosity
    !
    if (maxdvdx==maxp) dvdxi(:) = dvdx(:,i)

    if (iamgasi) then
       if (ndivcurlv >= 1) divcurlvi(:) = real(divcurlv(:,i),kind=kind(divcurlvi))
       if (maxvxyzu >= 4) then
          eni = vxyzu(4,i)
       else
          eni = 0.0
       endif

       !
       ! one-fluid dust properties
       !
       if (use_dustfrac) then
          dustfraci(:) = dustfrac(:,i)
          dustfracisum = sum(dustfraci)
          rhogasi      = rhoi*(1. - dustfracisum)
          do j=1,ndustsmall
             if (dustfraci(j) > 1. .or. dustfraci(j) < 0.) call fatal('force','invalid eps',var='dustfrac',val=dustfraci(j))
          enddo
          if (dustfracisum > 1.) call fatal('force','invalid eps',var='sum of dustfrac',val=dustfracisum)
       else
          dustfraci(:) = 0.
          dustfracisum = 0.
          rhogasi      = rhoi
       endif

       if (mhd) then
          Bxi = Bevol(1,i) * rhoi ! B/rho -> B (conservative to primitive)
          Byi = Bevol(2,i) * rhoi
          Bzi = Bevol(3,i) * rhoi
          if (mhd_nonideal) then
             B2i = Bxi**2 + Byi**2 + Bzi**2
             if (B2i > 0.0) then
                Bi1 = 1.0/sqrt(B2i)
             else
                Bi1 = 0.0
             endif
             curlBi = divcurlB(2:4,i)
             call nimhd_get_jcbcb(jcbcbi,jcbi,curlBi,Bxi,Byi,Bzi,Bi1)
          endif
       endif

       if (gr) densi = dens(i)
       pri = eos_vars(igasP,i)
       spsoundi = eos_vars(ics,i)
       tempi = eos_vars(itemp,i)
       radPi = 0.
       if (do_radiation) radPi = radprop(iradP,i)
       !
       ! calculate terms required in the force evaluation
       !
       call get_stress(pri,spsoundi,rhoi,rho1i, &
                  xyzh(1,i),xyzh(2,i),xyzh(3,i), &
                  pmassi, &
                  Bxi,Byi,Bzi, &
                  pro2i, &
                  vwavei,sxxi,sxyi,sxzi,syyi,syzi,szzi, &
                  visctermiso,visctermaniso,realviscosity,divcurlvi(1),bulkvisc,dvdxi,stressmax, &
                  radPi)

       !
       ! get stopping time - for one fluid dust we don't know deltav, but as small by definition we assume=0
       !
       tstopi = 0.
       if (use_dust .and. use_dustfrac .and. iamgasi) then
          do j=1,ndustsmall
             if (use_dustgrowth) then
                call get_ts(idrag,j,dustprop(1,i),dustprop(2,i),rhogasi,rhoi*dustfracisum,spsoundi,0.,tstopi(j),iregime)
             else
                call get_ts(idrag,j,grainsize(j),graindens(j),rhogasi,rhoi*dustfracisum,spsoundi,0.,tstopi(j),iregime)
             endif
          enddo
       endif

    else ! not a gas particle
       vwavei = 0.
       rhogasi = 0.
       pri = 0.
       pro2i = 0.
       sxxi = 0.
       sxyi = 0.
       sxzi = 0.
       syyi = 0.
       syzi = 0.
       szzi = 0.
       visctermiso = 0.
       visctermaniso = 0.
       dustfraci = 0.
       tempi = 0.
       densi = 0.
    endif

    !
    !-- cell packing
    !
    cell%npcell                                    = cell%npcell + 1
    cell%arr_index(cell%npcell)                    = ip
    cell%iphase(cell%npcell)                       = iphase(i)
    cell%xpartvec(ixi,cell%npcell)                 = xyzh(1,i)
    cell%xpartvec(iyi,cell%npcell)                 = xyzh(2,i)
    cell%xpartvec(izi,cell%npcell)                 = xyzh(3,i)
    cell%xpartvec(ihi,cell%npcell)                 = xyzh(4,i)
    cell%xpartvec(igradhi1,cell%npcell)            = gradh(1,i)
#ifdef GRAVITY
    cell%xpartvec(igradhi2,cell%npcell)            = gradh(2,i)
#endif
    cell%xpartvec(ivxi,cell%npcell)                = vxyzu(1,i)
    cell%xpartvec(ivyi,cell%npcell)                = vxyzu(2,i)
    cell%xpartvec(ivzi,cell%npcell)                = vxyzu(3,i)
    if (maxvxyzu >= 4) then
       cell%xpartvec(ieni,cell%npcell)             = vxyzu(4,i)
    endif
    if (mhd) then
       if (iamgasi) then
          cell%xpartvec(iBevolxi,cell%npcell)      = Bevol(1,i)
          cell%xpartvec(iBevolyi,cell%npcell)      = Bevol(2,i)
          cell%xpartvec(iBevolzi,cell%npcell)      = Bevol(3,i)
          cell%xpartvec(ipsi,cell%npcell)          = Bevol(4,i)

          cell%xpartvec(idivBi,  cell%npcell)      = divcurlB(1,i)
          cell%xpartvec(icurlBxi,cell%npcell)      = divcurlB(2,i)
          cell%xpartvec(icurlByi,cell%npcell)      = divcurlB(3,i)
          cell%xpartvec(icurlBzi,cell%npcell)      = divcurlB(4,i)
       else
          cell%xpartvec(iBevolxi:ipsi,cell%npcell) = 0. ! to avoid compiler warning
       endif
    endif

    alphai = alpha
    if (maxalpha==maxp) then
       alphai = alphaind(1,i)
    endif
    cell%xpartvec(ialphai,cell%npcell)            = alphai
    cell%xpartvec(irhoi,cell%npcell)              = rhoi
    cell%xpartvec(idustfraci:idustfraciend,cell%npcell) = dustfraci
    if (iamgasi) then
       cell%xpartvec(ivwavei,cell%npcell)         = vwavei
       cell%xpartvec(irhogasi,cell%npcell)        = rhogasi
       cell%xpartvec(ipri,cell%npcell)            = pri
       cell%xpartvec(ispsoundi,cell%npcell)       = spsoundi
       cell%xpartvec(itempi,cell%npcell)          = tempi
       cell%xpartvec(isxxi,cell%npcell)           = sxxi
       cell%xpartvec(isxyi,cell%npcell)           = sxyi
       cell%xpartvec(isxzi,cell%npcell)           = sxzi
       cell%xpartvec(isyyi,cell%npcell)           = syyi
       cell%xpartvec(isyzi,cell%npcell)           = syzi
       cell%xpartvec(iszzi,cell%npcell)           = szzi
       cell%xpartvec(ivisctermisoi,cell%npcell)   = visctermiso
       cell%xpartvec(ivisctermanisoi,cell%npcell) = visctermaniso
       cell%xpartvec(ipri,cell%npcell)            = pri
       cell%xpartvec(ipro2i,cell%npcell)          = pro2i
       if (use_dustfrac) then
          cell%xpartvec(itstop:itstopend,cell%npcell) = tstopi
       endif
       if (use_dust .and. ind_timesteps) then
          dti = get_dt(dt,ibin_old(i))
          cell%xpartvec(idti,cell%npcell) = dti
       endif

       if (do_radiation) then
          radRi = get_rad_R(rhoi,rad(iradxi,i),radprop(ifluxx:ifluxz,i),radprop(ikappa,i))
          cell%xpartvec(iradxii,cell%npcell)         = rad(iradxi,i)
          cell%xpartvec(iradfxi:iradfzi,cell%npcell) = radprop(ifluxx:ifluxz,i)
          cell%xpartvec(iradkappai,cell%npcell)      = radprop(ikappa,i)
          if (limit_radiation_flux) then
             cell%xpartvec(iradlambdai,cell%npcell) = (2. + radRi)/(6. + 3.*radRi + radRi*radRi)
          else
             cell%xpartvec(iradlambdai,cell%npcell) = 1./3.
          endif
          cell%xpartvec(iradrbigi,cell%npcell)       = radRi
       endif

    endif
    if (mhd_nonideal) then
       cell%xpartvec(ietaohmi,cell%npcell)        = eta_nimhd(iohm,i)
       cell%xpartvec(ietahalli,cell%npcell)       = eta_nimhd(ihall,i)
       cell%xpartvec(ietaambii,cell%npcell)       = eta_nimhd(iambi,i)
       cell%xpartvec(ijcbcbxi,cell%npcell)        = jcbcbi(1)
       cell%xpartvec(ijcbcbyi,cell%npcell)        = jcbcbi(2)
       cell%xpartvec(ijcbcbzi,cell%npcell)        = jcbcbi(3)
       cell%xpartvec(ijcbxi,cell%npcell)          = jcbi(1)
       cell%xpartvec(ijcbyi,cell%npcell)          = jcbi(2)
       cell%xpartvec(ijcbzi,cell%npcell)          = jcbi(3)
    endif

    if (gr) then
       cell%xpartvec(idensGRi,cell%npcell)        = densi
       ii = imetricstart
       do ic = 1,2
          do ib = 1,4
             do ia = 1,4
                cell%xpartvec(ii,cell%npcell)     = metrics(ia,ib,ic,i)
                ii = ii + 1
             enddo
          enddo
       enddo
    endif

    if (use_dustgrowth) then
       cell%xpartvec(igrainsizei,cell%npcell)     = dustprop(1,i)
       cell%xpartvec(igraindensi,cell%npcell)     = dustprop(2,i)
    endif
    if (use_dust) then
       cell%xpartvec(ifxi_drag,cell%npcell)       = fxyz_drag(1,i)
       cell%xpartvec(ifyi_drag,cell%npcell)       = fxyz_drag(2,i)
       cell%xpartvec(ifzi_drag,cell%npcell)       = fxyz_drag(3,i)
    endif
    cell%xpartvec(idvxdxi:idvzdzi,cell%npcell)    = dvdx(1:9,i)
 enddo over_parts

end subroutine start_cell

subroutine compute_cell(cell,listneigh,nneigh,Bevol,xyzh,vxyzu,fxyzu, &
                        iphase,divcurlv,divcurlB,alphaind,eta_nimhd, eos_vars, &
                        dustfrac,dustprop,fxyz_drag,gradh,ibinnow_m1,ibin_wake,stressmax,xyzcache,&
                        rad,radprop,dens,metrics,dt)
 use io,          only:error,id
 use dim,         only:maxvxyzu
 use options,     only:beta,alphau,alphaB,iresistive_heating
 use part,        only:get_partinfo,iamgas,mhd,igas,maxphase,massoftype
 use viscosity,   only:irealvisc,bulkvisc

 type(cellforce), intent(inout)  :: cell

 integer,         intent(in)     :: listneigh(:)
 integer,         intent(in)     :: nneigh
 real,            intent(in)     :: Bevol(:,:)
 real,            intent(in)     :: xyzh(:,:)
 real,            intent(inout)  :: vxyzu(:,:)
 real,            intent(in)     :: fxyzu(:,:)
 integer(kind=1), intent(in)     :: iphase(:)
 real(kind=4),    intent(in)     :: divcurlv(:,:)
 real(kind=4),    intent(in)     :: divcurlB(:,:)
 real(kind=4),    intent(in)     :: alphaind(:,:)
 real,            intent(in)     :: eta_nimhd(:,:)
 real,            intent(in)     :: dustfrac(:,:)
 real,            intent(in)     :: dustprop(:,:)
 real,            intent(in)     :: fxyz_drag(:,:)
 real,            intent(in)     :: eos_vars(:,:)
 real(kind=4),    intent(in)     :: gradh(:,:)
 integer(kind=1), intent(inout)  :: ibin_wake(:)
 integer(kind=1), intent(in)     :: ibinnow_m1
 real,            intent(in)     :: stressmax
 real,            intent(in)     :: xyzcache(:,:)
 real,            intent(in)     :: rad(:,:)
 real,            intent(inout)  :: radprop(:,:)
 real,            intent(in)     :: dens(:),metrics(:,:,:,:)
 real,            intent(in)     :: dt

 real                            :: hi
 real(kind=8)                    :: hi1,hi21,hi31,hi41
 real(kind=8)                    :: gradhi,gradsofti
 real                            :: pmassi

 integer                         :: iamtypei

 logical                         :: iactivei
 logical                         :: iamgasi
 logical                         :: iamdusti

 logical                         :: realviscosity
 logical                         :: useresistiveheat
 logical                         :: ignoreself

 integer                         :: i,ip

 realviscosity    = (irealvisc > 0)
 useresistiveheat = (iresistive_heating > 0)

 over_parts: do ip = 1,cell%npcell

    if (maxphase==maxp) then
       call get_partinfo(cell%iphase(ip),iactivei,iamgasi,iamdusti,iamtypei)
    else
       iactivei = .true.
       iamtypei = igas
       iamdusti = .false.
       iamgasi  = .true.
    endif

    if (.not.iactivei) then ! handles case where first particle in cell is inactive
       cycle over_parts     ! also boundary particles are inactive
    endif

    i = inodeparts(cell%arr_index(ip))

    pmassi = massoftype(iamtypei)

    hi    = cell%xpartvec(ihi,ip)
    hi1   = 1./hi
    hi21  = hi1*hi1
    hi31  = hi1*hi21
    hi41  = hi21*hi21

    if (cell%xpartvec(igradhi1,ip) > 0.) then
       gradhi = cell%xpartvec(igradhi1,ip)
    else
       call error('force','stored gradh is zero, resetting to 1')
       gradhi = 1.
    endif
#ifdef GRAVITY
    gradsofti = cell%xpartvec(igradhi2,ip)
#endif

    !
    !--loop over current particle's neighbours (includes self)
    !
    ignoreself = (cell%owner == id)

    call compute_forces(i,iamgasi,iamdusti,cell%xpartvec(:,ip),hi,hi1,hi21,hi41,gradhi,gradsofti, &
                         beta, &
                         pmassi,listneigh,nneigh,xyzcache,cell%fsums(:,ip),cell%vsigmax(ip), &
                         .true.,realviscosity,useresistiveheat, &
                         xyzh,vxyzu,Bevol,cell%iphase(ip),iphase,massoftype, &
                         divcurlB,eta_nimhd,eos_vars, &
                         dustfrac,dustprop,fxyz_drag,gradh,divcurlv,alphaind, &
                         alphau,alphaB,bulkvisc,stressmax, &
                         cell%ndrag,cell%nstokes,cell%nsuper,cell%tsmin(ip),ibinnow_m1,ibin_wake,cell%ibinneigh(ip), &
                         ignoreself,rad,radprop,dens,metrics,dt)

 enddo over_parts

end subroutine compute_cell

subroutine finish_cell_and_store_results(icall,cell,fxyzu,xyzh,vxyzu,poten,dt,dvdx,&
                                         divBsymm,divcurlv,dBevol,ddustevol,deltav,dustgasprop,fxyz_drag,fext, &
                                         dtcourant,dtforce,dtvisc,dtohm,dthall,dtambi,dtdiff,dtmini,dtmaxi, &
#ifdef IND_TIMESTEPS
                                         nbinmaxnew,nbinmaxstsnew,ncheckbin, &
                                         ndtforce,ndtforceng,ndtcool,ndtdrag,ndtdragd, &
                                         ndtvisc,ndtohm,ndthall,ndtambi,ndtdust,ndtrad,ndtclean, &
                                         dtitmp,dtrat, &
                                         dtfrcfacmean ,dtfrcngfacmean,dtdragfacmean,dtdragdfacmean,dtcoolfacmean, &
                                         dtfrcfacmax  ,dtfrcngfacmax ,dtdragfacmax ,dtdragdfacmax ,dtcoolfacmax,  &
                                         dtviscfacmean,dtohmfacmean  ,dthallfacmean,dtambifacmean ,dtdustfacmean, &
                                         dtviscfacmax ,dtohmfacmax   ,dthallfacmax ,dtambifacmax  ,dtdustfacmax,  &
                                         dtradfacmean ,dtcleanfacmean, &
                                         dtradfacmax  ,dtcleanfacmax, &
#endif
                                         ndustres,dustresfacmax,dustresfacmean,&
                                         rad,drad,radprop,dtrad)

 use io,             only:fatal,warning
 use dim,            only:mhd,mhd_nonideal,lightcurve,use_dust,maxdvdx,use_dustgrowth,gr,use_krome,&
                          store_dust_temperature,do_nucleation
 use eos,            only:gamma,ieos,iopacity_type
 use options,        only:alpha,ipdv_heating,ishock_heating,psidecayfac,overcleanfac,hdivbbmax_max, &
                          use_dustfrac,damp,icooling,implicit_radiation
 use part,           only:h2chemistry,rhoanddhdrho,iboundary,igas,maxphase,maxvxyzu,nptmass,xyzmh_ptmass, &
                          massoftype,get_partinfo,tstop,strain_from_dvdx,ithick,iradP,sinks_have_heating,luminosity, &
                          nucleation,idK2,idmu,idkappa,idgamma,dust_temp,pxyzu,ndustsmall
 use cooling,        only:energ_cooling,cooling_in_step
 use ptmass_heating, only:energ_sinkheat
 use dust,           only:drag_implicit
#ifdef IND_TIMESTEPS
 use part,           only:ibin
 use timestep_ind,   only:get_newbin,check_dtmin
 use timestep_sts,   only:sts_it_n,ibin_sts
#endif
 use viscosity,      only:bulkvisc,dt_viscosity,irealvisc,shearfunc
 use kernel,         only:kernel_softening
 use linklist,       only:get_distance_from_centre_of_mass
 use kdtree,         only:expand_fgrav_in_taylor_series
 use nicil,          only:nicil_get_dudt_nimhd,nicil_get_dt_nimhd
 use timestep,       only:C_cour,C_cool,C_force,C_rad,C_ent,bignumber,dtmax
 use timestep_sts,   only:use_sts
 use units,          only:unit_ergg,unit_density,get_c_code
 use eos_shen,       only:eos_shen_get_dTdu
#ifdef KROME
 use part,           only:gamma_chem
#endif
 use metric_tools,   only:unpack_metric
 use utils_gr,       only:get_u0
 use io,             only:error
 use dust,           only:idrag,get_ts
 use part,           only:Omega_k
 use io,             only:warning
 use physcon,        only:c,kboltz
#ifdef GR
 use part,           only:pxyzu
#endif
 use eos_stamatellos, only:Gpot_cool
 integer,            intent(in)    :: icall
 type(cellforce),    intent(inout) :: cell
 real,               intent(inout) :: fxyzu(:,:)
 real,               intent(in)    :: xyzh(:,:)
 real,               intent(inout) :: vxyzu(:,:)
 real,               intent(in)    :: dt
 real(kind=4),       intent(in)    :: dvdx(:,:)
 real(kind=4),       intent(out)   :: poten(:)
 real(kind=4),       intent(out)   :: divBsymm(:)
 real(kind=4),       intent(out)   :: divcurlv(:,:)
 real,               intent(out)   :: dBevol(:,:)
 real,               intent(out)   :: ddustevol(:,:)
 real,               intent(out)   :: deltav(:,:,:)
 real,               intent(out)   :: dustgasprop(:,:)
 real,               intent(inout) :: fxyz_drag(:,:)
 real,               intent(in)    :: fext(:,:)
 real,               intent(inout) :: dtcourant,dtforce,dtvisc
 real,               intent(inout) :: dtohm,dthall,dtambi,dtdiff,dtmini,dtmaxi
#ifdef IND_TIMESTEPS
 integer,            intent(inout) :: nbinmaxnew,nbinmaxstsnew,ncheckbin
 integer,            intent(inout) :: ndtforce,ndtforceng,ndtcool,ndtdrag,ndtdragd
 integer,            intent(inout) :: ndtvisc,ndtohm,ndthall,ndtambi,ndtdust,ndtrad,ndtclean
 real,               intent(inout) :: dtitmp,dtrat
 real,               intent(inout) :: dtfrcfacmean ,dtfrcngfacmean,dtdragfacmean ,dtdragdfacmean,dtcoolfacmean
 real,               intent(inout) :: dtfrcfacmax  ,dtfrcngfacmax ,dtdragfacmax  ,dtdragdfacmax ,dtcoolfacmax
 real,               intent(inout) :: dtviscfacmean,dtohmfacmean  ,dthallfacmean ,dtambifacmean ,dtdustfacmean
 real,               intent(inout) :: dtviscfacmax ,dtohmfacmax   ,dthallfacmax  ,dtambifacmax  ,dtdustfacmax
 real,               intent(inout) :: dtradfacmean ,dtcleanfacmean
 real,               intent(inout) :: dtradfacmax  ,dtcleanfacmax
#endif
 integer,            intent(inout) :: ndustres
 real,               intent(inout) :: dustresfacmean,dustresfacmax
 real,               intent(in)    :: rad(:,:),radprop(:,:)
 real,               intent(out)   :: drad(:,:)
 real,               intent(inout) :: dtrad
 real    :: c_code,dtradi,radlambdai,radkappai
 real    :: xpartveci(maxxpartveciforce),fsum(maxfsum)
 real    :: rhoi,rho1i,rhogasi,hi,hi1,pmassi,tempi
 real    :: Bxyzi(3),curlBi(3),dvdxi(9),straini(6)
 real    :: xi,yi,zi,B2i,f2i,divBsymmi,betai,frac_divB,divBi,vcleani
 real    :: pri,spsoundi,drhodti,divvi,shearvisc,fac,pdv_work
 real    :: psii,dtau,hdivbbmax
 real    :: eni,dudtnonideal
 real    :: dustfraci(maxdusttypes),dustfracisum
 real    :: tstopi(maxdusttypes),tseff,dtdustdenom
 real    :: etaambii,etahalli,etaohmi
 real    :: vsigmax,vwavei,fxyz4
 real    :: dTdui,dTdui_cgs,rho_cgs
 real    :: dudt_radi
#ifdef GRAVITY
 real    :: potensoft0,dum,dx,dy,dz,fxi,fyi,fzi,poti,epoti
#endif
 real    :: vsigdtc,dtc,dtf,dti,dtcool,dtdiffi,ts_min,dtent
 real    :: dtohmi,dtambii,dthalli,dtvisci,dtdrag,dtdusti,dtclean
 integer :: iamtypei
 logical :: iactivei,iamgasi,iamdusti,realviscosity
#ifdef IND_TIMESTEPS
 integer(kind=1)       :: ibin_neighi
 logical               :: allow_decrease,dtcheck
 character(len=16)     :: dtchar
#endif
 real    :: tstopint,gsizei,gdensi
 integer :: ireg
 integer               :: ip,i
 real                  :: densi, vxi,vyi,vzi,u0i,dudtcool,dudtheat
 real                  :: posi(3),veli(3),gcov(0:3,0:3),metrici(0:3,0:3,2)
 integer               :: ii,ia,ib,ic,ierror

 eni = 0.
 realviscosity = (irealvisc > 0)

 over_parts: do ip = 1,cell%npcell

    if (maxphase==maxp) then
       call get_partinfo(cell%iphase(ip),iactivei,iamgasi,iamdusti,iamtypei)
    else
       iactivei = .true.
       iamtypei = igas
       iamdusti = .false.
       iamgasi  = .true.
    endif

    if (.not.iactivei) then ! handles case where first particle in cell is inactive
       cycle over_parts
    endif

    pmassi = massoftype(iamtypei)

    i = inodeparts(cell%arr_index(ip))

    fsum(:)       = cell%fsums(:,ip)
    xpartveci(:)  = cell%xpartvec(:,ip)
#ifdef IND_TIMESTEPS
    ibin_neighi   = cell%ibinneigh(ip)
#endif

    dtc     = dtmax
    dtf     = bignumber
    dtcool  = bignumber
    dtvisci = bignumber
    dtohmi  = bignumber
    dthalli = bignumber
    dtambii = bignumber
    dtdiffi = bignumber
    dtclean = bignumber
    dtdusti = bignumber
    dtdrag  = bignumber
    dtradi  = bignumber
    dtent   = bignumber

    xi         = xpartveci(ixi)
    yi         = xpartveci(iyi)
    zi         = xpartveci(izi)
    hi         = xpartveci(ihi)
    hi1        = 1./hi
    spsoundi   = xpartveci(ispsoundi)
    tempi      = xpartveci(itempi)
    vsigmax    = cell%vsigmax(ip)
    ts_min     = cell%tsmin(ip)
    tstopi     = 0.
    dustfraci  = 0.
    dustfracisum = 0.

    vxi = xpartveci(ivxi)
    vyi = xpartveci(ivyi)
    vzi = xpartveci(ivzi)

    u0i = 1.
    if (gr) then
       veli = (/vxi,vyi,vzi/)
       posi = (/xi,yi,zi/)

       densi = xpartveci(idensGRi)
       ii = imetricstart
       do ic = 1,2
          do ib = 0,3
             do ia = 0,3
                metrici(ia,ib,ic) = xpartveci(ii)
                ii = ii + 1
             enddo
          enddo
       enddo

       call unpack_metric(metrici,gcov=gcov)
       call get_u0(gcov,veli,u0i,ierror)
       if (ierror > 0) call error('get_u0 in force','1/sqrt(-v_mu v^mu) ---> non-negative: v_mu v^mu')
    endif

    if (iamgasi) then
       rhoi    = xpartveci(irhoi)
       rho1i   = 1./rhoi
       rhogasi = xpartveci(irhogasi)
       pri     = xpartveci(ipri)
       vwavei  = xpartveci(ivwavei)

       if (mhd) then
          Bxyzi(1) = xpartveci(iBevolxi) * rhoi
          Bxyzi(2) = xpartveci(iBevolyi) * rhoi
          Bxyzi(3) = xpartveci(iBevolzi) * rhoi
          B2i      = Bxyzi(1)**2 + Bxyzi(2)**2 + Bxyzi(3)**2
          divBi    = xpartveci(idivBi)
       endif

       if (mhd_nonideal) then
          curlBi(1) = xpartveci(icurlBxi)
          curlBi(2) = xpartveci(icurlByi)
          curlBi(3) = xpartveci(icurlBzi)
          etaohmi   = xpartveci(ietaohmi)
          etaambii  = xpartveci(ietaambii)
          etahalli  = xpartveci(ietahalli)
       endif

       if (maxvxyzu >= 4) then
          eni = xpartveci(ieni)
       endif
       if (maxdvdx == maxp) then
          dvdxi(:) = xpartveci(idvxdxi:idvzdzi)
       else
          dvdxi(:) = 0.
       endif

       if (use_dustfrac) then
          dustfraci(:) = xpartveci(idustfraci:idustfraciend)
          dustfracisum = sum(dustfraci(:))
          tstopi(:)    = xpartveci(itstop:itstopend)
       endif
    else
       rho1i = 0.
       vwavei = 0.
    endif

#ifdef GRAVITY
    !--add self-contribution
    call kernel_softening(0.,0.,potensoft0,dum)
    epoti = 0.5*pmassi*(fsum(ipot) + pmassi*potensoft0*hi1)
    if (icooling == 8 .and. iamgasi) Gpot_cool(i) = Gpot_cool(i) + pmassi*potensoft0*hi1
    !
    !--add contribution from distant nodes, expand these in Taylor series about node centre
    !  use xcen directly, -1 is placeholder
    !
    call get_distance_from_centre_of_mass(cell%icell,xi,yi,zi,dx,dy,dz)
    call expand_fgrav_in_taylor_series(cell%fgrav,dx,dy,dz,fxi,fyi,fzi,poti)
    fsum(ifxi) = fsum(ifxi) + fxi
    fsum(ifyi) = fsum(ifyi) + fyi
    fsum(ifzi) = fsum(ifzi) + fzi
    if (icooling == 8 .and. iamgasi) Gpot_cool(i) = Gpot_cool(i) + poti ! add contribution from distant nodes
    if (gr .and. ien_type == ien_etotal) then
       fsum(idudtdissi) = fsum(idudtdissi) + vxi*fxi + vyi*fyi + vzi*fzi
    endif
    epoti = epoti + 0.5*pmassi*poti
    poten(i) = real(epoti,kind=kind(poten))
#endif

    if (mhd .and. iamgasi) then
       !
       !--for MHD, need to make the force stable when beta < 1.  In this regime,
       !  subtract off the B(div B)/rho term (Borve, Omang & Trulsen 2001, 2005);
       !  outside of this regime, do nothing, but (smoothly) transition between
       !  regimes.  Tests in Feb 2018 suggested that beginning the transition
       !  too close to beta = 1 lead to some inaccuracies, and that the optimal
       !  transition range was 2-10 or 2-5, depending on the test.
       !
       divBsymmi  = fsum(idivBsymi)
       if (B2i > 0.0) then
          betai = 2.0*pri/B2i
          if (betai < 2.0) then
             frac_divB = 1.0
          elseif (betai < 10.0) then
             frac_divB = (10.0 - betai)*0.125
          else
             frac_divB = 0.0
          endif
       else
          frac_divB = 0.0
       endif
       fsum(ifxi) = fsum(ifxi) - Bxyzi(1)*divBsymmi*frac_divB
       fsum(ifyi) = fsum(ifyi) - Bxyzi(2)*divBsymmi*frac_divB
       fsum(ifzi) = fsum(ifzi) - Bxyzi(3)*divBsymmi*frac_divB
       divBsymm(i) = real(rhoi*divBsymmi,kind=kind(divBsymm)) ! for output store div B as rho*div B
    endif

    f2i = fsum(ifxi)**2 + fsum(ifyi)**2 + fsum(ifzi)**2

#ifdef DRIVING
    ! force is first initialised in driving routine
    fxyzu(1,i) = fxyzu(1,i) + fsum(ifxi)
    fxyzu(2,i) = fxyzu(2,i) + fsum(ifyi)
    fxyzu(3,i) = fxyzu(3,i) + fsum(ifzi)
#else
    fxyzu(1,i) = fsum(ifxi)
    fxyzu(2,i) = fsum(ifyi)
    fxyzu(3,i) = fsum(ifzi)
#endif
    if (use_dust) then
       if (drag_implicit) then
          fxyz_drag(1,i) = fsum(ifdragxi)
          fxyz_drag(2,i) = fsum(ifdragyi)
          fxyz_drag(3,i) = fsum(ifdragzi)
       endif
       fxyzu(1,i) = fxyzu(1,i) + fsum(ifdragxi)
       fxyzu(2,i) = fxyzu(2,i) + fsum(ifdragyi)
       fxyzu(3,i) = fxyzu(3,i) + fsum(ifdragzi)
    endif

    drhodti = pmassi*fsum(idrhodti)

    isgas: if (iamgasi) then
       divvi = -drhodti*rho1i
       if (ndivcurlv >= 1) divcurlv(1,i) = real(divvi,kind=kind(divcurlv)) ! store divv from forces

       if (maxvxyzu >= 4 .or. lightcurve) then
          if (maxdvdx == maxp .and. realviscosity) then
             shearvisc = shearfunc(xi,yi,zi,spsoundi)
             straini   = strain_from_dvdx(dvdxi(:))
             fsum(idudtdissi) = fsum(idudtdissi) + (bulkvisc - 2./3.*shearvisc)*divvi**2 &
                           + 0.5*shearvisc*(straini(1)**2 + 2.*(straini(2)**2 + straini(3)**2 + straini(5)**2) &
                           + straini(4)**2 + straini(6)**2)
          endif
          fxyz4 = 0.
          if (ien_type == ien_etotal) then
             fxyz4 = fxyz4 + fsum(idudtdissi) + fsum(idendtdissi)
          elseif (ien_type == ien_entropy_s) then
             fxyz4 = fxyz4 + real(u0i/tempi*(fsum(idudtdissi) + fsum(idendtdissi))/kboltz)
          elseif (ien_type == ien_entropy) then ! here eni is the entropy
             if (gr .and. ishock_heating > 0) then
                fxyz4 = fxyz4 + (gamma - 1.)*densi**(1.-gamma)*u0i*fsum(idudtdissi)
             elseif (ishock_heating > 0) then
#ifdef KROME
                fxyz4 = fxyz4 + (gamma_chem(i) - 1.)*rhoi**(1.-gamma_chem(i))*fsum(idudtdissi)
#else
                !LS if do_nucleation one should use the local gamma : nucleation(idgamma,i)
                fxyz4 = fxyz4 + (gamma - 1.)*rhoi**(1.-gamma)*fsum(idudtdissi)
#endif
             endif
             ! add conductivity for GR
             if (gr) then
                fxyz4 = fxyz4 + (gamma - 1.)*densi**(1.-gamma)*u0i*fsum(idendtdissi)
             endif
#ifdef GR
#ifdef ISENTROPIC
             fxyz4 = 0.
#endif
             if (lightcurve) then
                luminosity(i) = real(pmassi*u0i*(fsum(idendtdissi)+fsum(idudtdissi)),kind=kind(luminosity))
             endif
#endif
          elseif (ieos==16) then ! here eni is the temperature
             if (abs(damp) < tiny(damp)) then
                rho_cgs = rhoi * unit_density
                call eos_shen_get_dTdu(rho_cgs,eni,0.05,dTdui_cgs)
                dTdui = real(dTdui_cgs / unit_ergg)
                !use cgs
                fxyz4 = fxyz4 + dTdui*(pri*rho1i*rho1i*drhodti + fsum(idudtdissi))
             else
                fxyz4 = 0.
             endif
          else ! eni is the internal energy
             fac = rhoi/rhogasi
             pdv_work = pri*rho1i*rho1i*drhodti
             if (ipdv_heating > 0) then
                fxyz4 = fxyz4 + fac*pdv_work
             endif
             if (ishock_heating > 0) then
                if (fsum(idudtdissi) < -epsilon(0.)) &
                   call warning('force','-ve entropy derivative',i,var='dudt_diss',val=fsum(idudtdissi))
                fxyz4 = fxyz4 + fac*fsum(idudtdissi)
             endif
             !
             !--store pdV work and shock heating in separate array needed for some applications
             !  this is a kind of luminosity if it were all radiated
             !
             if (lightcurve) then
                pdv_work = pri*rho1i*rho1i*drhodti
                if (pdv_work > tiny(pdv_work)) then ! pdv_work < 0 is possible, and we want to ignore this case
                   dudt_radi = fac*pdv_work + fac*fsum(idudtdissi)
                else
                   dudt_radi = fac*fsum(idudtdissi)
                endif
                luminosity(i) = real(pmassi*dudt_radi,kind=kind(luminosity))
             endif
             if (mhd_nonideal) then
                call nicil_get_dudt_nimhd(dudtnonideal,etaohmi,etaambii,rhoi,curlBi,Bxyzi)
                fxyz4 = fxyz4 + fac*dudtnonideal
             endif
             !--add conductivity and resistive heating
             fxyz4 = fxyz4 + fac*fsum(idendtdissi)
             if (icooling > 0 .and. dt > 0. .and. .not. cooling_in_step) then
                if (store_dust_temperature) then
                   if (do_nucleation) then
                      call energ_cooling(xi,yi,zi,vxyzu(4,i),dudtcool,rhoi,dt,dust_temp(i),&
                           nucleation(idmu,i),nucleation(idgamma,i),nucleation(idK2,i),nucleation(idkappa,i))
                   else
                      call energ_cooling(xi,yi,zi,vxyzu(4,i),dudtcool,rhoi,dt,dust_temp(i))
                   endif
                else
                   ! cooling without stored dust temperature
                   call energ_cooling(xi,yi,zi,vxyzu(4,i),dudtcool,rhoi,dt)
                endif
                fxyz4 = fxyz4 + fac*dudtcool
             endif
             !  if (nuclear_burning) then
             !     call energ_nuclear(xi,yi,zi,vxyzu(4,i),dudtnuc,rhoi,0.,Tgas=tempi)
             !     fxyz4 = fxyz4 + fac*dudtnuc
             !  endif
             if (sinks_have_heating(nptmass,xyzmh_ptmass)) then
                call energ_sinkheat(nptmass,xyzmh_ptmass,xi,yi,zi,dudtheat)
                fxyz4 = fxyz4 + fac*dudtheat
             endif
             ! extra terms in du/dt from one fluid dust
             if (use_dustfrac) then
                !fxyz4 = fxyz4 + 0.5*fac*rho1i*fsum(idudtdusti)
                fxyz4 = fxyz4 + 0.5*fac*rho1i*sum(fsum(idudtdusti:idudtdustiend))
             endif
          endif
          if (do_radiation .and. implicit_radiation) then
             luminosity(i) = real(pmassi*fxyz4,kind=kind(luminosity))
             !fxyzu(4,i) = 0.
          else
             if (maxvxyzu >= 4) fxyzu(4,i) = fxyz4
          endif
       endif

       if (mhd) then
          !
          ! sum returns d(B/rho)/dt, just what we want!
          !
          dBevol(1,i) = fsum(idBevolxi)
          dBevol(2,i) = fsum(idBevolyi)
          dBevol(3,i) = fsum(idBevolzi)
          !
          ! hyperbolic/parabolic cleaning terms (dpsi/dt) from Tricco & Price (2012)
          !
          if (psidecayfac > 0.) then
             vcleani = overcleanfac*vwavei
             dtau = psidecayfac*vcleani*hi1
             !
             ! we clean using the difference operator for div B
             !
             psii = xpartveci(ipsi)

             ! new cleaning evolving d/dt (psi/c_h)
             dBevol(4,i) = -vcleani*fsum(idivBdiffi)*rho1i - psii*dtau - 0.5*psii*divvi

             ! timestep from cleaning
             !   1. the factor of 10 in hdivbbmax is empirical from checking how much
             !      spurious B-fields are decreased in colliding flows
             !   2. if overcleaning is on (i.e. hdivbbmax > 1.0), then factor of 2 is
             !      from empirical tests to ensure that overcleaning with individual
             !      timesteps is stable
             if (B2i > 0.) then
                hdivbbmax = hi*abs(divBi)/sqrt(B2i)
             else
                hdivbbmax = 0.0
             endif
             hdivbbmax = max( overcleanfac, 10.*hdivbbmax, 10.*fsum(ihdivBBmax) )
             hdivbbmax = min( hdivbbmax, hdivbbmax_max )
             if (hdivbbmax > 1.0) hdivbbmax = 2.0*hdivbbmax
             dtclean   = C_cour*hi/(hdivbbmax * vwavei + tiny(0.))
          endif
       endif

       if (use_dustfrac) then
          !--sqrt(epsilon/1-epsilon) method (Ballabio et al. 2018)
          ddustevol(:,i) = 0.5*(fsum(iddustevoli:iddustevoliend)*rho1i/((1.-dustfraci(1:maxdustsmall))**2.))
          deltav(1,:,i)  = fsum(ideltavxi:ideltavxiend)
          deltav(2,:,i)  = fsum(ideltavyi:ideltavyiend)
          deltav(3,:,i)  = fsum(ideltavzi:ideltavziend)
       endif
       ! timestep based on Courant condition
       vsigdtc = max(vsigmax,vwavei)
       if (vsigdtc > tiny(vsigdtc)) then
          dtc = C_cour*hi/(vsigdtc*max(alpha,1.0))
       endif

       ! cooling timestep dt < fac*u/(du/dt)
       if (maxvxyzu >= 4 .and. .not. gr) then ! not with gr which uses entropy
          if (eni + dtc*fxyzu(4,i) < epsilon(0.) .and. eni > epsilon(0.)) dtcool = C_cool*abs(eni/fxyzu(4,i))
       endif

       ! s entropy timestep to avoid too large s entropy leads to infinite temperature
       if (gr .and. ien_type == ien_entropy_s) then
          dtent = C_ent*abs(pxyzu(4,i)/fxyzu(4,i))
       endif

       ! timestep based on non-ideal MHD
       if (mhd_nonideal) then
          call nicil_get_dt_nimhd(dtohmi,dthalli,dtambii,hi,etaohmi,etahalli,etaambii)
          if ( use_STS ) then
             dtdiffi = min(dtohmi,dtambii)
             dtdiff  = min(dtdiff,dtdiffi)
             dtohmi  = bignumber
             dtambii = bignumber
          endif
       endif

       ! timestep from physical viscosity
       dtvisci = dt_viscosity(xi,yi,zi,hi,spsoundi)

       ! Check to ensure we have enough resolution for gas-dust pairs, where
       ! ts_min is already minimised over all dust neighbours for gas particle i
       if (ts_min < bignumber) then
          if (hi > ts_min*spsoundi) then
             ndustres       = ndustres + 1
             dustresfacmean = dustresfacmean + hi/(ts_min*spsoundi)
             dustresfacmax  = max(dustresfacmax, hi/(ts_min*spsoundi))
          endif
       endif

    else ! not gas
       if (use_dustgrowth .and. iamdusti) then
          !- return interpolations to their respective arrays
          dustgasprop(2,i) = fsum(idensgasi) !- rhogas
          !- interpolations are mass weigthed, divide result by rhog,i
          dustgasprop(4,i) = sqrt(fsum(idvix)**2 + fsum(idviy)**2 + fsum(idviz)**2)/dustgasprop(2,i) !- |dv|
          dustgasprop(1,i) = fsum(icsi)/dustgasprop(2,i) !- sound speed

          !- get the Stokes number with get_ts using the interpolated quantities
          rhoi             = xpartveci(irhoi)
          gdensi           = xpartveci(igraindensi)
          gsizei           = xpartveci(igrainsizei)
          call get_ts(idrag,1,gsizei,gdensi,dustgasprop(2,i),rhoi,dustgasprop(1,i),&
               dustgasprop(4,i)**2,tstopint,ireg)
          dustgasprop(3,i) = tstopint * Omega_k(i) !- Stokes number
       endif

       if (maxvxyzu > 4) fxyzu(4,i) = 0.
       ! timestep based on Courant condition for non-gas particles
       vsigdtc = vsigmax
       if (vsigdtc > tiny(vsigdtc)) then
          dtc = C_cour*hi/vsigdtc
       endif
    endif isgas

    ! initialise timestep to Courant timestep & perform sanity check
    dti = dtc
    if (dtc < tiny(dtc) .or. dtc > huge(dtc)) call fatal('force','invalid dtc',var='dtc',val=dtc)

    ! timestep based on force condition
    if (abs(f2i) > epsilon(f2i)) then
       dtf = C_force*sqrt(hi/sqrt(f2i))
    endif

    ! one fluid dust timestep
    if (use_dustfrac .and. iamgasi) then
       if (minval(dustfraci(1:ndustsmall)) > 0. .and. spsoundi > 0. .and. dustfracisum > epsilon(0.)) then
          tseff = (1.-dustfracisum)/dustfracisum*sum(dustfraci(1:ndustsmall)*tstopi(1:ndustsmall))
          dtdustdenom = dustfracisum*tseff*spsoundi**2
          if (dtdustdenom > tiny(dtdustdenom)) then
             dtdusti = C_force*hi*hi/dtdustdenom
          endif
       endif
    endif

    ! stopping time and timestep based on it (when using dust-as-particles)
    if (use_dust .and. use_dustfrac) then
       tstop(:,i) = tstopi(:)
    elseif (use_dust .and. .not.use_dustfrac) then
       tstop(:,i) = ts_min
       if (drag_implicit) then
          dtdrag = 90.*ts_min
       else
          dtdrag = 0.9*ts_min
       endif
    endif

    if (do_radiation .and. iamgasi .and. .not.implicit_radiation) then
       if (radprop(ithick,i) < 0.5) then
          drad(iradxi,i) = 0.
       else
          if (iopacity_type == 0) then ! infinite opacity equals no radiation diffusion
             drad(iradxi,i) = radprop(iradP,i)*drhodti*rho1i*rho1i
             dtradi = bignumber
          else
             drad(iradxi,i) = fsum(idradi) + radprop(iradP,i)*drhodti*rho1i*rho1i
             c_code     = get_c_code()
             radkappai  = xpartveci(iradkappai)
             radlambdai = xpartveci(iradlambdai)
             ! eq30 Whitehouse & Bate 2004
             dtradi = C_rad*hi*hi*rhoi*radkappai/c_code/radlambdai
             ! additional timestep constraint to ensure that
             ! radiation energy is positive after the integration
             if ((rad(iradxi,i) + dtradi*drad(iradxi,i)) < 0) then
                if (rad(iradxi,i) > 0.) dtradi = -rad(iradxi,i)/drad(iradxi,i)/1e1
                call warning('force','radiation may become negative, limiting timestep')
             endif
          endif
       endif
    endif

#ifdef IND_TIMESTEPS
    !-- The new timestep for particle i
    dtitmp = min(dtf,dtcool,dtclean,dtvisci,dtdrag,dtohmi,dthalli,dtambii,dtdusti,dtradi)

    if (dtitmp < dti + tiny(dtitmp) .and. dtitmp < dtmax) then
       dti     = dtitmp
       if (dti < tiny(dti) .or. dti > huge(dti)) call fatal('force','invalid dti',var='dti',val=dti) ! sanity check
       dtcheck = .true.
       dtrat   = dtc/dti
       if ( iamgasi ) then
          call check_dtmin(dtcheck,dti,dtf    ,dtrat,ndtforce  ,dtfrcfacmean  ,dtfrcfacmax  ,dtchar,'dt_gasforce' )
          call check_dtmin(dtcheck,dti,dtcool ,dtrat,ndtcool   ,dtcoolfacmean ,dtcoolfacmax ,dtchar,'dt_cool'     )
          call check_dtmin(dtcheck,dti,dtvisci,dtrat,ndtvisc   ,dtviscfacmean ,dtviscfacmax ,dtchar,'dt_visc'     )
          call check_dtmin(dtcheck,dti,dtdrag ,dtrat,ndtdrag   ,dtdragfacmean ,dtdragfacmax ,dtchar,'dt_gasdrag'  )
          call check_dtmin(dtcheck,dti,dtohmi ,dtrat,ndtohm    ,dtohmfacmean  ,dtohmfacmax  ,dtchar,'dt_ohm'      )
          call check_dtmin(dtcheck,dti,dthalli,dtrat,ndthall   ,dthallfacmean ,dthallfacmax ,dtchar,'dt_hall'     )
          call check_dtmin(dtcheck,dti,dtambii,dtrat,ndtambi   ,dtambifacmean ,dtambifacmax ,dtchar,'dt_ambi'     )
          call check_dtmin(dtcheck,dti,dtdusti,dtrat,ndtdust   ,dtdustfacmean ,dtdustfacmax ,dtchar,'dt_dust'     )
          call check_dtmin(dtcheck,dti,dtradi ,dtrat,ndtrad    ,dtradfacmean  ,dtradfacmax  ,dtchar,'dt_radiation')
          call check_dtmin(dtcheck,dti,dtclean,dtrat,ndtclean  ,dtcleanfacmean,dtcleanfacmax,dtchar,'dt_clean'    )
       else
          call check_dtmin(dtcheck,dti,dtf    ,dtrat,ndtforceng,dtfrcngfacmean,dtfrcngfacmax,dtchar,'dt_force'    )
          call check_dtmin(dtcheck,dti,dtdrag ,dtrat,ndtdragd  ,dtdragdfacmean,dtdragdfacmax,dtchar,'dt_drag'     )
       endif
       if (dtcheck) call fatal('force','unknown dti',var='dti',val=dti)
    else
       dtchar = 'dt_courant'
    endif
    !
    allow_decrease = ((icall < 2) .and. sts_it_n)
    call get_newbin(dti,dtmax,ibin(i),allow_decrease,dtchar=dtchar) ! get new timestep bin based on dti
    !
    ! Saitoh-Makino limiter, do not allow timestep to be more than 1 bin away from neighbours
    !
    ibin(i) = max(ibin(i),ibin_neighi-1_1)
    !
    ! find the new maximum value of ibin
    nbinmaxnew = max(nbinmaxnew,int(ibin(i)))
    ncheckbin  = ncheckbin + 1

    ! ibin_sts: based entirely upon the diffusive timescale
    if ( use_sts ) then
       ibin_sts(i) = 0 ! we actually want dtdiff, and this is just a tracer; should reduce the number of sts active particles for speed
       call get_newbin(dtdiffi,dtmax,ibin_sts(i),allow_decrease,.false.)
       nbinmaxstsnew = max(nbinmaxstsnew,int(ibin_sts(i)))
    endif

#else
    ! global timestep needs to be minimum over all particles

    dtcourant = min(dtcourant,dtc)
    dtforce   = min(dtforce,dtf,dtcool,dtdrag,dtdusti,dtclean,dtent)
    dtvisc    = min(dtvisc,dtvisci)
    if (mhd_nonideal .and. iamgasi) then
       dtohm  = min(dtohm,  dtohmi  )
       dthall = min(dthall, dthalli )
       dtambi = min(dtambi, dtambii )
    endif
    dtmini  = min(dtmini,dti)
    dtmaxi  = max(dtmaxi,dti)
    dtrad   = min(dtrad,dtradi)
#endif
 enddo over_parts
end subroutine finish_cell_and_store_results

!-----------------------------------------------------------------------------
!+
!  Apply reconstruction to velocity gradients
!  As described in Price & Laibe (2020), MNRAS 495, 3929-3934
!+
!-----------------------------------------------------------------------------
subroutine reconstruct_dv(projv,dx,dy,dz,rx,ry,rz,dvdxi,dvdxj,projvstar,ilimiter)
 real, intent(in)  :: projv,dx,dy,dz,rx,ry,rz,dvdxi(9),dvdxj(9)
 real, intent(out) :: projvstar
 integer, intent(in) :: ilimiter
 real :: slopei,slopej,slope,sep

 sep = 0.5
 ! CAUTION: here we use dx, not the unit vector to
 ! define the projected slope. This is fine as
 ! long as the slope limiter is linear, otherwise
 ! one should use the unit vector
 slopei = dx*(rx*dvdxi(1) + ry*dvdxi(4) + rz*dvdxi(7)) &
        + dy*(rx*dvdxi(2) + ry*dvdxi(5) + rz*dvdxi(8)) &
        + dz*(rx*dvdxi(3) + ry*dvdxi(6) + rz*dvdxi(9))

 slopej = dx*(rx*dvdxj(1) + ry*dvdxj(4) + rz*dvdxj(7)) &
        + dy*(rx*dvdxj(2) + ry*dvdxj(5) + rz*dvdxj(8)) &
        + dz*(rx*dvdxj(3) + ry*dvdxj(6) + rz*dvdxj(9))

 if (ilimiter > 0) then
    slope = slope_limiter(slopei,slopej)
    projvstar = projv - 2.*sep*slope
 else
    !
    !--reconstruction with no slope limiter
    !  (mainly useful for testing purposes)
    !
    projvstar = projv - sep*(slopei + slopej)
 endif
 ! apply entropy condition
 !if (projvstar*projv < 0.) projvstar = sign(1.0,projv)*min(abs(projv),abs(projvstar))
 !projvstar = sign(1.0,projv)*min(abs(projv),abs(projvstar))

end subroutine reconstruct_dv

!-----------------------------------------------------------------------------
!+
!  Apply reconstruction to GR velocity gradients
!+
!-----------------------------------------------------------------------------
subroutine reconstruct_dv_gr(projvi,projvj,rx,ry,rz,dr,dvdxi,dvdxj,projvstari,projvstarj,ilimiter)
 real, intent(in)  :: projvi,projvj,rx,ry,rz,dr,dvdxi(9),dvdxj(9)
 real, intent(out) :: projvstari,projvstarj
 integer, intent(in) :: ilimiter
 real :: slopei,slopej,slope

 ! CAUTION: here we use dx, not the unit vector to
 ! define the projected slope. This is fine as
 ! long as the slope limiter is linear, otherwise
 ! one should use the unit
 slopei = rx*(rx*dvdxi(1) + ry*dvdxi(4) + rz*dvdxi(7)) &
        + ry*(rx*dvdxi(2) + ry*dvdxi(5) + rz*dvdxi(8)) &
        + rz*(rx*dvdxi(3) + ry*dvdxi(6) + rz*dvdxi(9))

 slopej = rx*(rx*dvdxj(1) + ry*dvdxj(4) + rz*dvdxj(7)) &
        + ry*(rx*dvdxj(2) + ry*dvdxj(5) + rz*dvdxj(8)) &
        + rz*(rx*dvdxj(3) + ry*dvdxj(6) + rz*dvdxj(9))

 if (ilimiter > 0) then
    slope = dr*slope_limiter_gr(slopei,slopej)
 else
    !
    !--reconstruction with no slope limiter
    !  (mainly useful for testing purposes)
    !
    slope = 0.5*dr*(slopei + slopej)
 endif
 projvstari = (projvi - slope) / (1. - projvi*slope)
 projvstarj = (projvj + slope) / (1. + projvj*slope)

end subroutine reconstruct_dv_gr

!-----------------------------------------------------------------------------
!+
!  Slope limiter used for velocity gradient reconstruction,
!  as described in Price & Laibe (2020), MNRAS 495, 3929-3934
!+
!-----------------------------------------------------------------------------
real function slope_limiter(sl,sr) result(s)
 real, intent(in) :: sl,sr
! integer, intent(in) :: ilimiter

 s = 0.

 ! Van Leer monotonised central (MC)
 if (sl*sr > 0.) s = sign(1.0,sl)*min(abs(0.5*(sl + sr)),2.*abs(sl),2.*abs(sr))

 ! Van Leer
 !if (sl*sr > 0.) s = 2.*sl*sr/(sl + sr)

 ! minmod
 !if (sl > 0. .and. sr > 0.) then
 !   s = min(abs(sl),abs(sr))
 !elseif (sl < 0. .and. sr < 0.) then
 !   s = -min(abs(sl),abs(sr))
 !endif

end function slope_limiter

!-----------------------------------------------------------------------------
!+
!  Slope limiter used for velocity gradient reconstruction,
!  as described in Price & Laibe (2020), MNRAS 495, 3929-3934
!+
!-----------------------------------------------------------------------------
real function slope_limiter_gr(sl,sr) result(s)
 real, intent(in) :: sl,sr

 s = 0.
 ! Van Leer is the only slope limiter we found that works for relativistic shocks
 if (sl*sr > 0.) s = 2.*sl*sr/(sl + sr)

end function slope_limiter_gr

!-----------------------------------------------------------------------------
!+
!  Compute additional drag terms needed for the implicit scheme
!  As described in Loren-Anguilar & Bate (2015), MNRAS 454, 4114-4119
!+
!-----------------------------------------------------------------------------
subroutine get_drag_terms(tsijtmp,dt,sdrag1,sdrag2,fxi_drag,fyi_drag,fzi_drag,&
                          runix,runiy,runiz,fxyz_drag,projf_drag)
 real,      intent(in)    :: tsijtmp,dt,fxi_drag,fyi_drag,fzi_drag,runix,runiy,runiz
 real,      intent(in)    :: fxyz_drag(:)
 real,      intent(out)   :: sdrag1,sdrag2,projf_drag

 projf_drag = (fxi_drag - fxyz_drag(1))*runix + (fyi_drag - fxyz_drag(2))*runiy + (fzi_drag - fxyz_drag(3))*runiz

 if (dt > epsilon(0.)) then
    sdrag1 = (1. - exp(-dt/tsijtmp))/dt
    sdrag2 = ((dt+tsijtmp)*(1. - exp(-dt/tsijtmp)) - dt)/dt
 else
    sdrag1 = 1./tsijtmp
    sdrag2 = 0.
 endif
end subroutine get_drag_terms

end module forces<|MERGE_RESOLUTION|>--- conflicted
+++ resolved
@@ -1313,10 +1313,6 @@
           if (use_dust .and. drag_implicit) then
              dti = min(dti,get_dt(dt,ibin_old(j)))
           endif
-<<<<<<< HEAD
-=======
-#endif
->>>>>>> 2a765ae8
 #endif
        endif
        pmassj = massoftype(iamtypej)
