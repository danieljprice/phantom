--- conflicted
+++ resolved
@@ -40,15 +40,9 @@
 ! :Runtime parameters: None
 !
 ! :Dependencies: boundary, cooling, dim, dust, eos, eos_shen,
-<<<<<<< HEAD
-!   eos_stamatellos, growth, io, io_summary, kdtree, kernel, linklist,
-!   metric_tools, mpiderivs, mpiforce, mpimemory, mpiutils, nicil,
+!   eos_stamatellos, growth, io, io_summary, kdtree, kernel,
+!   metric_tools, mpiderivs, mpiforce, mpimemory, mpiutils, neighkdtree, nicil,
 !   omputils, options, part, physcon, ptmass, ptmass_heating,
-=======
-!   eos_stamatellos, fastmath, growth, io, io_summary, kdtree, kernel,
-!   metric_tools, mpiderivs, mpiforce, mpimemory, mpiutils, neighkdtree,
-!   nicil, omputils, options, part, physcon, ptmass, ptmass_heating,
->>>>>>> 2bed0d38
 !   radiation_utils, timestep, timestep_ind, timestep_sts, timing, units,
 !   utils_gr, viscosity
 !
