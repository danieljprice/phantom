!--------------------------------------------------------------------------!
! The Phantom Smoothed Particle Hydrodynamics code, by Daniel Price et al. !
! Copyright (c) 2007-2023 The Authors (see AUTHORS)                        !
! See LICENCE file for usage and distribution conditions                   !
! http://phantomsph.github.io/                                             !
!--------------------------------------------------------------------------!
module forces
!
! This module is the "guts" of the code
!   Calculates force and rates of change for all particles
!
! :References:
!
!  Code paper:
!      Price et al. (2018), PASA 35, e031
!  Hydro:
!      Price (2012), J. Comp. Phys. 231, 759-794
!      Lodato & Price (2010), MNRAS 405, 1212-1226
!      Price & Federrath (2010), MNRAS 406, 1659-1674
!  MHD:
!      Tricco & Price (2012), J. Comp. Phys. 231, 7214-7236
!      Tricco, Price & Bate (2016), MNRAS 322, 326-344
!      Wurster, Price & Ayliffe (2014), MNRAS 444, 1104-1112
!      Wurster, Price & Bate (2016), MNRAS 457, 1037-1061
!  Dust:
!      Laibe & Price (2012a), MNRAS 420, 2345-2364
!      Laibe & Price (2012b), MNRAS 420, 2365-2376
!      Price & Laibe (2015), MNRAS 451, 5332-5345
!      Hutchison, Price & Laibe (2018), MNRAS 476, 2186-2198
!      Ballabio et al. (2018), MNRAS 477, 2766-2771
!      Mentiplay, Price, Pinte & Laibe (2020), MNRAS 499, 3806-3818
!      Price & Laibe (2020), MNRAS 495, 3929-3934
!  Radiation:
!      Whitehouse & Bate (2004), MNRAS 353, 1078-1094
!  GR:
!      Liptai & Price (2019), MNRAS 485, 819-842
!
! :Owner: Conrad Chan
!
! :Runtime parameters: None
!
! :Dependencies: boundary, cooling, dim, dust, eos, eos_shen, fastmath, io,
!   io_summary, kdtree, kernel, linklist, metric_tools, mpiderivs,
!   mpiforce, mpimemory, mpiutils, nicil, omputils, options, part, physcon,
!   ptmass, ptmass_heating, radiation_utils, timestep, timestep_ind,
!   timestep_sts, timing, units, utils_gr, viscosity
!
 use dim, only:maxfsum,maxxpartveciforce,maxp,ndivcurlB,ndivcurlv,&
               maxdusttypes,maxdustsmall,do_radiation
 use mpiforce, only:cellforce,stackforce
 use linklist, only:ifirstincell
 use kdtree,   only:inodeparts,inoderange
 use part,     only:iradxi,ifluxx,ifluxy,ifluxz,ikappa,ien_type,ien_entropy,ien_etotal,ien_entropy_s

 implicit none

 integer, parameter :: maxcellcache = 1000

 public :: force, reconstruct_dv, get_drag_terms ! latter to avoid compiler warning

 !--indexing for xpartveci array
 integer, parameter ::       &
       ixi             = 1,  &
       iyi             = 2,  &
       izi             = 3,  &
       ihi             = 4,  &
       ivxi            = 5,  &
       ivyi            = 6,  &
       ivzi            = 7,  &
       ieni            = 8,  &
       iBevolxi        = 9,  &
       iBevolyi        = 10, &
       iBevolzi        = 11, &
       ipsi            = 12, &
       igradhi1        = 13, &
       igradhi2        = 14, &
       ialphai         = 15, &
       ialphaBi        = 16, &
       ivwavei         = 17, &
       irhoi           = 18, &
       irhogasi        = 19, &
       ispsoundi       = 20, &
       itempi          = 21, &
       isxxi           = 22, &
       isxyi           = 23, &
       isxzi           = 24, &
       isyyi           = 25, &
       isyzi           = 26, &
       iszzi           = 27, &
       ivisctermisoi   = 28, &
       ivisctermanisoi = 29, &
       ipri            = 30, &
       ipro2i          = 31, &
       ietaohmi        = 32, &
       ietahalli       = 33, &
       ietaambii       = 34, &
       ijcbcbxi        = 35, &
       ijcbcbyi        = 36, &
       ijcbcbzi        = 37, &
       ijcbxi          = 38, &
       ijcbyi          = 39, &
       ijcbzi          = 40, &
       idivBi          = 41, &
       icurlBxi        = 42, &
       icurlByi        = 43, &
       icurlBzi        = 44, &
       igrainsizei     = 45, &
       igraindensi     = 46, &
       ifxi_drag       = 47, &
       ifyi_drag       = 48, &
       ifzi_drag       = 49, &
       idti            = 50, &
       idvxdxi         = 51, &
       idvzdzi         = 59, &
 !--dust arrays initial index
       idustfraci      = 60, &
 !--dust arrays final index
       idustfraciend   = 60 + (maxdusttypes - 1), &
       itstop          = 61 + (maxdusttypes - 1), &
       itstopend       = 61 + 2*(maxdusttypes - 1), &
 !--final dust index
       lastxpvdust     = 61 + 2*(maxdusttypes - 1), &
       iradxii         = lastxpvdust + 1, &
       iradfxi         = lastxpvdust + 2, &
       iradfyi         = lastxpvdust + 3, &
       iradfzi         = lastxpvdust + 4, &
       iradkappai      = lastxpvdust + 5, &
       iradlambdai     = lastxpvdust + 6, &
       iradrbigi       = lastxpvdust + 7, &
 !--final radiation index
       lastxpvrad      = lastxpvdust + 7, &
 !--gr primitive density
       idensGRi        = lastxpvrad + 1, &
 !--gr metrics
       imetricstart    = idensGRi + 1, &
       imetricend      = imetricstart + 31

 !--indexing for fsum array
 integer, parameter ::   &
       ifxi           = 1,  &
       ifyi           = 2,  &
       ifzi           = 3,  &
       ipot           = 4,  &
       idrhodti       = 5,  &
       idudtdissi     = 6,  &
       idendtdissi    = 7,  &
       idivBsymi      = 8,  &
       idBevolxi      = 9,  &
       idBevolyi      = 10, &
       idBevolzi      = 11, &
       idivBdiffi     = 12, &
       ihdivBBmax     = 13, &
 !--dust array indexing
       ifdragxi       = 14, &
       ifdragyi       = 15, &
       ifdragzi       = 16, &
       iddustevoli    = 17, &
       iddustevoliend = 17 +   (maxdustsmall-1), &
       idudtdusti     = 18 +   (maxdustsmall-1), &
       idudtdustiend  = 18 + 2*(maxdustsmall-1), &
       ideltavxi      = 19 + 2*(maxdustsmall-1), &
       ideltavxiend   = 19 + 3*(maxdustsmall-1), &
       ideltavyi      = 20 + 3*(maxdustsmall-1), &
       ideltavyiend   = 20 + 4*(maxdustsmall-1), &
       ideltavzi      = 21 + 4*(maxdustsmall-1), &
       ideltavziend   = 21 + 5*(maxdustsmall-1), &
       idvix          = 22 + 5*(maxdustsmall-1), &
       idviy          = 23 + 5*(maxdustsmall-1), &
       idviz          = 24 + 5*(maxdustsmall-1), &
       idensgasi      = 25 + 5*(maxdustsmall-1), &
       icsi           = 26 + 5*(maxdustsmall-1), &
       idradi         = 26 + 5*(maxdustsmall-1) + 1

 private

contains

!----------------------------------------------------------------
!+
!  compute all forces and rates of change on the particles
!+
!----------------------------------------------------------------
subroutine force(icall,npart,xyzh,vxyzu,fxyzu,divcurlv,divcurlB,Bevol,dBevol,&
                 rad,drad,radprop,dustprop,dustgasprop,dustfrac,ddustevol,fext,fxyz_drag,&
                 ipart_rhomax,dt,stressmax,eos_vars,dens,metrics)

 use dim,          only:maxvxyzu,maxneigh,mhd,mhd_nonideal,lightcurve,mpi
 use io,           only:iprint,fatal,iverbose,id,master,real4,warning,error,nprocs
 use linklist,     only:ncells,get_neighbour_list,get_hmaxcell,get_cell_location,listneigh
 use options,      only:iresistive_heating
 use part,         only:rhoh,dhdrho,rhoanddhdrho,alphaind,iactive,gradh,&
                        hrho,iphase,igas,maxgradh,dvdx,eta_nimhd,deltav,poten,iamtype,use_dust,&
                        fxyz_dragold
 use timestep,     only:dtcourant,dtforce,dtrad,bignumber,dtdiff
 use io_summary,   only:summary_variable, &
                        iosumdtf,iosumdtd,iosumdtv,iosumdtc,iosumdto,iosumdth,iosumdta, &
                        iosumdgs,iosumdge,iosumdgr,iosumdtfng,iosumdtdd,iosumdte,iosumdtB,iosumdense
#ifdef FINVSQRT
 use fastmath,     only:finvsqrt
#endif
 use physcon,      only:pi
 use viscosity,    only:irealvisc,shearfunc,dt_viscosity
#ifdef IND_TIMESTEPS
 use timestep_ind, only:nbinmax,ibinnow,get_newbin
 use timestep_sts, only:nbinmaxsts
 use timestep,     only:nsteps,time
#else
 use timestep,     only:C_cour,C_force
#endif
 use part,         only:divBsymm,isdead_or_accreted,h2chemistry,ngradh,gravity,ibin_wake
 use mpiutils,     only:reduce_mpi,reduceall_mpi,reduceloc_mpi,bcast_mpi
#ifdef GRAVITY
 use kernel,       only:kernel_softening
 use kdtree,       only:expand_fgrav_in_taylor_series
 use linklist,     only:get_distance_from_centre_of_mass
 use part,         only:xyzmh_ptmass,nptmass,massoftype,maxphase,is_accretable
 use ptmass,       only:icreate_sinks,rho_crit,r_crit2
 use units,        only:unit_density
#endif
#ifdef DUST
 use kernel,       only:wkern_drag,cnormk_drag
#endif
 use dust,         only:drag_implicit
 use nicil,        only:nimhd_get_jcbcb
 use mpiderivs,    only:send_cell,recv_cells,check_send_finished,init_cell_exchange,&
                        finish_cell_exchange,recv_while_wait,reset_cell_counters,cell_counters
 use mpimemory,    only:reserve_stack,reset_stacks,get_cell,write_cell
 use mpimemory,    only:stack_remote  => force_stack_1
 use mpimemory,    only:stack_waiting => force_stack_2
 use io_summary,   only:iosumdtr
 use timing,       only:increment_timer,get_timings,itimer_force_local,itimer_force_remote
 use omputils,     only:omp_thread_num,omp_num_threads

 integer,      intent(in)    :: icall,npart
 real,         intent(in)    :: xyzh(:,:)
 real,         intent(inout) :: vxyzu(:,:)
 real,         intent(in)    :: dustfrac(:,:)
 real,         intent(in)    :: dustprop(:,:)
 real,         intent(inout) :: dustgasprop(:,:)
 real,         intent(in)    :: fext(:,:)
 real,         intent(inout) :: fxyz_drag(:,:)
 real,         intent(in)    :: eos_vars(:,:)
 real,         intent(out)   :: fxyzu(:,:),ddustevol(:,:)
 real,         intent(in)    :: Bevol(:,:)
 real,         intent(out)   :: dBevol(:,:)
 real(kind=4), intent(inout) :: divcurlv(:,:)
 real(kind=4), intent(in)    :: divcurlB(:,:)
 real,         intent(in)    :: dt,stressmax
 integer,      intent(out)   :: ipart_rhomax ! test this particle for point mass creation
 real,         intent(in)    :: rad(:,:)
 real,         intent(out)   :: drad(:,:)
 real,         intent(inout) :: radprop(:,:)
 real,         intent(in)    :: dens(:), metrics(:,:,:,:)

 real, save :: xyzcache(maxcellcache,4)
!$omp threadprivate(xyzcache)
 integer :: i,icell,nneigh
 integer :: nstokes,nsuper,ndrag,ndustres,ndense
 real    :: dtmini,dtohm,dthall,dtambi,dtvisc
 real    :: dustresfacmean,dustresfacmax
#ifdef GRAVITY
 real    :: potensoft0,dum,dx,dy,dz,fxi,fyi,fzi,poti,epoti
 real    :: rhomax,rhomax_thread
 logical :: use_part
 integer :: ipart_rhomax_thread,j,id_rhomax
 real    :: hi,pmassi,rhoi
 logical :: iactivei,iamdusti
 integer :: iamtypei
#endif
#ifdef DUST
 real                   :: frac_stokes,frac_super
#endif
 logical :: realviscosity,useresistiveheat
#ifndef IND_TIMESTEPS
 real    :: dtmaxi,minglobdt
#else
 integer :: nbinmaxnew,nbinmaxstsnew,ncheckbin
 integer :: ndtforce,ndtforceng,ndtcool,ndtdrag,ndtdragd
 integer :: ndtvisc,ndtohm,ndthall,ndtambi,ndtdust,ndtrad,ndtclean
 real    :: dtitmp,dtrat,dtmaxi
 real    :: dtfrcfacmean ,dtfrcngfacmean,dtdragfacmean,dtdragdfacmean,dtcoolfacmean,dtcleanfacmean
 real    :: dtfrcfacmax  ,dtfrcngfacmax ,dtdragfacmax ,dtdragdfacmax ,dtcoolfacmax ,dtcleanfacmax
 real    :: dtviscfacmean,dtohmfacmean  ,dthallfacmean,dtambifacmean,dtdustfacmean ,dtradfacmean
 real    :: dtviscfacmax ,dtohmfacmax   ,dthallfacmax ,dtambifacmax, dtdustfacmax  ,dtradfacmax
#endif
 integer(kind=1)           :: ibinnow_m1

 type(cellforce)           :: cell,xsendbuf,xrecvbuf(nprocs)
 integer                   :: mpitype
 logical                   :: remote_export(nprocs),do_export,idone(nprocs),thread_complete(omp_num_threads)
 integer                   :: irequestsend(nprocs),irequestrecv(nprocs)
 integer                   :: ncomplete_mpi

 real(kind=4)              :: t1,t2,tcpu1,tcpu2

#ifdef IND_TIMESTEPS
 nbinmaxnew      = 0
 nbinmaxstsnew   = 0
 ndtforce        = 0
 ndtforceng      = 0
 ndtcool         = 0
 ndtdrag         = 0
 ndtdragd        = 0
 ndtdust         = 0
 ncheckbin       = 0
 ndtvisc         = 0
 ndtohm          = 0
 ndthall         = 0
 ndtambi         = 0
 ndtrad          = 0
 ndtclean        = 0
 dtfrcfacmean    = 0.0
 dtfrcngfacmean  = 0.0
 dtdragfacmean   = 0.0
 dtdragdfacmean  = 0.0
 dtcoolfacmean   = 0.0
 dtviscfacmean   = 0.0
 dtohmfacmean    = 0.0
 dthallfacmean   = 0.0
 dtambifacmean   = 0.0
 dtdustfacmean   = 0.0
 dtfrcfacmax     = 0.0
 dtfrcngfacmax   = 0.0
 dtdragfacmax    = 0.0
 dtdragdfacmax   = 0.0
 dtcoolfacmax    = 0.0
 dtviscfacmax    = 0.0
 dtohmfacmax     = 0.0
 dthallfacmax    = 0.0
 dtambifacmax    = 0.0
 dtdustfacmax    = 0.0
 dtradfacmean    = 0.0
 dtradfacmax     = 0.0
 dtcleanfacmean  = 0.0
 dtcleanfacmax   = 0.0
 ibinnow_m1      = ibinnow - 1_1
#else
 ibinnow_m1      = 0
#endif
 dustresfacmean  = 0.0
 dustresfacmax   = 0.0
 dtmaxi          = 0.
 dtcourant       = bignumber
 dtforce         = bignumber
 dtvisc          = bignumber
 dtmini          = bignumber
 dtohm           = bignumber
 dthall          = bignumber
 dtambi          = bignumber
 dtrad           = bignumber

 if (iverbose >= 3 .and. id==master) write(iprint,*) 'forces: cell cache =',maxcellcache

 realviscosity    = (irealvisc > 0)
 useresistiveheat = (iresistive_heating > 0)
 if (ndivcurlv < 1) call fatal('force','divv not stored but it needs to be')

 !--dust/gas stuff
 ndrag         = 0
 nstokes       = 0
 nsuper        = 0
 ndustres      = 0
 !store the force vector needed for implicit drag
 if (use_dust .and. drag_implicit) then
    !$omp parallel do default(none) shared(fext,npart,fxyz_drag,fxyz_dragold) private(i)
    do i=1,npart
       fxyz_dragold(1,i) = fxyz_drag(1,i)
       fxyz_dragold(2,i) = fxyz_drag(2,i)
       fxyz_dragold(3,i) = fxyz_drag(3,i)
    enddo
    !$omp end parallel do
 endif

 ! sink particle creation
 ndense        = 0
 ipart_rhomax  = 0
#ifdef GRAVITY
 rhomax        = 0.
#endif

 if (mpi) then
    call reset_stacks
    call reset_cell_counters(cell_counters)
 endif

!
!-- verification for non-ideal MHD
!
 if (mhd_nonideal .and. ndivcurlB < 4) call fatal('force','non-ideal MHD needs curl B stored, but ndivcurlB < 4')
!
!--check that compiled options are compatible with this routine
!
 if (maxgradh /= maxp) call fatal('force','need storage of gradh (maxgradh=maxp)')

!$omp parallel default(none) &
!$omp shared(maxp) &
!$omp shared(ncells,ifirstincell) &
!$omp shared(xyzh) &
!$omp shared(dustprop) &
!$omp shared(dustgasprop) &
!$omp shared(fxyz_drag) &
!$omp shared(fxyz_dragold) &
!$omp shared(fext) &
!$omp shared(vxyzu) &
!$omp shared(fxyzu) &
!$omp shared(divcurlv) &
!$omp shared(iphase) &
!$omp shared(dvdx) &
!$omp shared(gradh) &
!$omp shared(divcurlb) &
!$omp shared(bevol) &
!$omp shared(rad,radprop,drad) &
!$omp shared(eta_nimhd) &
!$omp shared(alphaind) &
!$omp shared(stressmax) &
!$omp shared(divBsymm) &
!$omp shared(dBevol) &
!$omp shared(eos_vars) &
!$omp shared(dt) &
!$omp shared(nprocs,icall) &
!$omp shared(poten) &
!$omp private(icell,i) &
!$omp private(cell) &
!$omp private(remote_export) &
!$omp private(idone) &
!$omp private(nneigh) &
!$omp private(mpitype) &
!$omp shared(dens) &
!$omp shared(metrics) &
#ifdef GRAVITY
!$omp shared(massoftype,npart,maxphase) &
!$omp private(hi,pmassi,rhoi) &
!$omp private(iactivei,iamdusti,iamtypei) &
!$omp private(dx,dy,dz,poti,fxi,fyi,fzi,potensoft0,dum,epoti) &
!$omp shared(xyzmh_ptmass,nptmass) &
!$omp shared(rhomax,ipart_rhomax,icreate_sinks,rho_crit,r_crit2) &
!$omp private(rhomax_thread,ipart_rhomax_thread,use_part,j) &
#endif
!$omp shared(id) &
!$omp private(do_export) &
!$omp private(irequestrecv) &
!$omp private(irequestsend) &
!$omp private(xrecvbuf) &
!$omp private(xsendbuf) &
!$omp shared(cell_counters) &
!$omp shared(thread_complete) &
!$omp shared(ncomplete_mpi) &
!$omp shared(stack_remote) &
!$omp shared(stack_waiting) &
#ifdef IND_TIMESTEPS
!$omp shared(nbinmax,nbinmaxsts) &
!$omp private(dtitmp,dtrat) &
!$omp reduction(+:ndtforce,ndtforceng,ndtcool,ndtdrag,ndtdragd,ncheckbin,ndtvisc,ndtrad,ndtclean) &
!$omp reduction(+:ndtohm,ndthall,ndtambi,ndtdust,dtohmfacmean,dthallfacmean,dtambifacmean,dtdustfacmean) &
!$omp reduction(+:dtfrcfacmean,dtfrcngfacmean,dtdragfacmean,dtdragdfacmean,dtcoolfacmean,dtviscfacmean) &
!$omp reduction(+:dtradfacmean,dtcleanfacmean) &
!$omp reduction(max:dtohmfacmax,dthallfacmax,dtambifacmax,dtdustfacmax,dtradfacmax,dtcleanfacmax) &
!$omp reduction(max:dtfrcfacmax,dtfrcngfacmax,dtdragfacmax,dtdragdfacmax,dtcoolfacmax,dtviscfacmax) &
!$omp reduction(max:nbinmaxnew,nbinmaxstsnew) &
#endif
!$omp reduction(+:ndustres,dustresfacmean,ndense) &
!$omp reduction(min:dtrad) &
!$omp reduction(min:dtohm,dthall,dtambi,dtdiff) &
!$omp reduction(min:dtcourant,dtforce,dtvisc) &
!$omp reduction(max:dtmaxi,dustresfacmax) &
!$omp reduction(min:dtmini) &
!$omp shared(dustfrac) &
!$omp shared(ddustevol) &
!$omp shared(deltav) &
!$omp shared(ibin_wake,ibinnow_m1) &
!$omp shared(t1) &
!$omp shared(t2) &
!$omp shared(tcpu1) &
!$omp shared(tcpu2)

 call init_cell_exchange(xrecvbuf,irequestrecv,thread_complete,ncomplete_mpi,mpitype)

 !$omp master
 call get_timings(t1,tcpu1)
 !$omp end master

 !--initialise send requests to 0
 irequestsend = 0

 !$omp do schedule(runtime)
 over_cells: do icell=1,int(ncells)
    i = ifirstincell(icell)

    !--skip empty cells AND inactive cells
    if (i <= 0) cycle over_cells

    cell%icell = icell

    call start_cell(cell,iphase,xyzh,vxyzu,gradh,divcurlv,divcurlB,dvdx,Bevol, &
                    dustfrac,dustprop,fxyz_dragold,eta_nimhd,eos_vars,alphaind,stressmax,&
                    rad,radprop,dens,metrics,dt)
    if (cell%npcell == 0) cycle over_cells

    call get_cell_location(icell,cell%xpos,cell%xsizei,cell%rcuti)

    !--get the neighbour list and fill the cell cache
    call get_neighbour_list(icell,listneigh,nneigh,xyzh,xyzcache,maxcellcache, &
                           getj=.true.,f=cell%fgrav,remote_export=remote_export)

    cell%owner = id
    do_export = any(remote_export)

    if (mpi) then
       call recv_cells(stack_remote,xrecvbuf,irequestrecv,cell_counters)
       if (do_export) then
          if (stack_waiting%n > 0) then
             !--wait for broadcast to complete, continue to receive whilst doing so
             idone(:) = .false.
             do while(.not.all(idone))
                call check_send_finished(irequestsend,idone)
                call recv_cells(stack_remote,xrecvbuf,irequestrecv,cell_counters)
             enddo
          endif
          call reserve_stack(stack_waiting,cell%waiting_index)
          call send_cell(cell,remote_export,irequestsend,xsendbuf,cell_counters,mpitype)  ! send to remote
       endif
    endif

    call compute_cell(cell,listneigh,nneigh,Bevol,xyzh,vxyzu,fxyzu, &
                      iphase,divcurlv,divcurlB,alphaind,eta_nimhd,eos_vars, &
                      dustfrac,dustprop,fxyz_dragold,gradh,ibinnow_m1,ibin_wake,stressmax,xyzcache,&
                      rad,radprop,dens,metrics,dt)

    if (do_export) then
       call write_cell(stack_waiting,cell)
    else
       call finish_cell_and_store_results(icall,cell,fxyzu,xyzh,vxyzu,poten,dt,dvdx,&
                             divBsymm,divcurlv,dBevol,ddustevol,deltav,dustgasprop,fxyz_drag,fext, &
                             dtcourant,dtforce,dtvisc,dtohm,dthall,dtambi,dtdiff,dtmini,dtmaxi, &
#ifdef IND_TIMESTEPS
                             nbinmaxnew,nbinmaxstsnew,ncheckbin, &
                             ndtforce,ndtforceng,ndtcool,ndtdrag,ndtdragd, &
                             ndtvisc,ndtohm,ndthall,ndtambi,ndtdust,ndtrad,ndtclean, &
                             dtitmp,dtrat, &
                             dtfrcfacmean ,dtfrcngfacmean,dtdragfacmean,dtdragdfacmean,dtcoolfacmean, &
                             dtfrcfacmax  ,dtfrcngfacmax ,dtdragfacmax ,dtdragdfacmax ,dtcoolfacmax, &
                             dtviscfacmean,dtohmfacmean  ,dthallfacmean,dtambifacmean ,dtdustfacmean, &
                             dtviscfacmax ,dtohmfacmax   ,dthallfacmax ,dtambifacmax  ,dtdustfacmax, &
                             dtradfacmean ,dtcleanfacmean, &
                             dtradfacmax  ,dtcleanfacmax, &
#endif
                             ndustres,dustresfacmax,dustresfacmean, &
                             rad,drad,radprop,dtrad)
    endif

 enddo over_cells
 !$omp enddo

 if (stack_waiting%n > 0) then
    idone(:) = .false.
    do while(.not.all(idone))
       call check_send_finished(irequestsend,idone)
       call recv_cells(stack_remote,xrecvbuf,irequestrecv,cell_counters)
    enddo
 endif

 if (mpi) then
    call recv_while_wait(stack_remote,xrecvbuf,irequestrecv,&
         irequestsend,thread_complete,cell_counters,ncomplete_mpi)
    call reset_cell_counters(cell_counters)
 endif

 !$omp master
 call get_timings(t2,tcpu2)
 call increment_timer(itimer_force_local,t2-t1,tcpu2-tcpu1)
 call get_timings(t1,tcpu1)
 !$omp end master
 !$omp barrier

 igot_remote: if (mpi .and. stack_remote%n > 0) then
    !$omp do schedule(runtime)
    over_remote: do i = 1,stack_remote%n
       cell = get_cell(stack_remote,i)

       call get_neighbour_list(-1,listneigh,nneigh,xyzh,xyzcache,maxcellcache, &
                               getj=.true.,f=cell%fgrav,&
                               cell_xpos=cell%xpos,cell_xsizei=cell%xsizei,cell_rcuti=cell%rcuti)

       call compute_cell(cell,listneigh,nneigh,Bevol,xyzh,vxyzu,fxyzu, &
                         iphase,divcurlv,divcurlB,alphaind,eta_nimhd,eos_vars, &
                         dustfrac,dustprop,fxyz_dragold,gradh,ibinnow_m1,ibin_wake,stressmax,xyzcache,&
                         rad,radprop,dens,metrics,dt)

       remote_export = .false.
       remote_export(cell%owner+1) = .true. ! use remote_export array to send back to the owner

       idone(:) = .false.
       do while(.not.all(idone))
          call check_send_finished(irequestsend,idone)
          call recv_cells(stack_waiting,xrecvbuf,irequestrecv,cell_counters)
       enddo

       call send_cell(cell,remote_export,irequestsend,xsendbuf,cell_counters,mpitype) ! send the cell back to owner

    enddo over_remote
    !$omp enddo

    !$omp master
    stack_remote%n = 0
    !$omp end master

    idone(:) = .false.
    do while(.not.all(idone))
       call check_send_finished(irequestsend,idone)
       call recv_cells(stack_waiting,xrecvbuf,irequestrecv,cell_counters)
    enddo

 endif igot_remote

 if (mpi) call recv_while_wait(stack_waiting,xrecvbuf,irequestrecv,&
          irequestsend,thread_complete,cell_counters,ncomplete_mpi)

 iam_waiting: if (mpi .and. stack_waiting%n > 0) then
    !$omp do schedule(runtime)
    over_waiting: do i = 1, stack_waiting%n
       cell = get_cell(stack_waiting,i)

       call finish_cell_and_store_results(icall,cell,fxyzu,xyzh,vxyzu,poten,dt,dvdx, &
                                          divBsymm,divcurlv,dBevol,ddustevol,deltav,dustgasprop,fxyz_drag,fext, &
                                          dtcourant,dtforce,dtvisc,dtohm,dthall,dtambi,dtdiff,dtmini,dtmaxi, &
#ifdef IND_TIMESTEPS
                                          nbinmaxnew,nbinmaxstsnew,ncheckbin, &
                                          ndtforce,ndtforceng,ndtcool,ndtdrag,ndtdragd, &
                                          ndtvisc,ndtohm,ndthall,ndtambi,ndtdust,ndtrad,ndtclean, &
                                          dtitmp,dtrat, &
                                          dtfrcfacmean ,dtfrcngfacmean,dtdragfacmean,dtdragdfacmean,dtcoolfacmean, &
                                          dtfrcfacmax  ,dtfrcngfacmax ,dtdragfacmax ,dtdragdfacmax ,dtcoolfacmax, &
                                          dtviscfacmean,dtohmfacmean  ,dthallfacmean,dtambifacmean ,dtdustfacmean, &
                                          dtviscfacmax ,dtohmfacmax   ,dthallfacmax ,dtambifacmax  ,dtdustfacmax, &
                                          dtradfacmean ,dtcleanfacmean, &
                                          dtradfacmax  ,dtcleanfacmax, &
#endif
                                          ndustres,dustresfacmax,dustresfacmean, &
                                          rad,drad,radprop,dtrad)

    enddo over_waiting
    !$omp enddo

    stack_waiting%n = 0

 endif iam_waiting

 call finish_cell_exchange(irequestrecv,xsendbuf,mpitype)

!$omp master
 call get_timings(t2,tcpu2)
 call increment_timer(itimer_force_remote,t2-t1,tcpu2-tcpu1)
!$omp end master

#ifdef GRAVITY
 if (icreate_sinks > 0) then
    rhomax_thread = 0.
    ipart_rhomax_thread = 0
    !$omp do schedule(runtime)
    over_parts: do i=1,npart
       hi = xyzh(4,i)
#ifdef IND_TIMESTEPS
       if (iactive(iphase(i)) .and..not.isdead_or_accreted(hi)) then
#else
       if (.not.isdead_or_accreted(hi)) then
#endif
          if (maxphase==maxp) then
             iamtypei = iamtype(iphase(i))
             if (.not.is_accretable(iamtypei)) cycle over_parts
          else
             iamtypei = igas
          endif
          pmassi = massoftype(iamtypei)
          rhoi = rhoh(hi,pmassi)
          if (rhoi > rho_crit) then
             if (rhoi > rhomax_thread) then
                !
                !--find the maximum density on particles outside the
                !  allowed minimum distance from other sink particles
                !
                use_part = .true.
                over_ptmass: do j=1,nptmass
                   if (xyzmh_ptmass(4,j) > 0. .and.       &
                       (xyzh(1,i) - xyzmh_ptmass(1,j))**2 &
                     + (xyzh(2,i) - xyzmh_ptmass(2,j))**2 &
                     + (xyzh(3,i) - xyzmh_ptmass(3,j))**2 < r_crit2) then
                      ndense   = ndense + 1
                      use_part = .false.
                      exit over_ptmass
                   endif
                enddo over_ptmass
                if (use_part) then
                   rhomax_thread = rhoi
                   ipart_rhomax_thread = i
                endif
             endif
          endif
       endif
    enddo over_parts
    !$omp enddo
    if (rhomax_thread > rho_crit) then
       !$omp critical(rhomaxadd)
       if (rhomax_thread > rhomax) then
          rhomax = rhomax_thread
          ipart_rhomax = ipart_rhomax_thread
       endif
       !$omp end critical(rhomaxadd)
    endif
 endif
#endif
!$omp end parallel

#ifdef IND_TIMESTEPS
 ! check for nbinmaxnew = 0, can happen if all particles
 ! are dead/inactive, e.g. after sink creation or if all
 ! have moved to a higher ibin; the following step on the
 ! higher ibin will yeild non-zero and modify nbinmax
 ! appropriately
 if (ncheckbin==0) then
    nbinmaxnew    = nbinmax
    nbinmaxstsnew = nbinmaxsts
 endif
#endif

#ifdef GRAVITY
 if (reduceall_mpi('max',ipart_rhomax) > 0) then
    call reduceloc_mpi('max',rhomax,id_rhomax)
    if (id /= id_rhomax) ipart_rhomax = -1
 endif
 if (icreate_sinks > 0 .and. ipart_rhomax > 0 .and. iverbose>=1) then
    print*,' got rhomax = ',rhomax*unit_density,' on particle ',ipart_rhomax !,rhoh(xyzh(4,ipart_rhomax))
 endif
 ndense = int(reduce_mpi('+',ndense))
 if (ndense > 0) call summary_variable('dense',iosumdense,ndense,0.)
#endif

#ifdef DUST
 ndrag = int(reduceall_mpi('+',ndrag))
 if (ndrag > 0) then
    nstokes = int(reduce_mpi('+',nstokes))
    nsuper =  int(reduce_mpi('+',nsuper))
    frac_stokes = nstokes/real(ndrag)
    frac_super  = nsuper/real(ndrag)
    if (iverbose >= 1 .and. id==master) then
       if (nstokes > 0) call warning('force','using Stokes drag regime',var='%Stokes',val=100.*frac_stokes)
       if (nsuper > 0)  call warning('force','supersonic Epstein regime',val=100.*frac_super,var='%super')
    endif
    if (nstokes > 0) call summary_variable('dust',iosumdgs,nstokes,100.*frac_stokes)
    if (nsuper  > 0) call summary_variable('dust',iosumdge,nsuper ,100.*frac_super )
 else
    frac_stokes = 0.
    frac_super  = 0.
 endif
 if (ndustres > 0) call summary_variable('dust',iosumdgr,ndustres  ,dustresfacmean/real(ndustres), dustresfacmax )
#endif

#ifdef IND_TIMESTEPS
 nbinmax    = int(reduceall_mpi('max',nbinmaxnew),kind=1)
 nbinmaxsts = int(reduceall_mpi('max',nbinmaxstsnew),kind=1)
 ndtforce   = int(reduce_mpi('+',ndtforce))
 ndtforceng = int(reduce_mpi('+',ndtforceng))
 ndtcool    = int(reduce_mpi('+',ndtcool))
 ndtdrag    = int(reduce_mpi('+',ndtdrag))
 ndtdragd   = int(reduce_mpi('+',ndtdragd))
 ndtdust    = int(reduce_mpi('+',ndtdust))
 ndtrad     = int(reduce_mpi('+',ndtrad))
 ndtclean   = int(reduce_mpi('+',ndtclean))

 !  Print warning statements, if required
 if (iverbose >= 1 .and. id==master) then
    if (ndtforce   > 0) write(iprint,*) 'force controlling timestep on ',ndtforce,' gas particles'
    if (ndtforceng > 0) write(iprint,*) 'force controlling timestep on ',ndtforce,' non-gas particles'
    if (ndtcool    > 0) write(iprint,*) 'cooling controlling timestep on ',ndtcool,' particles'
    if (ndtdrag    > 0) write(iprint,*) 'drag controlling timestep on ',ndtdrag,' gas particles'
    if (ndtdragd   > 0) write(iprint,*) 'drag controlling timestep on ',ndtdrag,' dust particles'
    if (ndtdust    > 0) write(iprint,*) 'dust diffusion controlling timestep on ',ndtdust,' particles'
    if (ndtrad     > 0) write(iprint,*) 'radiation diffusion controlling timestep on ',ndtrad,' particles'
    if (ndtclean   > 0) write(iprint,*) 'B-cleaning controlling timestep on ',ndtclean,' particles'
    if (ndtvisc    > 0) then
       write(iprint,*)   'thread ',id,' WARNING: viscosity           constraining timestep on ',ndtvisc,' particles by factor ', &
                       dtviscfacmean/real(ndtvisc)
    endif
    if (mhd_nonideal) then
       if (ndtohm  > 0) &
        write(iprint,'(a,Es16.9,I8,a,I8,a,2F9.2)') 'WARNING: at (time, step) = ',time,nsteps, &
                                                   ', ohmic resistivity   constraining timestep on ',ndtohm, &
                                                   ' particles by (ave, max) factor of',dtohmfacmean/real(ndtohm),dtohmfacmax
       if (ndthall > 0) &
        write(iprint,'(a,Es16.9,I8,a,I8,a,2F9.2)') 'WARNING: at (time, step) = ',time,nsteps, &
                                                   ', Hall Effect         constraining timestep on ',ndthall, &
                                                   ' particles by (ave, max) factor of',dthallfacmean/real(ndthall),dthallfacmax
       if (ndtambi > 0) &
        write(iprint,'(a,Es16.9,I8,a,I8,a,2F9.2)') 'WARNING: at (time, step) = ',time,nsteps, &
                                                   ', ambipolar diffusion constraining timestep on ',ndtambi, &
                                                   ' particles by (ave, max) factor of',dtambifacmean/real(ndtambi),dtambifacmax
    endif
 endif
 !  Save values for summary
 if (ndtforce   > 0)  call summary_variable('dt',iosumdtf  ,ndtforce  ,dtfrcfacmean  /real(ndtforce)  ,dtfrcfacmax  )
 if (ndtforceng > 0)  call summary_variable('dt',iosumdtfng,ndtforceng,dtfrcngfacmean/real(ndtforceng),dtfrcngfacmax)
 if (ndtcool    > 0)  call summary_variable('dt',iosumdtc  ,ndtcool   ,dtcoolfacmean /real(ndtcool)   ,dtcoolfacmax )
 if (ndtdrag    > 0)  call summary_variable('dt',iosumdtd  ,ndtdrag   ,dtdragfacmean /real(ndtdrag)   ,dtdragfacmax )
 if (ndtdragd   > 0)  call summary_variable('dt',iosumdtdd ,ndtdragd  ,dtdragdfacmean/real(ndtdragd)  ,dtdragdfacmax)
 if (ndtvisc    > 0)  call summary_variable('dt',iosumdtv  ,ndtvisc   ,dtviscfacmean /real(ndtvisc)   ,dtviscfacmax)
 if (ndtdust    > 0)  call summary_variable('dt',iosumdte  ,ndtdust   ,dtdustfacmean /real(ndtdust)   ,dtdustfacmax)
 if (mhd_nonideal) then
    if (ndtohm  > 0)  call summary_variable('dt',iosumdto  ,ndtohm    ,dtohmfacmean  /real(ndtohm)    ,dtohmfacmax  )
    if (ndthall > 0)  call summary_variable('dt',iosumdth  ,ndthall   ,dthallfacmean /real(ndthall)   ,dthallfacmax )
    if (ndtambi > 0)  call summary_variable('dt',iosumdta  ,ndtambi   ,dtambifacmean /real(ndtambi)   ,dtambifacmax )
 endif
 if (ndtrad     > 0)  call summary_variable('dt',iosumdtr  ,ndtrad    ,dtradfacmean  /real(ndtrad)    ,dtradfacmax  )
 if (ndtclean   > 0)  call summary_variable('dt',iosumdtB  ,ndtclean  ,dtcleanfacmean/real(ndtclean)  ,dtcleanfacmax)
#else

 dtcourant = reduceall_mpi('min',dtcourant)
 dtforce   = reduceall_mpi('min',dtforce)
 dtvisc    = reduceall_mpi('min',dtvisc)
 dtmini    = reduce_mpi('min',dtmini)
 dtmaxi    = reduce_mpi('max',dtmaxi)

 if (iverbose >= 2 .and. id==master) write(iprint,*) 'dtmin = ',C_Cour*dtmini, ' dtmax = ',C_cour*dtmaxi, &
    ' dtmax/dtmin = ',dtmaxi/(dtmini + epsilon(0.)),'dtcour/dtf = ',(C_cour*dtcourant)/(C_force*dtforce + epsilon(0.))
 if ( dtforce < dtcourant ) call summary_variable('dt',iosumdtf,0,0.0)
 if ( dtvisc  < dtcourant ) call summary_variable('dt',iosumdtv,0,0.0)
 if ( mhd_nonideal ) then
    ! Note: We are not distinguishing between use_STS and .not.use_STS here since if
    !       use_STS==.true., then dtohm=dtambi=bignumber.
    dtohm    = reduceall_mpi('min',dtohm )
    dthall   = reduceall_mpi('min',dthall)
    dtambi   = reduceall_mpi('min',dtambi)
    if ( dthall < dtcourant ) call summary_variable('dt',iosumdth,0,0.0)
    if ( dtohm  < dtcourant ) call summary_variable('dt',iosumdto,0,0.0)
    if ( dtambi < dtcourant ) call summary_variable('dt',iosumdta,0,0.0)

    minglobdt = min(dtvisc,dtohm,dthall,dtambi)

    if (minglobdt < dtcourant) then
       dtcourant = minglobdt
       if      (abs(dtcourant-dtvisc) < tiny(dtcourant) ) then
          if (iverbose >= 1 .and. id==master) call warning('force','viscosity constraining timestep')
          call summary_variable('dt',iosumdtv,0,0.0,0.0, .true. )
       elseif (abs(dtcourant-dthall) < tiny(dtcourant) ) then
          if (iverbose >= 1 .and. id==master) call warning('force','Hall Effect constraining timestep')
          call summary_variable('dt',iosumdth,0,0.0,0.0, .true. )
       elseif (abs(dtcourant-dtohm ) < tiny(dtcourant) ) then
          if (iverbose >= 1 .and. id==master) call warning('force','ohmic resistivity constraining timestep')
          call summary_variable('dt',iosumdto,0,0.0,0.0, .true. )
       elseif (abs(dtcourant-dtambi) < tiny(dtcourant) ) then
          if (iverbose >= 1 .and. id==master) call warning('force','ambipolar diffusion constraining timestep')
          call summary_variable('dt',iosumdta,0,0.0,0.0, .true. )
       endif
    endif
 else
    if (dtvisc < dtcourant) then
       dtcourant = dtvisc
       if (iverbose >= 1 .and. id==master) call warning('force','viscosity constraining timestep')
       call summary_variable('dt',iosumdtv,0,0.0,0.0, .true. )
    endif
 endif

 if (do_radiation) then
    dtrad = reduceall_mpi('min',dtrad)
    if (dtrad < dtcourant) then
       call summary_variable('dt',iosumdtr,0,0.0)
       if (iverbose >= 1 .and. id==master) &
          call warning('force','radiation is constraining timestep')
       call summary_variable('dt',iosumdtr,0,0.0,0.0,.true.)
    endif
 endif

 if ( dtforce < dtcourant ) call summary_variable('dt',iosumdtf,0,0.0,0.0, .true. )
#endif

end subroutine force

!----------------------------------------------------------------
!+
!  Internal subroutine that computes the force summations
!
!  MAKE SURE THIS ROUTINE IS INLINED BY THE COMPILER
!+
!----------------------------------------------------------------
subroutine compute_forces(i,iamgasi,iamdusti,xpartveci,hi,hi1,hi21,hi41,gradhi,gradsofti, &
                          beta, &
                          pmassi,listneigh,nneigh,xyzcache,fsum,vsigmax, &
                          ifilledcellcache,realviscosity,useresistiveheat, &
                          xyzh,vxyzu,Bevol,iphasei,iphase,massoftype, &
                          divcurlB,eta_nimhd, eos_vars, &
                          dustfrac,dustprop,fxyz_drag,gradh,divcurlv,alphaind, &
                          alphau,alphaB,bulkvisc,stressmax,&
                          ndrag,nstokes,nsuper,ts_min,ibinnow_m1,ibin_wake,ibin_neighi,&
                          ignoreself,rad,radprop,dens,metrics,dt)
#ifdef FINVSQRT
 use fastmath,    only:finvsqrt
#endif
 use kernel,      only:grkern,cnormk,radkern2
 use part,        only:igas,idust,iohm,ihall,iambi,maxphase,iactive,&
                       iamtype,iamdust,get_partinfo,mhd,maxvxyzu,maxdvdx,igasP,ics,iradP,itemp
 use dim,         only:maxalpha,maxp,mhd_nonideal,gravity,gr
 use part,        only:rhoh,dvdx
 use nicil,       only:nimhd_get_jcbcb,nimhd_get_dBdt
 use eos,         only:ieos,eos_is_non_ideal
#ifdef GRAVITY
 use kernel,      only:kernel_softening
 use ptmass,      only:ptmass_not_obscured
#endif
#ifdef PERIODIC
 use boundary,    only:dxbound,dybound,dzbound
#endif
 use dim,         only:use_dust,use_dustgrowth,ind_timesteps
 use dust,        only:get_ts,idrag,icut_backreaction,ilimitdustflux,irecon,drag_implicit
 use kernel,      only:wkern_drag,cnormk_drag,wkern,cnormk
 use part,        only:ndustsmall,grainsize,graindens
 use kernel,      only:wkern,cnormk
#ifdef IND_TIMESTEPS
 use part,        only:ibin_old,iamboundary
 use timestep_ind,only:get_dt
#endif
 use timestep,    only:bignumber
 use options,     only:overcleanfac,use_dustfrac,ireconav,limit_radiation_flux
 use units,       only:get_c_code
 use metric_tools,only:imet_minkowski,imetric
 use utils_gr,    only:get_bigv
 use radiation_utils, only:get_rad_R
 integer,         intent(in)    :: i
 logical,         intent(in)    :: iamgasi,iamdusti
 real,            intent(in)    :: xpartveci(:)
 real(kind=8),    intent(in)    :: hi1,hi21,hi41,gradhi,gradsofti
 real,            intent(in)    :: hi,beta
 real,            intent(in)    :: pmassi
 integer,         intent(in)    :: listneigh(:)
 integer,         intent(in)    :: nneigh
 real,            intent(in)    :: xyzcache(:,:)
 real,            intent(out)   :: fsum(maxfsum)
 real,            intent(out)   :: vsigmax
 logical,         intent(in)    :: ifilledcellcache
 logical,         intent(in)    :: realviscosity,useresistiveheat
 real,            intent(in)    :: xyzh(:,:)
 real,            intent(inout) :: vxyzu(:,:)
 real,            intent(in)    :: Bevol(:,:)
 real(kind=4),    intent(in)    :: divcurlB(:,:)
 real,            intent(in)    :: dustfrac(:,:)
 real,            intent(in)    :: dustprop(:,:)
 real,            intent(in)    :: fxyz_drag(:,:)
 integer(kind=1), intent(in)    :: iphasei
 integer(kind=1), intent(in)    :: iphase(:)
 real,            intent(in)    :: massoftype(:)
 real,            intent(in)    :: eta_nimhd(:,:)
 real,            intent(in)    :: eos_vars(:,:)
 real(kind=4),    intent(in)    :: alphaind(:,:)
 real(kind=4),    intent(in)    :: gradh(:,:),divcurlv(:,:)
 real,            intent(in)    :: alphau,alphaB,bulkvisc,stressmax
 integer,         intent(inout) :: ndrag,nstokes,nsuper
 real,            intent(out)   :: ts_min
 integer(kind=1), intent(out)   :: ibin_wake(:),ibin_neighi
 integer(kind=1), intent(in)    :: ibinnow_m1
 logical,         intent(in)    :: ignoreself
 real,            intent(in)    :: rad(:,:),dens(:),metrics(:,:,:,:)
 real,            intent(inout) :: radprop(:,:)
 real,            intent(in)    :: dt
 integer :: j,n,iamtypej
 logical :: iactivej,iamgasj,iamdustj
 real    :: rij2,q2i,qi,xj,yj,zj,dx,dy,dz,runix,runiy,runiz,rij1,hfacgrkern
 real    :: grkerni,grgrkerni,dvx,dvy,dvz,projv,denij,vsigi,vsigu,dudtdissi
 real    :: projBi,projBj,dBx,dBy,dBz,dB2,projdB
 real    :: dendissterm,dBdissterm,dudtresist,dpsiterm,pmassonrhoi
 real    :: gradpi,projsxi,projsyi,projszi
 real    :: gradp,projsx,projsy,projsz,Bxj,Byj,Bzj,Bj,Bj1,psij
 real    :: grkernj,grgrkernj,autermj,avBtermj,vsigj,spsoundj,tempj
 real    :: gradpj,pro2j,projsxj,projsyj,projszj,sxxj,sxyj,sxzj,syyj,syzj,szzj,dBrhoterm
 real    :: visctermisoj,visctermanisoj,enj,hj,mrhoj5,alphaj,pmassj,rho1j
 real    :: rhoj,prj,rhoav1
 real    :: hj1,hj21,q2j,qj,vwavej,divvj
 real    :: dvdxi(9),dvdxj(9)
#ifdef GRAVITY
 real    :: fmi,fmj,dsofti,dsoftj
 logical :: add_contribution
#else
 logical, parameter :: add_contribution = .true.
#endif
 real    :: phi,phii,phij,fgrav,fgravi,fgravj,termi
#ifdef KROME
 real    :: gammaj
#endif
 integer :: iregime,idusttype,l
 real    :: dragterm,dragheating,wdrag,dv2,tsijtmp
 real    :: grkernav,tsj(maxdusttypes),dustfracterms(maxdusttypes),term
 real    :: projvstar,projf_drag,epstsj,sdrag1,sdrag2!,rhogas1i
 real    :: winter
 real    :: dBevolx,dBevoly,dBevolz,divBsymmterm,divBdiffterm
 real    :: rho21i,rho21j,Bxi,Byi,Bzi,psii,pmjrho21grkerni,pmjrho21grkernj
 real    :: auterm,avBterm,mrhoi5,vsigB
 real    :: jcbcbj(3),jcbj(3),dBnonideal(3),dBnonidealj(3),divBi,curlBi(3),curlBj(3)
 real    :: vsigavi,vsigavj
 real    :: dustfraci(maxdusttypes),dustfracj(maxdusttypes),tsi(maxdusttypes)
 real    :: sqrtrhodustfraci(maxdusttypes),sqrtrhodustfracj(maxdusttypes)
 real    :: dustfracisum,dustfracjsum,rhogasj,epstsi!,rhogas1j
 real    :: vwavei,rhoi,rho1i,spsoundi,tempi
 real    :: sxxi,sxyi,sxzi,syyi,syzi,szzi
 real    :: visctermiso,visctermaniso
 real    :: pri,pro2i
 real    :: etaohmi,etahalli,etaambii
 real    :: jcbcbi(3),jcbi(3)
 real    :: alphai,grainsizei,graindensi
 logical :: usej
 integer :: iamtypei
 real    :: radFi(3),radFj(3),radRj,radDFWi,radDFWj,c_code,radkappai,radkappaj,&
            radDi,radDj,radeni,radenj,radlambdai,radlambdaj
 real    :: xi,yi,zi,densi,eni,metrici(0:3,0:3,2)
 real    :: vxi,vyi,vzi,vxj,vyj,vzj,projvi,projvj
 real    :: fxi_drag,fyi_drag,fzi_drag,dti
 real    :: qrho2i,qrho2j
 integer :: ii,ia,ib,ic
 real    :: densj
 real    :: bigvi(1:3),bigv2i,alphagri,lorentzi
 real    :: veli(3),vij,vijstar
 real    :: bigv2j,alphagrj,enthi,enthj
 real    :: dlorentzv,lorentzj,lorentzi_star,lorentzj_star,projbigvi,projbigvj
 real    :: bigvj(1:3),velj(3),metricj(0:3,0:3,2),projbigvstari,projbigvstarj
 real    :: radPj,fgravxi,fgravyi,fgravzi

 ! unpack
 xi            = xpartveci(ixi)
 yi            = xpartveci(iyi)
 zi            = xpartveci(izi)
 vxi           = xpartveci(ivxi)
 vyi           = xpartveci(ivyi)
 vzi           = xpartveci(ivzi)
 eni           = xpartveci(ieni)
 vwavei        = xpartveci(ivwavei)
 rhoi          = xpartveci(irhoi)
 rho1i         = 1./rhoi
 spsoundi      = xpartveci(ispsoundi)
 tempi         = xpartveci(itempi)
 sxxi          = xpartveci(isxxi)
 sxyi          = xpartveci(isxyi)
 sxzi          = xpartveci(isxzi)
 syyi          = xpartveci(isyyi)
 syzi          = xpartveci(isyzi)
 szzi          = xpartveci(iszzi)
 visctermiso   = xpartveci(ivisctermisoi)
 visctermaniso = xpartveci(ivisctermanisoi)
 pri           = xpartveci(ipri)
 pro2i         = xpartveci(ipro2i)
 etaohmi       = xpartveci(ietaohmi)
 etahalli      = xpartveci(ietahalli)
 etaambii      = xpartveci(ietaambii)
 jcbcbi(1)     = xpartveci(ijcbcbxi)
 jcbcbi(2)     = xpartveci(ijcbcbyi)
 jcbcbi(3)     = xpartveci(ijcbcbzi)
 jcbi(1)       = xpartveci(ijcbxi)
 jcbi(2)       = xpartveci(ijcbyi)
 jcbi(3)       = xpartveci(ijcbzi)
 alphai        = xpartveci(ialphai)
 divBi         = xpartveci(idivBi)
 curlBi(1)     = xpartveci(icurlBxi)
 curlBi(2)     = xpartveci(icurlByi)
 curlBi(3)     = xpartveci(icurlBzi)

 if (gr) then
    densi      = xpartveci(idensGRi)
    ii = imetricstart
    do ic = 1,2
       do ib = 0,3
          do ia = 0,3
             metrici(ia,ib,ic) = xpartveci(ii)
             ii = ii + 1
          enddo
       enddo
    enddo
 endif

 if (use_dustgrowth) then
    grainsizei = xpartveci(igrainsizei)
    graindensi = xpartveci(igraindensi)
 endif
 fxi_drag = xpartveci(ifxi_drag)
 fyi_drag = xpartveci(ifyi_drag)
 fzi_drag = xpartveci(ifzi_drag)
 if (ind_timesteps) then
    dti      = xpartveci(idti)
 endif
 dvdxi(1:9)    = xpartveci(idvxdxi:idvzdzi)

 if (gr) then
    veli = [vxi,vyi,vzi]
    call get_bigv(metrici,veli,bigvi,bigv2i,alphagri,lorentzi)
 endif

 fsum(:) = 0.
 vsigmax = 0.
 pmassonrhoi = pmassi*rho1i
 hfacgrkern  = hi41*cnormk*gradhi

 iamtypei = iamtype(iphasei)

 ! default settings for active/phase if iphase not used
 iactivej = .true.
 iamtypej = igas
 iamgasj  = .true.
 iamdustj = .false.

 ! to find max ibin of all of i's neighbours
 ibin_neighi = 0_1

 ! dust
 ts_min = bignumber

 ! radiation
 c_code = get_c_code()

 ! various pre-calculated quantities
 if (mhd) then
    Bxi  = xpartveci(iBevolxi)*rhoi
    Byi  = xpartveci(iBevolyi)*rhoi
    Bzi  = xpartveci(iBevolzi)*rhoi
    psii = xpartveci(ipsi)
 else
    Bxi  = 0.0
    Byi  = 0.0
    Bzi  = 0.0
    psii = 0.0
 endif
 if (use_dust .and. use_dustfrac) then
    dustfraci(:) = xpartveci(idustfraci:idustfraciend)
    dustfracisum = sum(dustfraci(:))
    if (ilimitdustflux) then
       tsi(:) = min(xpartveci(itstop:itstopend),hi/spsoundi) ! flux limiter from Ballabio et al. (2018)
    else
       tsi(:) = xpartveci(itstop:itstopend)
    endif
    epstsi = sum(dustfraci(:)*tsi(:))
!--sqrt(epsilon/1-epsilon) method (Ballabio et al. 2018)
    sqrtrhodustfraci(:) = sqrt(dustfraci(:)/(1.-dustfraci(:)))
 else
    dustfraci(:) = 0.
    dustfracisum = 0.
    tsi(:)       = 0.
    epstsi       = 0.
    sqrtrhodustfraci(:) = 0.
 endif
 rho21i = rho1i*rho1i
 mrhoi5  = 0.5*pmassi*rho1i
 !avterm  = mrhoi5*alphai       !  artificial viscosity parameter
 auterm  = mrhoi5*alphau       !  artificial thermal conductivity parameter
 avBterm = mrhoi5*alphaB*rho1i
!
!--initialise the following to zero for the case
!
 usej      = .false.
 grkernj   = 0.
 alphaj    = alphai
 divvj     = 0.
 dvdxj(:)  = 0.
 rhoj      = 0.
 rho1j     = 0.
 mrhoj5    = 0.
 gradpj    = 0.
 projsxj   = 0.
 projsyj   = 0.
 projszj   = 0.
 dudtresist = 0.
 dpsiterm   = 0.
 fgravi = 0.
 fgravj = 0.
 phii   = 0.
 phij   = 0.
 phi    = 0.
 dBnonideal(:) = 0.0
 Bxj = 0.
 Byj = 0.
 Bzj = 0.
 psij = 0.
 visctermisoj = 0.
 visctermanisoj = 0.
 fgravxi = 0.
 fgravyi = 0.
 fgravzi = 0.

 loop_over_neighbours2: do n = 1,nneigh

    j = abs(listneigh(n))
    if ((ignoreself) .and. (i==j)) cycle loop_over_neighbours2

    if (ifilledcellcache .and. n <= maxcellcache) then
       ! positions from cache are already mod boundary
       xj = xyzcache(n,1)
       yj = xyzcache(n,2)
       zj = xyzcache(n,3)
    else
       xj = xyzh(1,j)
       yj = xyzh(2,j)
       zj = xyzh(3,j)
    endif
    dx = xi - xj
    dy = yi - yj
    dz = zi - zj
#ifdef PERIODIC
    if (abs(dx) > 0.5*dxbound) dx = dx - dxbound*SIGN(1.0,dx)
    if (abs(dy) > 0.5*dybound) dy = dy - dybound*SIGN(1.0,dy)
    if (abs(dz) > 0.5*dzbound) dz = dz - dzbound*SIGN(1.0,dz)
#endif
    rij2 = dx*dx + dy*dy + dz*dz
    q2i = rij2*hi21
    !--hj is in the cell cache but not in the neighbour cache
    !  as not accessed during the density summation
    if (ifilledcellcache .and. n <= maxcellcache) then
       hj1 = xyzcache(n,4)
    else
       hj1 = 1./xyzh(4,j)
    endif
    hj21 = hj1*hj1
    q2j  = rij2*hj21
    is_sph_neighbour: if (q2i < radkern2 .or. q2j < radkern2) then
#ifdef GRAVITY
       !  Determine if neighbouring particle is hidden by a sink particle;
       !  if so, do not add contribution.
       add_contribution = .true.
       !k = 1
       !do while (k <= nptmass .and. add_contribution)
       !   xkpt = xyzmh_ptmass(1,k)
       !   ykpt = xyzmh_ptmass(2,k)
       !   zkpt = xyzmh_ptmass(3,k)
       !   vpos = (xkpt-xpartveci(ixi))*(xkpt-xj) &
       !        + (ykpt-xpartveci(iyi))*(ykpt-yj) &
       !        + (zkpt-xpartveci(izi))*(zkpt-zj)
       !   if (vpos < 0.0) then
       !      add_contribution = ptmass_not_obscured(-dx,-dy,-dz,  &
       !                          xkpt-xpartveci(ixi),ykpt-xpartveci(iyi),zkpt-xpartveci(izi), &
       !                          xyzmh_ptmass(ihacc,k))
       !   endif
       !   k = k + 1
       !enddo
#endif

       if (rij2 > epsilon(rij2)) then
#ifdef FINVSQRT
          rij1 = finvsqrt(rij2)
#else
          rij1 = 1./sqrt(rij2)
#endif
          qi   = (rij2*rij1)*hi1  ! this is qi = rij*hi1
       else
          rij1 = 0.
          qi   = 0.
       endif

       if (q2i < radkern2) then
          grkerni = grkern(q2i,qi)*hfacgrkern
#ifdef GRAVITY
          call kernel_softening(q2i,qi,phii,fmi)
          phii   = phii*hi1
          fmi    = fmi*hi21
          dsofti = gradsofti*grkerni
          fgravi = fmi + dsofti
#endif
       else
          grkerni = 0.
#ifdef GRAVITY
          phii   = -rij1
          fmi    = rij1*rij1
          fgravi = fmi
#endif
       endif

       runix = dx*rij1
       runiy = dy*rij1
       runiz = dz*rij1
       !
       !--compute the contribution neighbours with h_j and grad W (h_j)
       !
       if (q2j < radkern2) then
          qj = (rij2*rij1)*hj1
          grkernj = grkern(q2j,qj)*hj21*hj21*cnormk*gradh(1,j) ! ndim + 1
#ifdef GRAVITY
          call kernel_softening(q2j,qj,phij,fmj)
          fmj    = fmj*hj21
          dsoftj = gradh(2,j)*grkernj
          fgravj = fmj + dsoftj
#endif
          usej = .true.
       else
          grkernj = 0.
#ifdef GRAVITY
          fmj    = rij1*rij1
          fgravj = fmj
#endif
          usej = .false.
       endif
       if (mhd) usej = .true.
       if (use_dust) usej = .true.
       if (maxvxyzu >= 4 .and. .not.gravity) usej = .true.

       !--get individual timestep/ multiphase information (querying iphase)
       if (maxphase==maxp) then
          call get_partinfo(iphase(j),iactivej,iamgasj,iamdustj,iamtypej)
#ifdef IND_TIMESTEPS
          ! Particle j is a neighbour of an active particle;
          ! flag it to see if it needs to be woken up next step.
          if (.not.iamboundary(iamtypej)) then
             ibin_wake(j)  = max(ibinnow_m1,ibin_wake(j))
             ibin_neighi = max(ibin_neighi,ibin_old(j))
          endif
          if (use_dust .and. drag_implicit) then
             dti = min(dti,get_dt(dt,ibin_old(j)))
          endif
<<<<<<< HEAD
#endif
=======
>>>>>>> 6d70ff06
#endif
       endif
       pmassj = massoftype(iamtypej)

       fgrav = 0.5*pmassj*(fgravi + fgravj)

       !  If particle is hidden by the sink, treat the neighbour as
       !  not gas; gravitational contribution will be added after the
       !  isgas if-statement
       if (.not. add_contribution) then
          iamgasj = .false.
          usej    = .false.
       endif

       !--get dv : needed for timestep and av term
       vxj = vxyzu(1,j)
       vyj = vxyzu(2,j)
       vzj = vxyzu(3,j)
       projvi = vxi*runix + vyi*runiy + vzi*runiz
       projvj = vxj*runix + vyj*runiy + vzj*runiz
       dvx = vxi - vxj
       dvy = vyi - vyj
       dvz = vzi - vzj

       ! do the projection here
       projv = dvx*runix + dvy*runiy + dvz*runiz

       if (iamgasj .and. maxvxyzu >= 4) then
          enj = vxyzu(4,j)
          if (eos_is_non_ideal(ieos)) then  ! only do this if eos requires temperature in physical units
             tempj = eos_vars(itemp,j)
             denij = 0.5*(eni/tempi + enj/tempj)*(tempi - tempj)  ! dU = c_V * dT
          else
             denij = eni - enj
          endif
       else
          denij = 0.
          enj = 0.
       endif

       if (gr) then
          !-- Get velocites required in GR shock capturing
          velj  = [vxj,vyj,vzj]
          metricj(0:3,0:3,1:2) = metrics(:,:,:,j)
          call get_bigv(metricj,velj,bigvj,bigv2j,alphagrj,lorentzj)

          ! Reduce problem to 1D along the line of sight
          projbigvi = bigvi(1)*runix + bigvi(2)*runiy + bigvi(3)*runiz !dot_product(bigvi,rij)
          projbigvj = bigvj(1)*runix + bigvj(2)*runiy + bigvj(3)*runiz

          ! Reconstruction of velocity
          if (maxdvdx==maxp) dvdxj(:) = dvdx(:,j)
          projbigvstari = projbigvi
          projbigvstarj = projbigvj
          if (ireconav >= 0) call reconstruct_dv_gr(projbigvi,projbigvj,runix,runiy,runiz,rij2*rij1,&
                                 dvdxi,dvdxj,projbigvstari,projbigvstarj,ireconav)

          ! Relativistic version of vi-vj
          vij = abs((projbigvi-projbigvj)/(1.-projbigvi*projbigvj))
          vijstar = abs((projbigvstari-projbigvstarj)/(1.-projbigvstari*projbigvstarj))
       endif

       if (iamgasi .and. iamgasj) then
          !--work out vsig for timestepping and av
          if (gr) then
             ! Relativistic version vij + csi    (could put a beta here somewhere?)
             vsigi     = (beta*vij+spsoundi)/(1.+beta*vij*spsoundi)
             vsigavi   = alphai*vsigi
          else
             vsigi     = max(vwavei - beta*projv,0.)
             vsigavi   = max(alphai*vwavei - beta*projv,0.)
          endif
          if (vsigi > vsigmax) vsigmax = vsigi

          if (mhd) then
             hj   = xyzh(4,j)
             rhoj = rhoh(hj,pmassj)
             Bxj  = Bevol(1,j)*rhoj
             Byj  = Bevol(2,j)*rhoj
             Bzj  = Bevol(3,j)*rhoj
             psij = Bevol(4,j)

             dBx = Bxi - Bxj
             dBy = Byi - Byj
             dBz = Bzi - Bzj
             projBi = Bxi*runix + Byi*runiy + Bzi*runiz
             if (usej) projBj = Bxj*runix + Byj*runiy + Bzj*runiz
             projdB = dBx*runix + dBy*runiy + dBz*runiz
             dB2 = dBx*dBx + dBy*dBy + dBz*dBz
             divBdiffterm = -pmassj*projdB*grkerni
          endif
       else
          !-- v_sig for pairs of particles that are not gas-gas
          vsigi = max(-projv,0.0)
          if (vsigi > vsigmax) vsigmax = vsigi
          vsigavi = 0.
          dBx = 0.; dBy = 0.; dBz = 0.; dB2 = 0.
          projBi = 0.; projBj = 0.; divBdiffterm = 0.
       endif

       !--get terms required for particle j
       if (usej) then
          hj       = 1./hj1
          rhoj     = rhoh(hj,pmassj)
          rho1j    = 1./rhoj
          rho21j   = rho1j*rho1j

          if (maxdvdx==maxp) dvdxj(:) = dvdx(:,j)

          if (iamgasj) then
             if (ndivcurlv >= 1) divvj = divcurlv(1,j)
             if (use_dustfrac) then
                dustfracj(:) = dustfrac(:,j)
                dustfracjsum = sum(dustfracj(:))
                rhogasj      = rhoj*(1. - dustfracjsum)
                !--sqrt(epsilon/1-epsilon) method (Ballabio et al. 2018)
                sqrtrhodustfracj(:) = sqrt(dustfracj(:)/(1.-dustfracj(:)))
             else
                dustfracj(:) = 0.
                dustfracjsum = 0.
                rhogasj      = rhoj
                sqrtrhodustfracj(:) = 0.
             endif

             if (maxalpha==maxp) alphaj  = alphaind(1,j)

             prj = eos_vars(igasP,j)
             spsoundj = eos_vars(ics,j)
             radPj = 0.
             if (do_radiation) radPj = radprop(iradP,j)
             !
             !--calculate j terms (which were precalculated outside loop for i)
             !
             call get_stress(prj,spsoundj,rhoj,rho1j,xj,yj,zj,pmassj,Bxj,Byj,Bzj, &
                        pro2j,vwavej, &
                        sxxj,sxyj,sxzj,syyj,syzj,szzj,visctermisoj,visctermanisoj, &
                        realviscosity,divvj,bulkvisc,dvdxj,stressmax,radPj)

             mrhoj5   = 0.5*pmassj*rho1j
             autermj  = mrhoj5*alphau
             avBtermj = mrhoj5*alphaB*rho1j

             if (gr) then
                ! Relativistic version vij + csi
                vsigj   = (beta*vij+spsoundj)/(1.+beta*vij*spsoundj)
                vsigavj = alphaj*vsigj
             else
                vsigj = max(vwavej - beta*projv,0.)
                vsigavj = max(alphaj*vwavej - beta*projv,0.)
             endif
             if (vsigj > vsigmax) vsigmax = vsigj
          else
             vsigj = max(-projv,0.)
             if (vsigj > vsigmax) vsigmax = vsigj
             vsigavj = 0.; vwavej = 0.; avBtermj = 0.; autermj = 0. ! avoid compiler warnings
             sxxj = 0.; sxyj = 0.; sxzj = 0.; syyj = 0.; syzj = 0.; szzj = 0.; pro2j = 0.; prj = 0.
             dustfracj = 0.; dustfracjsum = 0.; sqrtrhodustfracj = 0.
          endif
       else ! set to zero terms which are used below without an if (usej)
          !rhoj      = 0.
          rho1j     = 0.
          rho21j    = 0.

          mrhoj5    = 0.
          autermj   = 0.
          avBtermj  = 0.
          psij = 0.

          gradpj    = 0.
          projsxj   = 0.
          projsyj   = 0.
          projszj   = 0.
          projBj = 0.
          prj   = 0.
          pro2j = 0.
          vwavej = 0.
          vsigavj = 0.
          spsoundj = 0.
          dustfracj = 0.
          dustfracjsum = 0.
          sqrtrhodustfracj = 0.
          dvdxj(:) = 0.
          sxxj = 0.; sxyj = 0.; sxzj = 0.; syyj = 0.; syzj = 0.; szzj = 0.
       endif

       ifgas: if (iamgasi .and. iamgasj) then

          !
          !--artificial viscosity term
          !
          qrho2i = 0.
          qrho2j = 0.
          if (gr) then
             densj = dens(j)
             enthi  = 1.+eni+pri/densi
             enthj  = 1.+enj+prj/densj
          endif

!------------------
#ifdef DISC_VISCOSITY
!------------------
          !
          !--This is for "physical" disc viscosity
          !  (We multiply by h/rij, use cs for the signal speed, apply to both approaching/receding,
          !   with beta viscosity only applied to approaching pairs)
          !
          if (gr) then
             lorentzi_star = 1./sqrt(1.-projbigvstari**2)
             lorentzj_star = 1./sqrt(1.-projbigvstarj**2)
             dlorentzv = lorentzi_star*projbigvstari - lorentzj_star*projbigvstarj
             if (projv < 0.) then
                qrho2i = -0.5*rho1i*vsigavi*enthi*dlorentzv*hi*rij1
                if (usej) qrho2j = -0.5*rho1j*vsigavj*enthj*dlorentzv*hj*rij1
             else
                qrho2i = -0.5*rho1i*alphai*spsoundi*enthi*dlorentzv*hi*rij1
                if (usej) qrho2j = -0.5*rho1j*alphaj*spsoundj*enthj*dlorentzv*hj*rij1
             endif
             if (ien_type == ien_etotal) then ! total energy
                dudtdissi = - pmassj*((pro2i + qrho2i)*projvj*grkerni + &
                                      (pro2j + qrho2j)*projvi*grkernj)
             else
                dudtdissi = -0.5*pmassj*rho1i*alphai*spsoundi*enthi*dlorentzv*hi*rij1*projv*grkerni
             endif
          else
             if (projv < 0.) then
                qrho2i = - 0.5*rho1i*(alphai*spsoundi - beta*projv)*hi*rij1*projv
                if (usej) qrho2j = - 0.5*rho1j*(alphaj*spsoundj - beta*projv)*hj*rij1*projv
             else
                qrho2i = - 0.5*rho1i*alphai*spsoundi*hi*rij1*projv
                if (usej) qrho2j = - 0.5*rho1j*alphaj*spsoundj*hj*rij1*projv
             endif
             dudtdissi = -0.5*pmassj*rho1i*alphai*spsoundi*hi*rij1*projv**2*grkerni
          endif

!--DISC_VISCOSITY--
#else
!------------------
          if (projv < 0.) then
             if (gr) then
                lorentzi_star = 1./sqrt(1.-projbigvstari**2)
                lorentzj_star = 1./sqrt(1.-projbigvstarj**2)
                dlorentzv = lorentzi_star*projbigvstari - lorentzj_star*projbigvstarj
                qrho2i = -0.5*rho1i*vsigavi*enthi*dlorentzv
                if (usej) qrho2j = -0.5*rho1j*vsigavj*enthj*dlorentzv
             else
                qrho2i = - 0.5*rho1i*vsigavi*projv
                if (usej) qrho2j = - 0.5*rho1j*vsigavj*projv
             endif
          endif
          !--energy conservation from artificial viscosity
          if (ien_type == ien_etotal) then ! total energy
             dudtdissi = - pmassj*((pro2i + qrho2i)*projvj*grkerni + &
                                   (pro2j + qrho2j)*projvi*grkernj)
          else
             dudtdissi = pmassj*qrho2i*projv*grkerni
          endif
!--DISC_VISCOSITY--
#endif
!------------------

          !--add av term to pressure
          gradpi = pmassj*(pro2i + qrho2i)*grkerni
          if (usej) gradpj = pmassj*(pro2j + qrho2j)*grkernj

          !--artificial thermal conductivity (need j term)
          if (maxvxyzu >= 4) then
             if (gr) then
                denij = alphagri*eni/lorentzi - alphagrj*enj/lorentzj
                if (imetric==imet_minkowski) then  ! Eq 60 in LP19
                   rhoav1 = 2./(enthi*densi + enthj*densj)
                   vsigu = min(1.,sqrt(abs(pri-prj)*rhoav1))
                else
                   vsigu = abs(vij)  ! Eq 61 in LP19
                endif
             elseif (gravity) then
                vsigu = abs(projv)
             else
                rhoav1 = 2./(rhoi + rhoj)
                vsigu = sqrt(abs(pri - prj)*rhoav1)
             endif
             dendissterm = vsigu*denij*(auterm*grkerni + autermj*grkernj)
          endif

          if (mhd) then
             !
             ! artificial resistivity
             !
             vsigB = sqrt((dvx - projv*runix)**2 + (dvy - projv*runiy)**2 + (dvz - projv*runiz)**2)
             dBdissterm = (avBterm*grkerni + avBtermj*grkernj)*vsigB

             !--energy dissipation due to artificial resistivity
             if (useresistiveheat) dudtresist = -0.5*dB2*dBdissterm

             pmjrho21grkerni = pmassj*rho21i*grkerni
             pmjrho21grkernj = pmassj*rho21j*grkernj

             termi        = pmjrho21grkerni*projBi
             divBsymmterm =  termi + pmjrho21grkernj*projBj
             dBrhoterm    = -termi
             !
             ! grad psi term for divergence cleaning
             ! cleaning evolving d/dt (psi/c_h) as in Tricco, Price & Bate (2016)
             !
             dpsiterm = overcleanfac*(pmjrho21grkerni*psii*vwavei + pmjrho21grkernj*psij*vwavej)
             ! coefficient for associated cleaning timestep
             Bj = sqrt(Bxj**2 + Byj**2 + Bzj**2)
             if (Bj > 0.0) then
                Bj1 = 1.0/Bj
             else
                Bj1 = 0.0
             endif
             fsum(ihdivBBmax) = max( hj*abs(divcurlB(1,j))*Bj1, fsum(ihdivBBmax))
             !
             ! non-ideal MHD terms
             !
             if (mhd_nonideal) then
                call nimhd_get_dBdt(dBnonideal,etaohmi,etahalli,etaambii,curlBi,jcbi,jcbcbi,runix,runiy,runiz)
                dBnonideal = dBnonideal*pmjrho21grkerni
                curlBj = divcurlB(2:4,j)
                call nimhd_get_jcbcb(jcbcbj,jcbj,curlBj,Bxj,Byj,Bzj,Bj1)
                call nimhd_get_dBdt(dBnonidealj,eta_nimhd(iohm,j),eta_nimhd(ihall,j),eta_nimhd(iambi,j) &
                                   ,curlBj,jcbj,jcbcbj,runix,runiy,runiz)
                dBnonideal = dBnonideal + dBnonidealj*pmjrho21grkernj
             endif
             !
             ! dB/dt evolution equation
             !
             dBevolx = dBrhoterm*dvx + dBdissterm*dBx - dpsiterm*runix - dBnonideal(1)
             dBevoly = dBrhoterm*dvy + dBdissterm*dBy - dpsiterm*runiy - dBnonideal(2)
             dBevolz = dBrhoterm*dvz + dBdissterm*dBz - dpsiterm*runiz - dBnonideal(3)
          endif
          !
          !--get projection of anisotropic part of stress tensor
          !  in direction of particle pair
          !
          projsxi = (sxxi*runix + sxyi*runiy + sxzi*runiz)*grkerni
          projsyi = (sxyi*runix + syyi*runiy + syzi*runiz)*grkerni
          projszi = (sxzi*runix + syzi*runiy + szzi*runiz)*grkerni
          if (usej) then
             projsxj = (sxxj*runix + sxyj*runiy + sxzj*runiz)*grkernj
             projsyj = (sxyj*runix + syyj*runiy + syzj*runiz)*grkernj
             projszj = (sxzj*runix + syzj*runiy + szzj*runiz)*grkernj
          endif
          !
          !--physical viscosity term (direct second derivatives)
          !
          if (realviscosity .and. maxdvdx /= maxp) then
             grgrkerni = -2.*grkerni*rij1
             gradpi = gradpi + visctermiso*projv*grgrkerni
             projsxi = projsxi + visctermaniso*dvx*grgrkerni
             projsyi = projsyi + visctermaniso*dvy*grgrkerni
             projszi = projszi + visctermaniso*dvz*grgrkerni
             dudtdissi = dudtdissi + grgrkerni*(visctermiso*projv**2 &
                                 + visctermaniso*(dvx*dvx + dvy*dvy + dvz*dvz))
             if (usej) then
                grgrkernj = -2.*grkernj*rij1
                gradpj = gradpj + visctermisoj*projv*grgrkernj
                projsxj = projsxj + visctermanisoj*dvx*grgrkernj
                projsyj = projsyj + visctermanisoj*dvy*grgrkernj
                projszj = projszj + visctermanisoj*dvz*grgrkernj
             endif
          endif

          !--terms used in force
          gradp = gradpi + gradpj
          projsx = projsxi + projsxj
          projsy = projsyi + projsyj
          projsz = projszi + projszj

          fsum(ifxi) = fsum(ifxi) - runix*(gradp + fgrav) - projsx
          fsum(ifyi) = fsum(ifyi) - runiy*(gradp + fgrav) - projsy
          fsum(ifzi) = fsum(ifzi) - runiz*(gradp + fgrav) - projsz
          fsum(ipot) = fsum(ipot) + pmassj*phii ! no need to symmetrise (see PM07)

          !--calculate divv for use in du, h prediction, av switch etc.
          fsum(idrhodti) = fsum(idrhodti) + projv*grkerni

          if (maxvxyzu >= 4) then
             !--viscous heating
             fsum(idudtdissi) = fsum(idudtdissi) + dudtdissi + dudtresist
             !--energy dissipation due to conductivity
             fsum(idendtdissi) = fsum(idendtdissi) + dendissterm
          endif

          !--add contribution to particle i's force
          if (mhd) then
             !--div B in symmetric form (for source term subtraction)
             fsum(idivBsymi) = fsum(idivBsymi) + divBsymmterm
             fsum(idBevolxi) = fsum(idBevolxi) + dBevolx
             fsum(idBevolyi) = fsum(idBevolyi) + dBevoly
             fsum(idBevolzi) = fsum(idBevolzi) + dBevolz
             !--div B in difference form for dpsi/dt evolution
             fsum(idivBdiffi) = fsum(idivBdiffi) + divBdiffterm
          endif

          if (do_radiation) then
             radDFWj = 0.
             if (usej) then
                radFj(1:3) = radprop(ifluxx:ifluxz,j)
                radkappaj = radprop(ikappa,j)
                radenj = rad(iradxi,j)
                radRj = get_rad_R(rhoj,radenj,radFj,radkappaj)

                if (limit_radiation_flux) then
                   radlambdaj = (2. + radRj)/(6. + 3*radRj + radRj*radRj)
                else
                   radlambdaj = 1./3.
                endif

                radDj = c_code*radlambdaj/radkappaj/rhoj

                radDFWj = pmassj*radDj*grkernj*rho21j &
                          *(radFj(1)*runix + radFj(2)*runiy + radFj(3)*runiz)
             endif
             radFi(1:3) = xpartveci(iradfxi:iradfzi)
             radkappai = xpartveci(iradkappai)
             radeni = xpartveci(iradxii)
             radlambdai = xpartveci(iradlambdai)

             radDi = c_code*radlambdai/radkappai/rhoi

             ! TWO FIRST DERIVATIVES !
             radDFWi = pmassj*radDi*grkerni*rho21i*&
                (radFi(1)*runix + radFi(2)*runiy + radFi(3)*runiz)

             fsum(idradi) = fsum(idradi) + (radDFWi + radDFWj)
             ! BROOKSHAW !
             ! fsum(idradi) = fsum(idradi) + pmassj/rhoi/rhoj*&
             !                                ((4*radDi*radDj)/(radDi+radDj))*&
             !                                (rhoi*radeni-rhoj*radenj)*grkerni*rij1
          endif

          if (use_dust .and. use_dustfrac) then
             tsj = 0.
             do l=1,ndustsmall
                ! get stopping time - for one fluid dust we do not know deltav, but it is small by definition
                if (use_dustgrowth) then !- only work for ndustsmall=1 though
                   call get_ts(idrag,l,grainsizei,graindensi,rhogasj,rhoj*dustfracjsum,spsoundj,0.,tsj(l),iregime)
                else
                   call get_ts(idrag,l,grainsize(l),graindens(l),rhogasj,rhoj*dustfracjsum,spsoundj,0.,tsj(l),iregime)
                endif
             enddo
             if (ilimitdustflux) tsj(:)   = min(tsj(:),hj/spsoundj) ! flux limiter from Ballabio et al. (2018)
             epstsj   = sum(dustfracj(:)*tsj(:))

             !! Check that weighted sums of Tsj and tilde(Tsj) are equal (see Hutchison et al. 2017)
             !if (ndustsmall>1) then
             !   if (abs(sum(dustfracj*tsj) - sum(dustfracj*(tsj-epstsj))/(1. - dustfracjsum)) > 1e-14) &
             !      print*,'Stop! tsj or epstsj in force is incorrect!'
             !else
             !   if (abs(tsj(1) - (tsj(1)-epstsj)/(1.-dustfracj(1)))>1e-14) &
             !      print*,'Warning! error in tsj is = ',tsj(1)-(tsj(1)-epstsj)/(1.-dustfracjsum)
             !endif

             do l=1,ndustsmall
                if (dustfraci(l) > 0. .or. dustfracj(l) > 0.) then
                   ! define average of kernels
                   grkernav = 0.5*(grkerni + grkernj)

                   !--sqrt(epsilon/1-epsilon) method (Ballabio et al. 2018)
                   dustfracterms(l) = pmassj*sqrtrhodustfracj(l)*rho1j     &
                                      *((tsi(l)-epstsi)*(1.-dustfraci(l))/(1.-dustfracisum)   &
                                        +(tsj(l)-epstsj)*(1.-dustfracj(l))/(1.-dustfracjsum)) &
                                      *(pri - prj)*grkernav*rij1

                   fsum(iddustevoli+(l-1)) = fsum(iddustevoli+(l-1)) - dustfracterms(l)

                   !--sqrt(rho*epsilon) method and sqrt(epsilon/1-epsilon) method (Ballabio et al. 2018)
                   if (maxvxyzu >= 4) fsum(idudtdusti+(l-1)) = fsum(idudtdusti+(l-1)) - sqrtrhodustfraci(l)*dustfracterms(l)*denij
                endif
                ! Equation 270 in Phantom paper
                if (dustfraci(l) < 1.) then
                   term = tsi(l)/(1. - dustfracisum)*pmassj*(pro2i*grkerni + pro2j*grkernj)
                   fsum(ideltavxi+(l-1)) = fsum(ideltavxi+(l-1)) + term*runix
                   fsum(ideltavyi+(l-1)) = fsum(ideltavyi+(l-1)) + term*runiy
                   fsum(ideltavzi+(l-1)) = fsum(ideltavzi+(l-1)) + term*runiz
                endif
             enddo
          endif

       else !ifgas
          !
          !  gravity between particles of different types, or between gas pairs that are hidden by a sink
          !
          fsum(ifxi) = fsum(ifxi) - fgrav*runix
          fsum(ifyi) = fsum(ifyi) - fgrav*runiy
          fsum(ifzi) = fsum(ifzi) - fgrav*runiz
          fsum(ipot) = fsum(ipot) + pmassj*phii ! no need to symmetrise (see PM07)

          !
          ! gas-dust: compute drag terms
          !
          if (use_dust .and. idrag>0) then
             if (iamgasi .and. iamdustj .and. icut_backreaction==0) then
                projvstar = projv
                if (irecon >= 0) call reconstruct_dv(projv,dx,dy,dz,runix,runiy,runiz,dvdxi,dvdxj,projvstar,irecon)
                dv2 = projvstar**2 ! dvx*dvx + dvy*dvy + dvz*dvz
                if (q2i < q2j) then
                   wdrag = wkern_drag(q2i,qi)*hi21*hi1*cnormk_drag
                else
                   wdrag = wkern_drag(q2j,qj)*hj21*hj1*cnormk_drag
                endif
                if (use_dustgrowth) then
                   call get_ts(idrag,1,dustprop(1,j),dustprop(2,j),rhoi,rhoj,spsoundi,dv2,tsijtmp,iregime)
                else
                   !--the following works for large grains only (not hybrid large and small grains)
                   idusttype = iamtypej - idust + 1
                   call get_ts(idrag,idusttype,grainsize(idusttype),graindens(idusttype),rhoi,rhoj,spsoundi,dv2,tsijtmp,iregime)
                endif
                ndrag = ndrag + 1
                if (iregime > 2)  nstokes = nstokes + 1
                if (iregime == 2) nsuper = nsuper + 1
                if (drag_implicit) then
                   if (ind_timesteps) then
                      call get_drag_terms(tsijtmp,dti,sdrag1,sdrag2,fxi_drag,fyi_drag,fzi_drag,&
                                       runix,runiy,runiz,fxyz_drag(:,j),projf_drag)
                   else
                      call get_drag_terms(tsijtmp,dt,sdrag1,sdrag2,fxi_drag,fyi_drag,fzi_drag,&
                                       runix,runiy,runiz,fxyz_drag(:,j),projf_drag)
                   endif
                   ! implicit drag, slightly modified version of Loren-Aguilar & Bate 2014, 2015
                   call get_drag_terms(tsijtmp,dt,sdrag1,sdrag2,fxi_drag,fyi_drag,fzi_drag,&
                                       runix,runiy,runiz,fxyz_drag(:,j),projf_drag)
                   dragterm = 3.*pmassj*(sdrag1*projvstar - sdrag2*projf_drag)/(rhoi + rhoj)*wdrag
                else
                   ! explicit drag, with timestep condition
                   dragterm = 3.*pmassj/((rhoi + rhoj)*tsijtmp)*projvstar*wdrag
                endif
                ts_min = min(ts_min,tsijtmp)
                !store acceleration without drag here fr the next iteration
                fsum(ifdragxi) = fsum(ifdragxi) - dragterm*runix
                fsum(ifdragyi) = fsum(ifdragyi) - dragterm*runiy
                fsum(ifdragzi) = fsum(ifdragzi) - dragterm*runiz
                if (maxvxyzu >= 4) then
                   !--energy dissipation due to drag
                   dragheating = dragterm*projv
                   fsum(idudtdissi) = fsum(idudtdissi) + dragheating
                endif
             elseif (iamdusti .and. iamgasj) then
                projvstar = projv
                if (irecon >= 0) call reconstruct_dv(projv,dx,dy,dz,runix,runiy,runiz,dvdxi,dvdxj,projvstar,irecon)
                dv2 = projvstar**2 !dvx*dvx + dvy*dvy + dvz*dvz
                if (q2i < q2j) then
                   wdrag = wkern_drag(q2i,qi)*hi21*hi1*cnormk_drag
                else
                   wdrag = wkern_drag(q2j,qj)*hj21*hj1*cnormk_drag
                endif
                if (use_dustgrowth) then
                   call get_ts(idrag,1,grainsizei,graindensi,rhoj,rhoi,spsoundj,dv2,tsijtmp,iregime)
                   if (q2i < q2j) then
                      winter = wkern(q2i,qi)*hi21*hi1*cnormk
                   else
                      winter = wkern(q2j,qj)*hj21*hj1*cnormk
                   endif
                   !--following quantities are weighted by mass rather than mass/density
                   fsum(idensgasi) = fsum(idensgasi) + pmassj*winter
                   fsum(idvix)     = fsum(idvix)     + pmassj*dvx*winter
                   fsum(idviy)     = fsum(idviy)     + pmassj*dvy*winter
                   fsum(idviz)     = fsum(idviz)     + pmassj*dvz*winter
                   fsum(icsi)      = fsum(icsi)      + pmassj*spsoundj*winter
                else
                   !--the following works for large grains only (not hybrid large and small grains)
                   idusttype = iamtypei - idust + 1
                   call get_ts(idrag,idusttype,grainsize(idusttype),graindens(idusttype),rhoj,rhoi,spsoundj,dv2,tsijtmp,iregime)
                endif
                if (drag_implicit) then
                   ! implicit drag, slightly modified version of Loren-Aguilar & Bate 2014, 2015
                   if (ind_timesteps) then
                      call get_drag_terms(tsijtmp,dti,sdrag1,sdrag2,fxi_drag,fyi_drag,fzi_drag,&
                                       runix,runiy,runiz,fxyz_drag(:,j),projf_drag)
                   else
                      call get_drag_terms(tsijtmp,dt,sdrag1,sdrag2,fxi_drag,fyi_drag,fzi_drag,&
                                       runix,runiy,runiz,fxyz_drag(:,j),projf_drag)
                   endif
                   dragterm = 3.*pmassj*(sdrag1*projvstar - sdrag2*projf_drag)/(rhoi + rhoj)*wdrag
                else
                   ! explicit drag, with timestep condition
                   dragterm = 3.*pmassj/((rhoi + rhoj)*tsijtmp)*projvstar*wdrag
                endif
                ts_min = min(ts_min,tsijtmp)
                ndrag = ndrag + 1
                if (iregime > 2)  nstokes = nstokes + 1
                if (iregime == 2) nsuper = nsuper + 1
                fsum(ifdragxi) = fsum(ifdragxi) - dragterm*runix ! + because projv is opposite
                fsum(ifdragyi) = fsum(ifdragyi) - dragterm*runiy
                fsum(ifdragzi) = fsum(ifdragzi) - dragterm*runiz
             endif
          endif
       endif ifgas

       !--self gravity contribution to total energy equation
       if (gr .and. gravity .and. ien_type == ien_etotal) then
          fgravxi = fgravxi - runix*fgrav
          fgravyi = fgravyi - runiy*fgrav
          fgravzi = fgravzi - runiz*fgrav
       endif

#ifdef GRAVITY
    else !is_sph_neighbour
       !
       !--if particle is a trial neighbour, but not an SPH neighbour
       !  then compute the 1/r^2 force contribution
       !  (no softening here, as by definition we
       !   are outside the kernel radius)
       !
#ifdef FINVSQRT
       rij1 = finvsqrt(rij2)
#else
       rij1 = 1./sqrt(rij2)
#endif
       fgrav  = rij1*rij1*rij1
       if (maxphase==maxp) then
          iamtypej = iamtype(iphase(j))
       endif
       pmassj = massoftype(iamtypej)
       phii   = -rij1
       fgravj = fgrav*pmassj
       fsum(ifxi) = fsum(ifxi) - dx*fgravj
       fsum(ifyi) = fsum(ifyi) - dy*fgravj
       fsum(ifzi) = fsum(ifzi) - dz*fgravj
       fsum(ipot) = fsum(ipot) + pmassj*phii

       !--self gravity contribution to total energy equation
       if (gr .and. gravity .and. ien_type == ien_etotal) then
          fgravxi = fgravxi - dx*fgravj
          fgravyi = fgravyi - dy*fgravj
          fgravzi = fgravzi - dz*fgravj
       endif
#endif
    endif is_sph_neighbour

 enddo loop_over_neighbours2

 if (gr .and. gravity .and. ien_type == ien_etotal) then
    fsum(idudtdissi) = fsum(idudtdissi) + vxi*fgravxi + vyi*fgravyi + vzi*fgravzi
 endif

end subroutine compute_forces

!----------------------------------------------------------------
!+
!  Internal subroutine that computes pressure and other derived
!  quantities necessary to get a force, given that we have rho.
!+
!----------------------------------------------------------------
subroutine get_stress(pri,spsoundi,rhoi,rho1i,xi,yi,zi, &
                 pmassi,Bxi,Byi,Bzi, &
                 pro2i,vwavei, &
                 sxxi,sxyi,sxzi,syyi,syzi,szzi,visctermiso,visctermaniso, &
                 realviscosity,divvi,bulkvisc,dvdx,stressmax, &
                 radPi)

 use dim,             only:maxdvdx,maxp
 use part,            only:mhd,strain_from_dvdx
 use viscosity,       only:shearfunc

 real,    intent(in)    :: pri,spsoundi,rhoi,rho1i,xi,yi,zi,pmassi
 real,    intent(in)    :: Bxi,Byi,Bzi
 real,    intent(out)   :: pro2i,vwavei
 real,    intent(out)   :: sxxi,sxyi,sxzi,syyi,syzi,szzi
 real,    intent(out)   :: visctermiso,visctermaniso
 logical, intent(in)    :: realviscosity
 real,    intent(in)    :: divvi,bulkvisc,stressmax
 real,    intent(in)    :: dvdx(9)
 real,    intent(in)    :: radPi

 real :: Bro2i,Brhoxi,Brhoyi,Brhozi
 real :: stressiso,term,graddivvcoeff,del2vcoeff,strain(6)
 real :: shearvisc,etavisc,valfven2i

 sxxi = 0.
 sxyi = 0.
 sxzi = 0.
 syyi = 0.
 syzi = 0.
 szzi = 0.
 visctermiso   = 0.
 visctermaniso = 0.
 stressiso     = 0.

 if (realviscosity) then
    !--get shear viscosity coefficient from function
    shearvisc = shearfunc(xi,yi,zi,spsoundi)
    etavisc   = rhoi*shearvisc
!
!--add physical viscosity terms to stress tensor
!  (construct S^ij/ rho^2 for use in the force equation)
!
    if (maxdvdx==maxp) then
       strain = strain_from_dvdx(dvdx)
       !--get stress (multiply by coefficient for use in second derivative)
       term = -shearvisc*pmassi*rho1i  ! shearvisc = eta/rho, so this is eta/rho**2
       sxxi = term*strain(1)
       sxyi = term*strain(2)
       sxzi = term*strain(3)
       syyi = term*strain(4)
       syzi = term*strain(5)
       szzi = term*strain(6)
       stressiso = (2./3.*shearvisc - bulkvisc)*divvi*rho1i + stressmax
    else
       graddivvcoeff = 0.5*(bulkvisc*rhoi + etavisc/3.)   ! 0.5 here is because we
       del2vcoeff    = 0.5*etavisc                   ! average between particle pairs

       !--construct isotropic and anisotropic terms from above
       visctermiso   = 2.5*graddivvcoeff*pmassi*rho1i*rho1i
       visctermaniso = (del2vcoeff - 0.5*graddivvcoeff)*pmassi*rho1i*rho1i
    endif
 endif

 if (mhd) then
!
!--construct useful terms based on the B-field
!
    Brhoxi = Bxi*rho1i
    Brhoyi = Byi*rho1i
    Brhozi = Bzi*rho1i

    Bro2i     = Brhoxi*Brhoxi + Brhoyi*Brhoyi + Brhozi*Brhozi
    valfven2i = Bro2i*rhoi
    vwavei    = sqrt(spsoundi*spsoundi + valfven2i)

    !--MHD terms in stress tensor
    sxxi  = sxxi - pmassi*Brhoxi*Brhoxi
    sxyi  = sxyi - pmassi*Brhoxi*Brhoyi
    sxzi  = sxzi - pmassi*Brhoxi*Brhozi
    syyi  = syyi - pmassi*Brhoyi*Brhoyi
    syzi  = syzi - pmassi*Brhoyi*Brhozi
    szzi  = szzi - pmassi*Brhozi*Brhozi
!
!--construct total isotropic pressure term (gas + magnetic + stress)
!
    pro2i = (pri + radPi)*rho1i*rho1i + stressiso + 0.5*Bro2i

 else
!
!--construct m*p/(rho^2 \Omega) in force equation using pressure
!
    pro2i  = (pri + radPi)*rho1i*rho1i + stressiso
    vwavei = spsoundi
 endif

end subroutine get_stress

!----------------------------------------------------------------

subroutine start_cell(cell,iphase,xyzh,vxyzu,gradh,divcurlv,divcurlB,dvdx,Bevol, &
                     dustfrac,dustprop,fxyz_drag,eta_nimhd,eos_vars,alphaind,stressmax,&
                     rad,radprop,dens,metrics,dt)

 use io,        only:fatal
 use options,   only:alpha,use_dustfrac,limit_radiation_flux
 use dim,       only:maxp,ndivcurlv,ndivcurlB,maxdvdx,maxalpha,maxvxyzu,mhd,mhd_nonideal,&
                use_dustgrowth,gr,use_dust,ind_timesteps
 use part,      only:iamgas,maxphase,rhoanddhdrho,igas,massoftype,get_partinfo,&
                     iohm,ihall,iambi,ndustsmall,iradP,igasP,ics,itemp
 use viscosity, only:irealvisc,bulkvisc
 use dust,      only:get_ts,idrag
 use part,      only:grainsize,graindens
 use part,            only:ibin_old
 use timestep_ind,    only:get_dt
 use nicil,           only:nimhd_get_jcbcb
 use radiation_utils, only:get_rad_R
 type(cellforce),    intent(inout) :: cell
 integer(kind=1),    intent(in)    :: iphase(:)
 real,               intent(in)    :: xyzh(:,:)
 real,               intent(inout) :: vxyzu(:,:)
 real(kind=4),       intent(in)    :: gradh(:,:)
 real(kind=4),       intent(in)    :: divcurlv(:,:)
 real(kind=4),       intent(in)    :: divcurlB(:,:)
 real(kind=4),       intent(in)    :: dvdx(:,:)
 real,               intent(in)    :: Bevol(:,:)
 real,               intent(in)    :: dustfrac(:,:)
 real,               intent(in)    :: dustprop(:,:)
 real,               intent(in)    :: fxyz_drag(:,:)
 real,               intent(in)    :: eta_nimhd(:,:)
 real(kind=4),       intent(in)    :: alphaind(:,:)
 real,               intent(in)    :: stressmax
 real,               intent(in)    :: rad(:,:)
 real,               intent(inout) :: radprop(:,:)
 real,               intent(in)    :: dens(:)
 real,               intent(in)    :: metrics(:,:,:,:)
 real,               intent(in)    :: eos_vars(:,:)
 real,               intent(in)    :: dt
 real         :: radRi
 real         :: radPi

 real         :: divcurlvi(ndivcurlv)
 real         :: dvdxi(9),curlBi(3),jcbcbi(3),jcbi(3)
 real         :: hi,rhoi,rho1i,dhdrhoi,pmassi,eni
 real(kind=8) :: hi1
 real         :: dustfraci(maxdusttypes),dustfracisum,rhogasi,pro2i,pri,spsoundi,tempi
 real         :: sxxi,sxyi,sxzi,syyi,syzi,szzi,visctermiso,visctermaniso
 real         :: tstopi(maxdusttypes)
 real         :: Bxi,Byi,Bzi,B2i,Bi1
 real         :: vwavei,alphai
 integer      :: i,j,iamtypei,ip,ii,ia,ib,ic
 real         :: densi
 integer      :: iregime
 real         :: dti

 logical :: iactivei,iamgasi,iamdusti,realviscosity

 realviscosity = (irealvisc > 0)

 cell%npcell = 0
 over_parts: do ip = inoderange(1,cell%icell),inoderange(2,cell%icell)
    i = inodeparts(ip)

    if (i < 0) then
       cycle over_parts
    endif

    if (maxphase==maxp) then
       call get_partinfo(iphase(i),iactivei,iamgasi,iamdusti,iamtypei)
    else
       iactivei = .true.
       iamtypei = igas
       iamdusti = .false.
       iamgasi  = .true.
    endif
    if (.not.iactivei) then ! handles boundaries + case where first particle in cell is inactive
       cycle over_parts
    endif

    pmassi = massoftype(iamtypei)
    hi = xyzh(4,i)
    if (hi < 0.) call fatal('force','negative smoothing length',i,var='h',val=hi)

    !
    !--compute density and related quantities from the smoothing length
    !
    call rhoanddhdrho(hi,hi1,rhoi,rho1i,dhdrhoi,pmassi)
    !
    !--velocity gradients, used for reconstruction and physical viscosity
    !
    if (maxdvdx==maxp) dvdxi(:) = dvdx(:,i)

    if (iamgasi) then
       if (ndivcurlv >= 1) divcurlvi(:) = real(divcurlv(:,i),kind=kind(divcurlvi))
       if (maxvxyzu >= 4) then
          eni = vxyzu(4,i)
       else
          eni = 0.0
       endif

       !
       ! one-fluid dust properties
       !
       if (use_dustfrac) then
          dustfraci(:) = dustfrac(:,i)
          dustfracisum = sum(dustfraci)
          rhogasi      = rhoi*(1. - dustfracisum)
          do j=1,ndustsmall
             if (dustfraci(j) > 1. .or. dustfraci(j) < 0.) call fatal('force','invalid eps',var='dustfrac',val=dustfraci(j))
          enddo
          if (dustfracisum > 1.) call fatal('force','invalid eps',var='sum of dustfrac',val=dustfracisum)
       else
          dustfraci(:) = 0.
          dustfracisum = 0.
          rhogasi      = rhoi
       endif

       if (mhd) then
          Bxi = Bevol(1,i) * rhoi ! B/rho -> B (conservative to primitive)
          Byi = Bevol(2,i) * rhoi
          Bzi = Bevol(3,i) * rhoi
          if (mhd_nonideal) then
             B2i = Bxi**2 + Byi**2 + Bzi**2
             if (B2i > 0.0) then
                Bi1 = 1.0/sqrt(B2i)
             else
                Bi1 = 0.0
             endif
             curlBi = divcurlB(2:4,i)
             call nimhd_get_jcbcb(jcbcbi,jcbi,curlBi,Bxi,Byi,Bzi,Bi1)
          endif
       endif

       if (gr) densi = dens(i)
       pri = eos_vars(igasP,i)
       spsoundi = eos_vars(ics,i)
       tempi = eos_vars(itemp,i)
       radPi = 0.
       if (do_radiation) radPi = radprop(iradP,i)
       !
       ! calculate terms required in the force evaluation
       !
       call get_stress(pri,spsoundi,rhoi,rho1i, &
                  xyzh(1,i),xyzh(2,i),xyzh(3,i), &
                  pmassi, &
                  Bxi,Byi,Bzi, &
                  pro2i, &
                  vwavei,sxxi,sxyi,sxzi,syyi,syzi,szzi, &
                  visctermiso,visctermaniso,realviscosity,divcurlvi(1),bulkvisc,dvdxi,stressmax, &
                  radPi)

       !
       ! get stopping time - for one fluid dust we don't know deltav, but as small by definition we assume=0
       !
       tstopi = 0.
       if (use_dust .and. use_dustfrac .and. iamgasi) then
          do j=1,ndustsmall
             if (use_dustgrowth) then
                call get_ts(idrag,j,dustprop(1,i),dustprop(2,i),rhogasi,rhoi*dustfracisum,spsoundi,0.,tstopi(j),iregime)
             else
                call get_ts(idrag,j,grainsize(j),graindens(j),rhogasi,rhoi*dustfracisum,spsoundi,0.,tstopi(j),iregime)
             endif
          enddo
       endif

    else ! not a gas particle
       vwavei = 0.
       rhogasi = 0.
       pri = 0.
       pro2i = 0.
       sxxi = 0.
       sxyi = 0.
       sxzi = 0.
       syyi = 0.
       syzi = 0.
       szzi = 0.
       visctermiso = 0.
       visctermaniso = 0.
       dustfraci = 0.
       tempi = 0.
       densi = 0.
    endif

    !
    !-- cell packing
    !
    cell%npcell                                    = cell%npcell + 1
    cell%arr_index(cell%npcell)                    = ip
    cell%iphase(cell%npcell)                       = iphase(i)
    cell%xpartvec(ixi,cell%npcell)                 = xyzh(1,i)
    cell%xpartvec(iyi,cell%npcell)                 = xyzh(2,i)
    cell%xpartvec(izi,cell%npcell)                 = xyzh(3,i)
    cell%xpartvec(ihi,cell%npcell)                 = xyzh(4,i)
    cell%xpartvec(igradhi1,cell%npcell)            = gradh(1,i)
#ifdef GRAVITY
    cell%xpartvec(igradhi2,cell%npcell)            = gradh(2,i)
#endif
    cell%xpartvec(ivxi,cell%npcell)                = vxyzu(1,i)
    cell%xpartvec(ivyi,cell%npcell)                = vxyzu(2,i)
    cell%xpartvec(ivzi,cell%npcell)                = vxyzu(3,i)
    if (maxvxyzu >= 4) then
       cell%xpartvec(ieni,cell%npcell)             = vxyzu(4,i)
    endif
    if (mhd) then
       if (iamgasi) then
          cell%xpartvec(iBevolxi,cell%npcell)      = Bevol(1,i)
          cell%xpartvec(iBevolyi,cell%npcell)      = Bevol(2,i)
          cell%xpartvec(iBevolzi,cell%npcell)      = Bevol(3,i)
          cell%xpartvec(ipsi,cell%npcell)          = Bevol(4,i)

          cell%xpartvec(idivBi,  cell%npcell)      = divcurlB(1,i)
          cell%xpartvec(icurlBxi,cell%npcell)      = divcurlB(2,i)
          cell%xpartvec(icurlByi,cell%npcell)      = divcurlB(3,i)
          cell%xpartvec(icurlBzi,cell%npcell)      = divcurlB(4,i)
       else
          cell%xpartvec(iBevolxi:ipsi,cell%npcell) = 0. ! to avoid compiler warning
       endif
    endif

    alphai = alpha
    if (maxalpha==maxp) then
       alphai = alphaind(1,i)
    endif
    cell%xpartvec(ialphai,cell%npcell)            = alphai
    cell%xpartvec(irhoi,cell%npcell)              = rhoi
    cell%xpartvec(idustfraci:idustfraciend,cell%npcell) = dustfraci
    if (iamgasi) then
       cell%xpartvec(ivwavei,cell%npcell)         = vwavei
       cell%xpartvec(irhogasi,cell%npcell)        = rhogasi
       cell%xpartvec(ipri,cell%npcell)            = pri
       cell%xpartvec(ispsoundi,cell%npcell)       = spsoundi
       cell%xpartvec(itempi,cell%npcell)          = tempi
       cell%xpartvec(isxxi,cell%npcell)           = sxxi
       cell%xpartvec(isxyi,cell%npcell)           = sxyi
       cell%xpartvec(isxzi,cell%npcell)           = sxzi
       cell%xpartvec(isyyi,cell%npcell)           = syyi
       cell%xpartvec(isyzi,cell%npcell)           = syzi
       cell%xpartvec(iszzi,cell%npcell)           = szzi
       cell%xpartvec(ivisctermisoi,cell%npcell)   = visctermiso
       cell%xpartvec(ivisctermanisoi,cell%npcell) = visctermaniso
       cell%xpartvec(ipri,cell%npcell)            = pri
       cell%xpartvec(ipro2i,cell%npcell)          = pro2i
       if (use_dustfrac) then
          cell%xpartvec(itstop:itstopend,cell%npcell) = tstopi
       endif
       if (use_dust .and. ind_timesteps) then
          dti = get_dt(dt,ibin_old(i))
          cell%xpartvec(idti,cell%npcell) = dti
       endif

       if (do_radiation) then
          radRi = get_rad_R(rhoi,rad(iradxi,i),radprop(ifluxx:ifluxz,i),radprop(ikappa,i))
          cell%xpartvec(iradxii,cell%npcell)         = rad(iradxi,i)
          cell%xpartvec(iradfxi:iradfzi,cell%npcell) = radprop(ifluxx:ifluxz,i)
          cell%xpartvec(iradkappai,cell%npcell)      = radprop(ikappa,i)
          if (limit_radiation_flux) then
             cell%xpartvec(iradlambdai,cell%npcell) = (2. + radRi)/(6. + 3.*radRi + radRi*radRi)
          else
             cell%xpartvec(iradlambdai,cell%npcell) = 1./3.
          endif
          cell%xpartvec(iradrbigi,cell%npcell)       = radRi
       endif

    endif
    if (mhd_nonideal) then
       cell%xpartvec(ietaohmi,cell%npcell)        = eta_nimhd(iohm,i)
       cell%xpartvec(ietahalli,cell%npcell)       = eta_nimhd(ihall,i)
       cell%xpartvec(ietaambii,cell%npcell)       = eta_nimhd(iambi,i)
       cell%xpartvec(ijcbcbxi,cell%npcell)        = jcbcbi(1)
       cell%xpartvec(ijcbcbyi,cell%npcell)        = jcbcbi(2)
       cell%xpartvec(ijcbcbzi,cell%npcell)        = jcbcbi(3)
       cell%xpartvec(ijcbxi,cell%npcell)          = jcbi(1)
       cell%xpartvec(ijcbyi,cell%npcell)          = jcbi(2)
       cell%xpartvec(ijcbzi,cell%npcell)          = jcbi(3)
    endif

    if (gr) then
       cell%xpartvec(idensGRi,cell%npcell)        = densi
       ii = imetricstart
       do ic = 1,2
          do ib = 1,4
             do ia = 1,4
                cell%xpartvec(ii,cell%npcell)     = metrics(ia,ib,ic,i)
                ii = ii + 1
             enddo
          enddo
       enddo
    endif

    if (use_dustgrowth) then
       cell%xpartvec(igrainsizei,cell%npcell)     = dustprop(1,i)
       cell%xpartvec(igraindensi,cell%npcell)     = dustprop(2,i)
    endif
    if (use_dust) then
       cell%xpartvec(ifxi_drag,cell%npcell)       = fxyz_drag(1,i)
       cell%xpartvec(ifyi_drag,cell%npcell)       = fxyz_drag(2,i)
       cell%xpartvec(ifzi_drag,cell%npcell)       = fxyz_drag(3,i)
    endif
    cell%xpartvec(idvxdxi:idvzdzi,cell%npcell)    = dvdx(1:9,i)
 enddo over_parts

end subroutine start_cell

subroutine compute_cell(cell,listneigh,nneigh,Bevol,xyzh,vxyzu,fxyzu, &
                        iphase,divcurlv,divcurlB,alphaind,eta_nimhd, eos_vars, &
                        dustfrac,dustprop,fxyz_drag,gradh,ibinnow_m1,ibin_wake,stressmax,xyzcache,&
                        rad,radprop,dens,metrics,dt)
 use io,          only:error,id
 use dim,         only:maxvxyzu
 use options,     only:beta,alphau,alphaB,iresistive_heating
 use part,        only:get_partinfo,iamgas,mhd,igas,maxphase,massoftype
 use viscosity,   only:irealvisc,bulkvisc

 type(cellforce), intent(inout)  :: cell

 integer,         intent(in)     :: listneigh(:)
 integer,         intent(in)     :: nneigh
 real,            intent(in)     :: Bevol(:,:)
 real,            intent(in)     :: xyzh(:,:)
 real,            intent(inout)  :: vxyzu(:,:)
 real,            intent(in)     :: fxyzu(:,:)
 integer(kind=1), intent(in)     :: iphase(:)
 real(kind=4),    intent(in)     :: divcurlv(:,:)
 real(kind=4),    intent(in)     :: divcurlB(:,:)
 real(kind=4),    intent(in)     :: alphaind(:,:)
 real,            intent(in)     :: eta_nimhd(:,:)
 real,            intent(in)     :: dustfrac(:,:)
 real,            intent(in)     :: dustprop(:,:)
 real,            intent(in)     :: fxyz_drag(:,:)
 real,            intent(in)     :: eos_vars(:,:)
 real(kind=4),    intent(in)     :: gradh(:,:)
 integer(kind=1), intent(inout)  :: ibin_wake(:)
 integer(kind=1), intent(in)     :: ibinnow_m1
 real,            intent(in)     :: stressmax
 real,            intent(in)     :: xyzcache(:,:)
 real,            intent(in)     :: rad(:,:)
 real,            intent(inout)  :: radprop(:,:)
 real,            intent(in)     :: dens(:),metrics(:,:,:,:)
 real,            intent(in)     :: dt

 real                            :: hi
 real(kind=8)                    :: hi1,hi21,hi31,hi41
 real(kind=8)                    :: gradhi,gradsofti
 real                            :: pmassi

 integer                         :: iamtypei

 logical                         :: iactivei
 logical                         :: iamgasi
 logical                         :: iamdusti

 logical                         :: realviscosity
 logical                         :: useresistiveheat
 logical                         :: ignoreself

 integer                         :: i,ip

 realviscosity    = (irealvisc > 0)
 useresistiveheat = (iresistive_heating > 0)

 over_parts: do ip = 1,cell%npcell

    if (maxphase==maxp) then
       call get_partinfo(cell%iphase(ip),iactivei,iamgasi,iamdusti,iamtypei)
    else
       iactivei = .true.
       iamtypei = igas
       iamdusti = .false.
       iamgasi  = .true.
    endif

    if (.not.iactivei) then ! handles case where first particle in cell is inactive
       cycle over_parts     ! also boundary particles are inactive
    endif

    i = inodeparts(cell%arr_index(ip))

    pmassi = massoftype(iamtypei)

    hi    = cell%xpartvec(ihi,ip)
    hi1   = 1./hi
    hi21  = hi1*hi1
    hi31  = hi1*hi21
    hi41  = hi21*hi21

    if (cell%xpartvec(igradhi1,ip) > 0.) then
       gradhi = cell%xpartvec(igradhi1,ip)
    else
       call error('force','stored gradh is zero, resetting to 1')
       gradhi = 1.
    endif
#ifdef GRAVITY
    gradsofti = cell%xpartvec(igradhi2,ip)
#endif

    !
    !--loop over current particle's neighbours (includes self)
    !
    ignoreself = (cell%owner == id)

    call compute_forces(i,iamgasi,iamdusti,cell%xpartvec(:,ip),hi,hi1,hi21,hi41,gradhi,gradsofti, &
                         beta, &
                         pmassi,listneigh,nneigh,xyzcache,cell%fsums(:,ip),cell%vsigmax(ip), &
                         .true.,realviscosity,useresistiveheat, &
                         xyzh,vxyzu,Bevol,cell%iphase(ip),iphase,massoftype, &
                         divcurlB,eta_nimhd,eos_vars, &
                         dustfrac,dustprop,fxyz_drag,gradh,divcurlv,alphaind, &
                         alphau,alphaB,bulkvisc,stressmax, &
                         cell%ndrag,cell%nstokes,cell%nsuper,cell%tsmin(ip),ibinnow_m1,ibin_wake,cell%ibinneigh(ip), &
                         ignoreself,rad,radprop,dens,metrics,dt)

 enddo over_parts

end subroutine compute_cell

subroutine finish_cell_and_store_results(icall,cell,fxyzu,xyzh,vxyzu,poten,dt,dvdx,&
                                         divBsymm,divcurlv,dBevol,ddustevol,deltav,dustgasprop,fxyz_drag,fext, &
                                         dtcourant,dtforce,dtvisc,dtohm,dthall,dtambi,dtdiff,dtmini,dtmaxi, &
#ifdef IND_TIMESTEPS
                                         nbinmaxnew,nbinmaxstsnew,ncheckbin, &
                                         ndtforce,ndtforceng,ndtcool,ndtdrag,ndtdragd, &
                                         ndtvisc,ndtohm,ndthall,ndtambi,ndtdust,ndtrad,ndtclean, &
                                         dtitmp,dtrat, &
                                         dtfrcfacmean ,dtfrcngfacmean,dtdragfacmean,dtdragdfacmean,dtcoolfacmean, &
                                         dtfrcfacmax  ,dtfrcngfacmax ,dtdragfacmax ,dtdragdfacmax ,dtcoolfacmax,  &
                                         dtviscfacmean,dtohmfacmean  ,dthallfacmean,dtambifacmean ,dtdustfacmean, &
                                         dtviscfacmax ,dtohmfacmax   ,dthallfacmax ,dtambifacmax  ,dtdustfacmax,  &
                                         dtradfacmean ,dtcleanfacmean, &
                                         dtradfacmax  ,dtcleanfacmax, &
#endif
                                         ndustres,dustresfacmax,dustresfacmean,&
                                         rad,drad,radprop,dtrad)

 use io,             only:fatal,warning
 use dim,            only:mhd,mhd_nonideal,lightcurve,use_dust,maxdvdx,use_dustgrowth,gr,use_krome,&
                          store_dust_temperature,do_nucleation
 use eos,            only:gamma,ieos,iopacity_type
 use options,        only:alpha,ipdv_heating,ishock_heating,psidecayfac,overcleanfac,hdivbbmax_max, &
                          use_dustfrac,damp,icooling,implicit_radiation
 use part,           only:h2chemistry,rhoanddhdrho,iboundary,igas,maxphase,maxvxyzu,nptmass,xyzmh_ptmass, &
                          massoftype,get_partinfo,tstop,strain_from_dvdx,ithick,iradP,sinks_have_heating,luminosity, &
                          nucleation,idK2,idmu,idkappa,idgamma,dust_temp,pxyzu,ndustsmall
 use cooling,        only:energ_cooling,cooling_in_step
 use ptmass_heating, only:energ_sinkheat
 use dust,           only:drag_implicit
#ifdef IND_TIMESTEPS
 use part,           only:ibin
 use timestep_ind,   only:get_newbin,check_dtmin
 use timestep_sts,   only:sts_it_n,ibin_sts
#endif
 use viscosity,      only:bulkvisc,dt_viscosity,irealvisc,shearfunc
 use kernel,         only:kernel_softening
 use linklist,       only:get_distance_from_centre_of_mass
 use kdtree,         only:expand_fgrav_in_taylor_series
 use nicil,          only:nicil_get_dudt_nimhd,nicil_get_dt_nimhd
 use timestep,       only:C_cour,C_cool,C_force,C_rad,C_ent,bignumber,dtmax
 use timestep_sts,   only:use_sts
 use units,          only:unit_ergg,unit_density,get_c_code
 use eos_shen,       only:eos_shen_get_dTdu
#ifdef KROME
 use part,           only:gamma_chem
#endif
 use metric_tools,   only:unpack_metric
 use utils_gr,       only:get_u0
 use io,             only:error
 use dust,           only:idrag,get_ts
 use part,           only:Omega_k
 use io,             only:warning
 use physcon,        only:c,kboltz
 integer,            intent(in)    :: icall
 type(cellforce),    intent(inout) :: cell
 real,               intent(inout) :: fxyzu(:,:)
 real,               intent(in)    :: xyzh(:,:)
 real,               intent(inout) :: vxyzu(:,:)
 real,               intent(in)    :: dt
 real(kind=4),       intent(in)    :: dvdx(:,:)
 real(kind=4),       intent(out)   :: poten(:)
 real(kind=4),       intent(out)   :: divBsymm(:)
 real(kind=4),       intent(out)   :: divcurlv(:,:)
 real,               intent(out)   :: dBevol(:,:)
 real,               intent(out)   :: ddustevol(:,:)
 real,               intent(out)   :: deltav(:,:,:)
 real,               intent(out)   :: dustgasprop(:,:)
 real,               intent(inout) :: fxyz_drag(:,:)
 real,               intent(in)    :: fext(:,:)
 real,               intent(inout) :: dtcourant,dtforce,dtvisc
 real,               intent(inout) :: dtohm,dthall,dtambi,dtdiff,dtmini,dtmaxi
#ifdef IND_TIMESTEPS
 integer,            intent(inout) :: nbinmaxnew,nbinmaxstsnew,ncheckbin
 integer,            intent(inout) :: ndtforce,ndtforceng,ndtcool,ndtdrag,ndtdragd
 integer,            intent(inout) :: ndtvisc,ndtohm,ndthall,ndtambi,ndtdust,ndtrad,ndtclean
 real,               intent(inout) :: dtitmp,dtrat
 real,               intent(inout) :: dtfrcfacmean ,dtfrcngfacmean,dtdragfacmean ,dtdragdfacmean,dtcoolfacmean
 real,               intent(inout) :: dtfrcfacmax  ,dtfrcngfacmax ,dtdragfacmax  ,dtdragdfacmax ,dtcoolfacmax
 real,               intent(inout) :: dtviscfacmean,dtohmfacmean  ,dthallfacmean ,dtambifacmean ,dtdustfacmean
 real,               intent(inout) :: dtviscfacmax ,dtohmfacmax   ,dthallfacmax  ,dtambifacmax  ,dtdustfacmax
 real,               intent(inout) :: dtradfacmean ,dtcleanfacmean
 real,               intent(inout) :: dtradfacmax  ,dtcleanfacmax
#endif
 integer,            intent(inout) :: ndustres
 real,               intent(inout) :: dustresfacmean,dustresfacmax
 real,               intent(in)    :: rad(:,:),radprop(:,:)
 real,               intent(out)   :: drad(:,:)
 real,               intent(inout) :: dtrad
 real    :: c_code,dtradi,radlambdai,radkappai
 real    :: xpartveci(maxxpartveciforce),fsum(maxfsum)
 real    :: rhoi,rho1i,rhogasi,hi,hi1,pmassi,tempi
 real    :: Bxyzi(3),curlBi(3),dvdxi(9),straini(6)
 real    :: xi,yi,zi,B2i,f2i,divBsymmi,betai,frac_divB,divBi,vcleani
 real    :: pri,spsoundi,drhodti,divvi,shearvisc,fac,pdv_work
 real    :: psii,dtau,hdivbbmax
 real    :: eni,dudtnonideal
 real    :: dustfraci(maxdusttypes),dustfracisum
 real    :: tstopi(maxdusttypes),tseff,dtdustdenom
 real    :: etaambii,etahalli,etaohmi
 real    :: vsigmax,vwavei,fxyz4
 real    :: dTdui,dTdui_cgs,rho_cgs
 real    :: dudt_radi
#ifdef GRAVITY
 real    :: potensoft0,dum,dx,dy,dz,fxi,fyi,fzi,poti,epoti
#endif
 real    :: vsigdtc,dtc,dtf,dti,dtcool,dtdiffi,ts_min,dtent
 real    :: dtohmi,dtambii,dthalli,dtvisci,dtdrag,dtdusti,dtclean
 integer :: iamtypei
 logical :: iactivei,iamgasi,iamdusti,realviscosity
#ifdef IND_TIMESTEPS
 integer(kind=1)       :: ibin_neighi
 logical               :: allow_decrease,dtcheck
 character(len=16)     :: dtchar
#endif
 real    :: tstopint,gsizei,gdensi
 integer :: ireg
 integer               :: ip,i
 real                  :: densi, vxi,vyi,vzi,u0i,dudtcool,dudtheat
 real                  :: posi(3),veli(3),gcov(0:3,0:3),metrici(0:3,0:3,2)
 integer               :: ii,ia,ib,ic,ierror

 eni = 0.
 realviscosity = (irealvisc > 0)

 over_parts: do ip = 1,cell%npcell

    if (maxphase==maxp) then
       call get_partinfo(cell%iphase(ip),iactivei,iamgasi,iamdusti,iamtypei)
    else
       iactivei = .true.
       iamtypei = igas
       iamdusti = .false.
       iamgasi  = .true.
    endif

    if (.not.iactivei) then ! handles case where first particle in cell is inactive
       cycle over_parts
    endif

    pmassi = massoftype(iamtypei)

    i = inodeparts(cell%arr_index(ip))

    fsum(:)       = cell%fsums(:,ip)
    xpartveci(:)  = cell%xpartvec(:,ip)
#ifdef IND_TIMESTEPS
    ibin_neighi   = cell%ibinneigh(ip)
#endif

    dtc     = dtmax
    dtf     = bignumber
    dtcool  = bignumber
    dtvisci = bignumber
    dtohmi  = bignumber
    dthalli = bignumber
    dtambii = bignumber
    dtdiffi = bignumber
    dtclean = bignumber
    dtdusti = bignumber
    dtdrag  = bignumber
    dtradi  = bignumber
    dtent   = bignumber

    xi         = xpartveci(ixi)
    yi         = xpartveci(iyi)
    zi         = xpartveci(izi)
    hi         = xpartveci(ihi)
    hi1        = 1./hi
    spsoundi   = xpartveci(ispsoundi)
    tempi      = xpartveci(itempi)
    vsigmax    = cell%vsigmax(ip)
    ts_min     = cell%tsmin(ip)
    tstopi     = 0.
    dustfraci  = 0.
    dustfracisum = 0.

    vxi = xpartveci(ivxi)
    vyi = xpartveci(ivyi)
    vzi = xpartveci(ivzi)

    u0i = 1.
    if (gr) then
       veli = (/vxi,vyi,vzi/)
       posi = (/xi,yi,zi/)

       densi = xpartveci(idensGRi)
       ii = imetricstart
       do ic = 1,2
          do ib = 0,3
             do ia = 0,3
                metrici(ia,ib,ic) = xpartveci(ii)
                ii = ii + 1
             enddo
          enddo
       enddo

       call unpack_metric(metrici,gcov=gcov)
       call get_u0(gcov,veli,u0i,ierror)
       if (ierror > 0) call error('get_u0 in force','1/sqrt(-v_mu v^mu) ---> non-negative: v_mu v^mu')
    endif

    if (iamgasi) then
       rhoi    = xpartveci(irhoi)
       rho1i   = 1./rhoi
       rhogasi = xpartveci(irhogasi)
       pri     = xpartveci(ipri)
       vwavei  = xpartveci(ivwavei)

       if (mhd) then
          Bxyzi(1) = xpartveci(iBevolxi) * rhoi
          Bxyzi(2) = xpartveci(iBevolyi) * rhoi
          Bxyzi(3) = xpartveci(iBevolzi) * rhoi
          B2i      = Bxyzi(1)**2 + Bxyzi(2)**2 + Bxyzi(3)**2
          divBi    = xpartveci(idivBi)
       endif

       if (mhd_nonideal) then
          curlBi(1) = xpartveci(icurlBxi)
          curlBi(2) = xpartveci(icurlByi)
          curlBi(3) = xpartveci(icurlBzi)
          etaohmi   = xpartveci(ietaohmi)
          etaambii  = xpartveci(ietaambii)
          etahalli  = xpartveci(ietahalli)
       endif

       if (maxvxyzu >= 4) then
          eni = xpartveci(ieni)
       endif
       if (maxdvdx == maxp) then
          dvdxi(:) = xpartveci(idvxdxi:idvzdzi)
       else
          dvdxi(:) = 0.
       endif

       if (use_dustfrac) then
          dustfraci(:) = xpartveci(idustfraci:idustfraciend)
          dustfracisum = sum(dustfraci(:))
          tstopi(:)    = xpartveci(itstop:itstopend)
       endif
    else
       rho1i = 0.
       vwavei = 0.
    endif

#ifdef GRAVITY
    !--add self-contribution
    call kernel_softening(0.,0.,potensoft0,dum)
    epoti = 0.5*pmassi*(fsum(ipot) + pmassi*potensoft0*hi1)
    !
    !--add contribution from distant nodes, expand these in Taylor series about node centre
    !  use xcen directly, -1 is placeholder
    !
    call get_distance_from_centre_of_mass(cell%icell,xi,yi,zi,dx,dy,dz)
    call expand_fgrav_in_taylor_series(cell%fgrav,dx,dy,dz,fxi,fyi,fzi,poti)
    fsum(ifxi) = fsum(ifxi) + fxi
    fsum(ifyi) = fsum(ifyi) + fyi
    fsum(ifzi) = fsum(ifzi) + fzi
    if (gr .and. ien_type == ien_etotal) then
       fsum(idudtdissi) = fsum(idudtdissi) + vxi*fxi + vyi*fyi + vzi*fzi
    endif
    epoti = epoti + 0.5*pmassi*poti
    poten(i) = real(epoti,kind=kind(poten))
#endif

    if (mhd .and. iamgasi) then
       !
       !--for MHD, need to make the force stable when beta < 1.  In this regime,
       !  subtract off the B(div B)/rho term (Borve, Omang & Trulsen 2001, 2005);
       !  outside of this regime, do nothing, but (smoothly) transition between
       !  regimes.  Tests in Feb 2018 suggested that beginning the transition
       !  too close to beta = 1 lead to some inaccuracies, and that the optimal
       !  transition range was 2-10 or 2-5, depending on the test.
       !
       divBsymmi  = fsum(idivBsymi)
       if (B2i > 0.0) then
          betai = 2.0*pri/B2i
          if (betai < 2.0) then
             frac_divB = 1.0
          elseif (betai < 10.0) then
             frac_divB = (10.0 - betai)*0.125
          else
             frac_divB = 0.0
          endif
       else
          frac_divB = 0.0
       endif
       fsum(ifxi) = fsum(ifxi) - Bxyzi(1)*divBsymmi*frac_divB
       fsum(ifyi) = fsum(ifyi) - Bxyzi(2)*divBsymmi*frac_divB
       fsum(ifzi) = fsum(ifzi) - Bxyzi(3)*divBsymmi*frac_divB
       divBsymm(i) = real(rhoi*divBsymmi,kind=kind(divBsymm)) ! for output store div B as rho*div B
    endif

    f2i = fsum(ifxi)**2 + fsum(ifyi)**2 + fsum(ifzi)**2

#ifdef DRIVING
    ! force is first initialised in driving routine
    fxyzu(1,i) = fxyzu(1,i) + fsum(ifxi)
    fxyzu(2,i) = fxyzu(2,i) + fsum(ifyi)
    fxyzu(3,i) = fxyzu(3,i) + fsum(ifzi)
#else
    fxyzu(1,i) = fsum(ifxi)
    fxyzu(2,i) = fsum(ifyi)
    fxyzu(3,i) = fsum(ifzi)
#endif
    if (use_dust) then
       if (drag_implicit) then
          fxyz_drag(1,i) = fsum(ifdragxi)
          fxyz_drag(2,i) = fsum(ifdragyi)
          fxyz_drag(3,i) = fsum(ifdragzi)
       endif
       fxyzu(1,i) = fxyzu(1,i) + fsum(ifdragxi)
       fxyzu(2,i) = fxyzu(2,i) + fsum(ifdragyi)
       fxyzu(3,i) = fxyzu(3,i) + fsum(ifdragzi)
    endif

    drhodti = pmassi*fsum(idrhodti)

    isgas: if (iamgasi) then
       divvi = -drhodti*rho1i
       if (ndivcurlv >= 1) divcurlv(1,i) = real(divvi,kind=kind(divcurlv)) ! store divv from forces

       if (maxvxyzu >= 4 .or. lightcurve) then
          if (maxdvdx == maxp .and. realviscosity) then
             shearvisc = shearfunc(xi,yi,zi,spsoundi)
             straini   = strain_from_dvdx(dvdxi(:))
             fsum(idudtdissi) = fsum(idudtdissi) + (bulkvisc - 2./3.*shearvisc)*divvi**2 &
                           + 0.5*shearvisc*(straini(1)**2 + 2.*(straini(2)**2 + straini(3)**2 + straini(5)**2) &
                           + straini(4)**2 + straini(6)**2)
          endif
          fxyz4 = 0.
          if (ien_type == ien_etotal) then
             fxyz4 = fxyz4 + fsum(idudtdissi) + fsum(idendtdissi)
          elseif (ien_type == ien_entropy_s) then
             fxyz4 = fxyz4 + real(u0i/tempi*(fsum(idudtdissi) + fsum(idendtdissi))/kboltz)
          elseif (ien_type == ien_entropy) then ! here eni is the entropy
             if (gr .and. ishock_heating > 0) then
                fxyz4 = fxyz4 + (gamma - 1.)*densi**(1.-gamma)*u0i*fsum(idudtdissi)
             elseif (ishock_heating > 0) then
#ifdef KROME
                fxyz4 = fxyz4 + (gamma_chem(i) - 1.)*rhoi**(1.-gamma_chem(i))*fsum(idudtdissi)
#else
                !LS if do_nucleation one should use the local gamma : nucleation(idgamma,i)
                fxyz4 = fxyz4 + (gamma - 1.)*rhoi**(1.-gamma)*fsum(idudtdissi)
#endif
             endif
             ! add conductivity for GR
             if (gr) then
                fxyz4 = fxyz4 + (gamma - 1.)*densi**(1.-gamma)*u0i*fsum(idendtdissi)
             endif
#ifdef GR
#ifdef ISENTROPIC
             fxyz4 = 0.
#endif
             if (lightcurve) then
                luminosity(i) = real(pmassi*u0i*(fsum(idendtdissi)+fsum(idudtdissi)),kind=kind(luminosity))
             endif
#endif
          elseif (ieos==16) then ! here eni is the temperature
             if (abs(damp) < tiny(damp)) then
                rho_cgs = rhoi * unit_density
                call eos_shen_get_dTdu(rho_cgs,eni,0.05,dTdui_cgs)
                dTdui = real(dTdui_cgs / unit_ergg)
                !use cgs
                fxyz4 = fxyz4 + dTdui*(pri*rho1i*rho1i*drhodti + fsum(idudtdissi))
             else
                fxyz4 = 0.
             endif
          else ! eni is the internal energy
             fac = rhoi/rhogasi
             pdv_work = pri*rho1i*rho1i*drhodti
             if (ipdv_heating > 0) then
                fxyz4 = fxyz4 + fac*pdv_work
             endif
             if (ishock_heating > 0) then
                if (fsum(idudtdissi) < -epsilon(0.)) &
                   call warning('force','-ve entropy derivative',i,var='dudt_diss',val=fsum(idudtdissi))
                fxyz4 = fxyz4 + fac*fsum(idudtdissi)
             endif
             !
             !--store pdV work and shock heating in separate array needed for some applications
             !  this is a kind of luminosity if it were all radiated
             !
             if (lightcurve) then
                pdv_work = pri*rho1i*rho1i*drhodti
                if (pdv_work > tiny(pdv_work)) then ! pdv_work < 0 is possible, and we want to ignore this case
                   dudt_radi = fac*pdv_work + fac*fsum(idudtdissi)
                else
                   dudt_radi = fac*fsum(idudtdissi)
                endif
                luminosity(i) = real(pmassi*dudt_radi,kind=kind(luminosity))
             endif
             if (mhd_nonideal) then
                call nicil_get_dudt_nimhd(dudtnonideal,etaohmi,etaambii,rhoi,curlBi,Bxyzi)
                fxyz4 = fxyz4 + fac*dudtnonideal
             endif
             !--add conductivity and resistive heating
             fxyz4 = fxyz4 + fac*fsum(idendtdissi)
             if (icooling > 0 .and. dt > 0. .and. .not. cooling_in_step) then
                if (store_dust_temperature) then
                   if (do_nucleation) then
                      call energ_cooling(xi,yi,zi,vxyzu(4,i),dudtcool,rhoi,dt,dust_temp(i),&
                           nucleation(idmu,i),nucleation(idgamma,i),nucleation(idK2,i),nucleation(idkappa,i))
                   else
                      call energ_cooling(xi,yi,zi,vxyzu(4,i),dudtcool,rhoi,dt,dust_temp(i))
                   endif
                else
                   ! cooling without stored dust temperature
                   call energ_cooling(xi,yi,zi,vxyzu(4,i),dudtcool,rhoi,dt)
                endif
                fxyz4 = fxyz4 + fac*dudtcool
             endif
             !  if (nuclear_burning) then
             !     call energ_nuclear(xi,yi,zi,vxyzu(4,i),dudtnuc,rhoi,0.,Tgas=tempi)
             !     fxyz4 = fxyz4 + fac*dudtnuc
             !  endif
             if (sinks_have_heating(nptmass,xyzmh_ptmass)) then
                call energ_sinkheat(nptmass,xyzmh_ptmass,xi,yi,zi,dudtheat)
                fxyz4 = fxyz4 + fac*dudtheat
             endif
             ! extra terms in du/dt from one fluid dust
             if (use_dustfrac) then
                !fxyz4 = fxyz4 + 0.5*fac*rho1i*fsum(idudtdusti)
                fxyz4 = fxyz4 + 0.5*fac*rho1i*sum(fsum(idudtdusti:idudtdustiend))
             endif
          endif
          if (do_radiation .and. implicit_radiation) then
             luminosity(i) = real(pmassi*fxyz4,kind=kind(luminosity))
             !fxyzu(4,i) = 0.
          else
             if (maxvxyzu >= 4) fxyzu(4,i) = fxyz4
          endif
       endif

       if (mhd) then
          !
          ! sum returns d(B/rho)/dt, just what we want!
          !
          dBevol(1,i) = fsum(idBevolxi)
          dBevol(2,i) = fsum(idBevolyi)
          dBevol(3,i) = fsum(idBevolzi)
          !
          ! hyperbolic/parabolic cleaning terms (dpsi/dt) from Tricco & Price (2012)
          !
          if (psidecayfac > 0.) then
             vcleani = overcleanfac*vwavei
             dtau = psidecayfac*vcleani*hi1
             !
             ! we clean using the difference operator for div B
             !
             psii = xpartveci(ipsi)

             ! new cleaning evolving d/dt (psi/c_h)
             dBevol(4,i) = -vcleani*fsum(idivBdiffi)*rho1i - psii*dtau - 0.5*psii*divvi

             ! timestep from cleaning
             !   1. the factor of 10 in hdivbbmax is empirical from checking how much
             !      spurious B-fields are decreased in colliding flows
             !   2. if overcleaning is on (i.e. hdivbbmax > 1.0), then factor of 2 is
             !      from empirical tests to ensure that overcleaning with individual
             !      timesteps is stable
             if (B2i > 0.) then
                hdivbbmax = hi*abs(divBi)/sqrt(B2i)
             else
                hdivbbmax = 0.0
             endif
             hdivbbmax = max( overcleanfac, 10.*hdivbbmax, 10.*fsum(ihdivBBmax) )
             hdivbbmax = min( hdivbbmax, hdivbbmax_max )
             if (hdivbbmax > 1.0) hdivbbmax = 2.0*hdivbbmax
             dtclean   = C_cour*hi/(hdivbbmax * vwavei + tiny(0.))
          endif
       endif

       if (use_dustfrac) then
          !--sqrt(epsilon/1-epsilon) method (Ballabio et al. 2018)
          ddustevol(:,i) = 0.5*(fsum(iddustevoli:iddustevoliend)*rho1i/((1.-dustfraci(1:maxdustsmall))**2.))
          deltav(1,:,i)  = fsum(ideltavxi:ideltavxiend)
          deltav(2,:,i)  = fsum(ideltavyi:ideltavyiend)
          deltav(3,:,i)  = fsum(ideltavzi:ideltavziend)
       endif
       ! timestep based on Courant condition
       vsigdtc = max(vsigmax,vwavei)
       if (vsigdtc > tiny(vsigdtc)) then
          dtc = C_cour*hi/(vsigdtc*max(alpha,1.0))
       endif

       ! cooling timestep dt < fac*u/(du/dt)
       if (maxvxyzu >= 4 .and. .not. gr) then ! not with gr which uses entropy
          if (eni + dtc*fxyzu(4,i) < epsilon(0.) .and. eni > epsilon(0.)) dtcool = C_cool*abs(eni/fxyzu(4,i))
       endif

       ! s entropy timestep to avoid too large s entropy leads to infinite temperature
       if (gr .and. ien_type == ien_entropy_s) then
          dtent = C_ent*abs(pxyzu(4,i)/fxyzu(4,i))
       endif

       ! timestep based on non-ideal MHD
       if (mhd_nonideal) then
          call nicil_get_dt_nimhd(dtohmi,dthalli,dtambii,hi,etaohmi,etahalli,etaambii)
          if ( use_STS ) then
             dtdiffi = min(dtohmi,dtambii)
             dtdiff  = min(dtdiff,dtdiffi)
             dtohmi  = bignumber
             dtambii = bignumber
          endif
       endif

       ! timestep from physical viscosity
       dtvisci = dt_viscosity(xi,yi,zi,hi,spsoundi)

       ! Check to ensure we have enough resolution for gas-dust pairs, where
       ! ts_min is already minimised over all dust neighbours for gas particle i
       if (ts_min < bignumber) then
          if (hi > ts_min*spsoundi) then
             ndustres       = ndustres + 1
             dustresfacmean = dustresfacmean + hi/(ts_min*spsoundi)
             dustresfacmax  = max(dustresfacmax, hi/(ts_min*spsoundi))
          endif
       endif

    else ! not gas
       if (use_dustgrowth .and. iamdusti) then
          !- return interpolations to their respective arrays
          dustgasprop(2,i) = fsum(idensgasi) !- rhogas
          !- interpolations are mass weigthed, divide result by rhog,i
          dustgasprop(4,i) = sqrt(fsum(idvix)**2 + fsum(idviy)**2 + fsum(idviz)**2)/dustgasprop(2,i) !- |dv|
          dustgasprop(1,i) = fsum(icsi)/dustgasprop(2,i) !- sound speed

          !- get the Stokes number with get_ts using the interpolated quantities
          rhoi             = xpartveci(irhoi)
          gdensi           = xpartveci(igraindensi)
          gsizei           = xpartveci(igrainsizei)
          call get_ts(idrag,1,gsizei,gdensi,dustgasprop(2,i),rhoi,dustgasprop(1,i),&
               dustgasprop(4,i)**2,tstopint,ireg)
          dustgasprop(3,i) = tstopint * Omega_k(i) !- Stokes number
       endif

       if (maxvxyzu > 4) fxyzu(4,i) = 0.
       ! timestep based on Courant condition for non-gas particles
       vsigdtc = vsigmax
       if (vsigdtc > tiny(vsigdtc)) then
          dtc = C_cour*hi/vsigdtc
       endif
    endif isgas

    ! initialise timestep to Courant timestep & perform sanity check
    dti = dtc
    if (dtc < tiny(dtc) .or. dtc > huge(dtc)) call fatal('force','invalid dtc',var='dtc',val=dtc)

    ! timestep based on force condition
    if (abs(f2i) > epsilon(f2i)) then
       dtf = C_force*sqrt(hi/sqrt(f2i))
    endif

    ! one fluid dust timestep
    if (use_dustfrac .and. iamgasi) then
       if (minval(dustfraci(1:ndustsmall)) > 0. .and. spsoundi > 0. .and. dustfracisum > epsilon(0.)) then
          tseff = (1.-dustfracisum)/dustfracisum*sum(dustfraci(1:ndustsmall)*tstopi(1:ndustsmall))
          dtdustdenom = dustfracisum*tseff*spsoundi**2
          if (dtdustdenom > tiny(dtdustdenom)) then
             dtdusti = C_force*hi*hi/dtdustdenom
          endif
       endif
    endif

    ! stopping time and timestep based on it (when using dust-as-particles)
    if (use_dust .and. use_dustfrac) then
       tstop(:,i) = tstopi(:)
    elseif (use_dust .and. .not.use_dustfrac) then
       tstop(:,i) = ts_min
       if (drag_implicit) then
          dtdrag = 90.*ts_min
       else
          dtdrag = 0.9*ts_min
       endif
    endif

    if (do_radiation .and. iamgasi .and. .not.implicit_radiation) then
       if (radprop(ithick,i) < 0.5) then
          drad(iradxi,i) = 0.
       else
          if (iopacity_type == 0) then ! infinite opacity equals no radiation diffusion
             drad(iradxi,i) = radprop(iradP,i)*drhodti*rho1i*rho1i
             dtradi = bignumber
          else
             drad(iradxi,i) = fsum(idradi) + radprop(iradP,i)*drhodti*rho1i*rho1i
             c_code     = get_c_code()
             radkappai  = xpartveci(iradkappai)
             radlambdai = xpartveci(iradlambdai)
             ! eq30 Whitehouse & Bate 2004
             dtradi = C_rad*hi*hi*rhoi*radkappai/c_code/radlambdai
             ! additional timestep constraint to ensure that
             ! radiation energy is positive after the integration
             if ((rad(iradxi,i) + dtradi*drad(iradxi,i)) < 0) then
                if (rad(iradxi,i) > 0.) dtradi = -rad(iradxi,i)/drad(iradxi,i)/1e1
                call warning('force','radiation may become negative, limiting timestep')
             endif
          endif
       endif
    endif

#ifdef IND_TIMESTEPS
    !-- The new timestep for particle i
    dtitmp = min(dtf,dtcool,dtclean,dtvisci,dtdrag,dtohmi,dthalli,dtambii,dtdusti,dtradi)

    if (dtitmp < dti + tiny(dtitmp) .and. dtitmp < dtmax) then
       dti     = dtitmp
       if (dti < tiny(dti) .or. dti > huge(dti)) call fatal('force','invalid dti',var='dti',val=dti) ! sanity check
       dtcheck = .true.
       dtrat   = dtc/dti
       if ( iamgasi ) then
          call check_dtmin(dtcheck,dti,dtf    ,dtrat,ndtforce  ,dtfrcfacmean  ,dtfrcfacmax  ,dtchar,'dt_gasforce' )
          call check_dtmin(dtcheck,dti,dtcool ,dtrat,ndtcool   ,dtcoolfacmean ,dtcoolfacmax ,dtchar,'dt_cool'     )
          call check_dtmin(dtcheck,dti,dtvisci,dtrat,ndtvisc   ,dtviscfacmean ,dtviscfacmax ,dtchar,'dt_visc'     )
          call check_dtmin(dtcheck,dti,dtdrag ,dtrat,ndtdrag   ,dtdragfacmean ,dtdragfacmax ,dtchar,'dt_gasdrag'  )
          call check_dtmin(dtcheck,dti,dtohmi ,dtrat,ndtohm    ,dtohmfacmean  ,dtohmfacmax  ,dtchar,'dt_ohm'      )
          call check_dtmin(dtcheck,dti,dthalli,dtrat,ndthall   ,dthallfacmean ,dthallfacmax ,dtchar,'dt_hall'     )
          call check_dtmin(dtcheck,dti,dtambii,dtrat,ndtambi   ,dtambifacmean ,dtambifacmax ,dtchar,'dt_ambi'     )
          call check_dtmin(dtcheck,dti,dtdusti,dtrat,ndtdust   ,dtdustfacmean ,dtdustfacmax ,dtchar,'dt_dust'     )
          call check_dtmin(dtcheck,dti,dtradi ,dtrat,ndtrad    ,dtradfacmean  ,dtradfacmax  ,dtchar,'dt_radiation')
          call check_dtmin(dtcheck,dti,dtclean,dtrat,ndtclean  ,dtcleanfacmean,dtcleanfacmax,dtchar,'dt_clean'    )
       else
          call check_dtmin(dtcheck,dti,dtf    ,dtrat,ndtforceng,dtfrcngfacmean,dtfrcngfacmax,dtchar,'dt_force'    )
          call check_dtmin(dtcheck,dti,dtdrag ,dtrat,ndtdragd  ,dtdragdfacmean,dtdragdfacmax,dtchar,'dt_drag'     )
       endif
       if (dtcheck) call fatal('force','unknown dti',var='dti',val=dti)
    else
       dtchar = 'dt_courant'
    endif
    !
    allow_decrease = ((icall < 2) .and. sts_it_n)
    call get_newbin(dti,dtmax,ibin(i),allow_decrease,dtchar=dtchar) ! get new timestep bin based on dti
    !
    ! Saitoh-Makino limiter, do not allow timestep to be more than 1 bin away from neighbours
    !
    ibin(i) = max(ibin(i),ibin_neighi-1_1)
    !
    ! find the new maximum value of ibin
    nbinmaxnew = max(nbinmaxnew,int(ibin(i)))
    ncheckbin  = ncheckbin + 1

    ! ibin_sts: based entirely upon the diffusive timescale
    if ( use_sts ) then
       ibin_sts(i) = 0 ! we actually want dtdiff, and this is just a tracer; should reduce the number of sts active particles for speed
       call get_newbin(dtdiffi,dtmax,ibin_sts(i),allow_decrease,.false.)
       nbinmaxstsnew = max(nbinmaxstsnew,int(ibin_sts(i)))
    endif

#else
    ! global timestep needs to be minimum over all particles

    dtcourant = min(dtcourant,dtc)
    dtforce   = min(dtforce,dtf,dtcool,dtdrag,dtdusti,dtclean,dtent)
    dtvisc    = min(dtvisc,dtvisci)
    if (mhd_nonideal .and. iamgasi) then
       dtohm  = min(dtohm,  dtohmi  )
       dthall = min(dthall, dthalli )
       dtambi = min(dtambi, dtambii )
    endif
    dtmini  = min(dtmini,dti)
    dtmaxi  = max(dtmaxi,dti)
    dtrad   = min(dtrad,dtradi)
#endif
 enddo over_parts
end subroutine finish_cell_and_store_results

!-----------------------------------------------------------------------------
!+
!  Apply reconstruction to velocity gradients
!  As described in Price & Laibe (2020), MNRAS 495, 3929-3934
!+
!-----------------------------------------------------------------------------
subroutine reconstruct_dv(projv,dx,dy,dz,rx,ry,rz,dvdxi,dvdxj,projvstar,ilimiter)
 real, intent(in)  :: projv,dx,dy,dz,rx,ry,rz,dvdxi(9),dvdxj(9)
 real, intent(out) :: projvstar
 integer, intent(in) :: ilimiter
 real :: slopei,slopej,slope,sep

 sep = 0.5
 ! CAUTION: here we use dx, not the unit vector to
 ! define the projected slope. This is fine as
 ! long as the slope limiter is linear, otherwise
 ! one should use the unit vector
 slopei = dx*(rx*dvdxi(1) + ry*dvdxi(4) + rz*dvdxi(7)) &
        + dy*(rx*dvdxi(2) + ry*dvdxi(5) + rz*dvdxi(8)) &
        + dz*(rx*dvdxi(3) + ry*dvdxi(6) + rz*dvdxi(9))

 slopej = dx*(rx*dvdxj(1) + ry*dvdxj(4) + rz*dvdxj(7)) &
        + dy*(rx*dvdxj(2) + ry*dvdxj(5) + rz*dvdxj(8)) &
        + dz*(rx*dvdxj(3) + ry*dvdxj(6) + rz*dvdxj(9))

 if (ilimiter > 0) then
    slope = slope_limiter(slopei,slopej)
    projvstar = projv - 2.*sep*slope
 else
    !
    !--reconstruction with no slope limiter
    !  (mainly useful for testing purposes)
    !
    projvstar = projv - sep*(slopei + slopej)
 endif
 ! apply entropy condition
 !if (projvstar*projv < 0.) projvstar = sign(1.0,projv)*min(abs(projv),abs(projvstar))
 !projvstar = sign(1.0,projv)*min(abs(projv),abs(projvstar))

end subroutine reconstruct_dv

!-----------------------------------------------------------------------------
!+
!  Apply reconstruction to GR velocity gradients
!+
!-----------------------------------------------------------------------------
subroutine reconstruct_dv_gr(projvi,projvj,rx,ry,rz,dr,dvdxi,dvdxj,projvstari,projvstarj,ilimiter)
 real, intent(in)  :: projvi,projvj,rx,ry,rz,dr,dvdxi(9),dvdxj(9)
 real, intent(out) :: projvstari,projvstarj
 integer, intent(in) :: ilimiter
 real :: slopei,slopej,slope

 ! CAUTION: here we use dx, not the unit vector to
 ! define the projected slope. This is fine as
 ! long as the slope limiter is linear, otherwise
 ! one should use the unit
 slopei = rx*(rx*dvdxi(1) + ry*dvdxi(4) + rz*dvdxi(7)) &
        + ry*(rx*dvdxi(2) + ry*dvdxi(5) + rz*dvdxi(8)) &
        + rz*(rx*dvdxi(3) + ry*dvdxi(6) + rz*dvdxi(9))

 slopej = rx*(rx*dvdxj(1) + ry*dvdxj(4) + rz*dvdxj(7)) &
        + ry*(rx*dvdxj(2) + ry*dvdxj(5) + rz*dvdxj(8)) &
        + rz*(rx*dvdxj(3) + ry*dvdxj(6) + rz*dvdxj(9))

 if (ilimiter > 0) then
    slope = dr*slope_limiter_gr(slopei,slopej)
 else
    !
    !--reconstruction with no slope limiter
    !  (mainly useful for testing purposes)
    !
    slope = 0.5*dr*(slopei + slopej)
 endif
 projvstari = (projvi - slope) / (1. - projvi*slope)
 projvstarj = (projvj + slope) / (1. + projvj*slope)

end subroutine reconstruct_dv_gr

!-----------------------------------------------------------------------------
!+
!  Slope limiter used for velocity gradient reconstruction,
!  as described in Price & Laibe (2020), MNRAS 495, 3929-3934
!+
!-----------------------------------------------------------------------------
real function slope_limiter(sl,sr) result(s)
 real, intent(in) :: sl,sr
! integer, intent(in) :: ilimiter

 s = 0.

 ! Van Leer monotonised central (MC)
 if (sl*sr > 0.) s = sign(1.0,sl)*min(abs(0.5*(sl + sr)),2.*abs(sl),2.*abs(sr))

 ! Van Leer
 !if (sl*sr > 0.) s = 2.*sl*sr/(sl + sr)

 ! minmod
 !if (sl > 0. .and. sr > 0.) then
 !   s = min(abs(sl),abs(sr))
 !elseif (sl < 0. .and. sr < 0.) then
 !   s = -min(abs(sl),abs(sr))
 !endif

end function slope_limiter

!-----------------------------------------------------------------------------
!+
!  Slope limiter used for velocity gradient reconstruction,
!  as described in Price & Laibe (2020), MNRAS 495, 3929-3934
!+
!-----------------------------------------------------------------------------
real function slope_limiter_gr(sl,sr) result(s)
 real, intent(in) :: sl,sr

 s = 0.
 ! Van Leer is the only slope limiter we found that works for relativistic shocks
 if (sl*sr > 0.) s = 2.*sl*sr/(sl + sr)

end function slope_limiter_gr

!-----------------------------------------------------------------------------
!+
!  Compute additional drag terms needed for the implicit scheme
!  As described in Loren-Anguilar & Bate (2015), MNRAS 454, 4114-4119
!+
!-----------------------------------------------------------------------------
subroutine get_drag_terms(tsijtmp,dt,sdrag1,sdrag2,fxi_drag,fyi_drag,fzi_drag,&
                          runix,runiy,runiz,fxyz_drag,projf_drag)
 real,      intent(in)    :: tsijtmp,dt,fxi_drag,fyi_drag,fzi_drag,runix,runiy,runiz
 real,      intent(in)    :: fxyz_drag(:)
 real,      intent(out)   :: sdrag1,sdrag2,projf_drag

 projf_drag = (fxi_drag - fxyz_drag(1))*runix + (fyi_drag - fxyz_drag(2))*runiy + (fzi_drag - fxyz_drag(3))*runiz

 if (dt > epsilon(0.)) then
    sdrag1 = (1. - exp(-dt/tsijtmp))/dt
    sdrag2 = ((dt+tsijtmp)*(1. - exp(-dt/tsijtmp)) - dt)/dt
 else
    sdrag1 = 1./tsijtmp
    sdrag2 = 0.
 endif
end subroutine get_drag_terms

end module forces<|MERGE_RESOLUTION|>--- conflicted
+++ resolved
@@ -1304,10 +1304,6 @@
           if (use_dust .and. drag_implicit) then
              dti = min(dti,get_dt(dt,ibin_old(j)))
           endif
-<<<<<<< HEAD
-#endif
-=======
->>>>>>> 6d70ff06
 #endif
        endif
        pmassj = massoftype(iamtypej)
