!--------------------------------------------------------------------------!
! The Phantom Smoothed Particle Hydrodynamics code, by Daniel Price et al. !
! Copyright (c) 2007-2022 The Authors (see AUTHORS)                        !
! See LICENCE file for usage and distribution conditions                   !
! http://phantomsph.bitbucket.io/                                          !
!--------------------------------------------------------------------------!
module initial
!
! This module initialises (and ends) the run
!
! :References: None
!
! :Owner: Daniel Price
!
! :Runtime parameters: None
!
! :Dependencies: analysis, boundary, centreofmass, checkconserved,
!   checkoptions, checksetup, cons2prim, cooling, cpuinfo, densityforce,
!   deriv, dim, dust, energies, eos, evwrite, extern_gr, externalforces,
!   fastmath, fileutils, forcing, growth, inject, io, io_summary,
!   krome_interface, linklist, metric_tools, mf_write, mpibalance,
!   mpiderivs, mpidomain, mpimemory, mpiutils, nicil, nicil_sup, omputils,
!   options, part, photoevap, ptmass, radiation_utils, readwrite_dumps,
!   readwrite_infile, timestep, timestep_ind, timestep_sts, timing, units,
!   writeheader
!

 implicit none
 public :: initialise,finalise,startrun,endrun
 real(kind=4), private :: twall_start, tcpu_start

 private

contains

!----------------------------------------------------------------
!+
!  short initialisation routine that should be called
!  by any utility which will subsequently call derivs
!+
!----------------------------------------------------------------
subroutine initialise()
 use dim,              only:mpi
 use io,               only:fatal,die,id,master,nprocs,ievfile
#ifdef FINVSQRT
 use fastmath,         only:testsqrt
#endif
 use omputils,         only:init_omp,info_omp
 use options,          only:set_default_options
 use io_summary,       only:summary_initialise
 use boundary,         only:set_boundary
 use writeheader,      only:write_codeinfo
 use evwrite,          only:init_evfile
 use mpidomain,        only:init_domains
 use cpuinfo,          only:print_cpuinfo
 use checkoptions,     only:check_compile_time_settings
 use readwrite_dumps,  only:init_readwrite_dumps
 integer :: ierr
!
!--write 'PHANTOM' and code version
!
 if (id==master) call write_codeinfo(6)
!
!--check that it is OK to use fast sqrt functions
!  on this architecture
!
#ifdef FINVSQRT
 if (id==master) write(*,"(1x,a)") 'checking fast inverse sqrt...'
 call testsqrt(ierr,(id==master))
 if (ierr /= 0) call die
 if (id==master) write(*,"(1x,a,/)") 'done'
#else
 if (id==master) write(*,"(1x,a)") 'Using NATIVE inverse sqrt'
#endif

!
!--set default options (incl. units)
!
 call set_default_options
 call set_boundary
 call init_evfile(ievfile,'testlog',.false.)
!
!--initialise values for summary array
!
 call summary_initialise
!
!--check compile-time settings are OK
!
 call check_compile_time_settings(ierr)
 if (ierr /= 0) call fatal('initialise','incompatible compile-time settings')
!
!--initialise openMP things if required
!
 if (id==master) call print_cpuinfo()
 if (id==master) call info_omp
 call init_omp
!
!--initialise MPI domains
!
 call init_domains(nprocs)

 call init_readwrite_dumps()

 return
end subroutine initialise

!----------------------------------------------------------------
!+
!  routine which starts a Phantom run
!+
!----------------------------------------------------------------
subroutine startrun(infile,logfile,evfile,dumpfile,noread)
 use mpiutils,         only:reduceall_mpi,barrier_mpi,reduce_in_place_mpi
 use dim,              only:maxp,maxalpha,maxvxyzu,maxptmass,maxdusttypes, itau_alloc,&
                            nalpha,mhd,do_radiation,gravity,use_dust,mpi,do_nucleation
 use deriv,            only:derivs
 use evwrite,          only:init_evfile,write_evfile,write_evlog
 use io,               only:idisk1,iprint,ievfile,error,iwritein,flush_warnings,&
                            die,fatal,id,master,nprocs,real4,warning
 use externalforces,   only:externalforce,initialise_externalforces,update_externalforce,&
                            externalforce_vdependent
 use options,          only:iexternalforce,idamp,icooling,use_dustfrac,rhofinal1,rhofinal_cgs
 use readwrite_infile, only:read_infile,write_infile
 use readwrite_dumps,  only:read_dump,write_fulldump
 use part,             only:npart,xyzh,vxyzu,fxyzu,fext,divcurlv,divcurlB,Bevol,dBevol,tau, &
                            npartoftype,maxtypes,ndusttypes,alphaind,ntot,ndim,update_npartoftypetot,&
                            maxphase,iphase,isetphase,iamtype, &
                            nptmass,xyzmh_ptmass,vxyz_ptmass,fxyz_ptmass,igas,idust,massoftype,&
                            epot_sinksink,get_ntypes,isdead_or_accreted,dustfrac,ddustevol,&
                            nden_nimhd,dustevol,rhoh,gradh, &
                            Bevol,Bxyz,dustprop,ddustprop,ndustsmall,iboundary,eos_vars,dvdx
 use part,             only:pxyzu,dens,metrics,rad,radprop,drad,ithick
 use densityforce,     only:densityiterate
 use linklist,         only:set_linklist
#ifdef GR
 use part,             only:metricderivs
 use cons2prim,        only:prim2consall
 use eos,              only:ieos
 use extern_gr,        only:get_grforce_all
 use metric_tools,     only:init_metric,imet_minkowski,imetric
#endif
#ifdef PHOTO
 use photoevap,        only:set_photoevap_grid
#endif
#ifdef NONIDEALMHD
 use units,            only:utime,umass,unit_Bfield
 use eos,              only:gmw
 use nicil,            only:nicil_initialise
 use nicil_sup,        only:use_consistent_gmw
#endif
 use ptmass,           only:init_ptmass,get_accel_sink_gas,get_accel_sink_sink, &
                            h_acc,r_crit,r_crit2,rho_crit,rho_crit_cgs,icreate_sinks, &
                            r_merge_uncond,r_merge_cond,r_merge_uncond2,r_merge_cond2,r_merge2
 use timestep,         only:time,dt,dtextforce,C_force,dtmax
 use timing,           only:get_timings
#ifdef IND_TIMESTEPS
 use timestep,         only:dtmax
 use timestep_ind,     only:istepfrac,ibinnow,maxbins,init_ibin
 use part,             only:ibin,ibin_old,ibin_wake,alphaind
 use readwrite_dumps,  only:dt_read_in
#else
 use timestep,         only:dtcourant,dtforce
#endif
#ifdef STS_TIMESTEPS
 use timestep,         only:dtdiff
#endif
 use timestep_sts,     only:sts_initialise
#ifdef DRIVING
 use forcing,          only:init_forcing
#endif
#ifdef DUST
 use dust,             only:init_drag
#ifdef DUSTGROWTH
 use growth,           only:init_growth
#endif
#endif
#ifdef MFLOW
 use mf_write,         only:mflow_write,mflow_init
 use io,               only:imflow
#endif
#ifdef VMFLOW
 use mf_write,         only:vmflow_write,vmflow_init
 use io,               only:ivmflow
#endif
#ifdef BINPOS
 use mf_write,         only:binpos_write,binpos_init
 use io,               only:ibinpos,igpos
#endif
 use dust_formation,   only:init_nucleation
#ifdef INJECT_PARTICLES
 use inject,           only:init_inject,inject_particles
#endif
#ifdef KROME
 use krome_interface,  only:initialise_krome
#endif
#ifdef LIVE_ANALYSIS
 use analysis,         only:do_analysis
 use part,             only:igas
 use fileutils,        only:numfromfile
 use io,               only:ianalysis
 use radiation_utils,  only:set_radiation_and_gas_temperature_equal
#endif
 use mpibalance,       only:balancedomains
 use part,             only:ibelong
 use writeheader,      only:write_codeinfo,write_header
 use eos,              only:ieos,init_eos
 use checksetup,       only:check_setup
 use cooling,          only:init_cooling
 use cpuinfo,          only:print_cpuinfo
 use units,            only:udist,unit_density
 use centreofmass,     only:get_centreofmass
 use energies,         only:etot,angtot,totmom,mdust,xyzcom,mtot
 use checkconserved,   only:get_conserv,etot_in,angtot_in,totmom_in,mdust_in
 use fileutils,        only:make_tags_unique
 character(len=*), intent(in)  :: infile
 character(len=*), intent(out) :: logfile,evfile,dumpfile
 logical,          intent(in), optional :: noread
 integer         :: ierr,i,j,nerr,nwarn,ialphaloc,merge_n,merge_ij(maxptmass)
 real            :: poti,dtf,hfactfile,fextv(3)
 real            :: hi,pmassi,rhoi1
 real            :: dtsinkgas,dtsinksink,fonrmax,dtphi2,dtnew_first,dtinject
 real            :: stressmax,xmin,ymin,zmin,xmax,ymax,zmax,dx,dy,dz,tolu,toll
 real            :: dummy(3)
#ifdef NONIDEALMHD
 real            :: gmw_nicil
#endif
 integer         :: itype,iposinit,ipostmp,ntypes,nderivinit
 logical         :: iexist,read_input_files
 integer :: ncount(maxtypes)
 character(len=len(dumpfile)) :: dumpfileold,file1D
 character(len=7) :: dust_label(maxdusttypes)

 read_input_files = .true.
 if (present(noread)) read_input_files = .not.noread

 if (read_input_files) then
!
!--do preliminary initialisation
!
    call initialise
!
!--read parameters from the infile
!
    call read_infile(infile,logfile,evfile,dumpfile)
!
!--initialise log output
!
    if (iprint /= 6 .and. id==master) then
       open(unit=iprint,file=logfile,form='formatted',status='replace')
!
!--write opening "splash screen" to logfile
!
       call write_codeinfo(iprint)
       call print_cpuinfo(iprint)
    endif
    if (id==master) write(iprint,"(a)") ' starting run '//trim(infile)

    if (id==master) call write_header(1,infile,evfile,logfile,dumpfile)
!
!--read particle setup from dumpfile
!
    call read_dump(trim(dumpfile),time,hfactfile,idisk1,iprint,id,nprocs,ierr)
    if (ierr /= 0) call fatal('initial','error reading dumpfile')
    call check_setup(nerr,nwarn,restart=.true.) ! sanity check what has been read from file
    if (nwarn > 0) then
       print "(a)"
       call warning('initial','WARNINGS from particle data in file',var='# of warnings',ival=nwarn)
    endif
    if (nerr > 0)  call fatal('initial','errors in particle data from file',var='errors',ival=nerr)
 endif
!
!--initialise values for non-ideal MHD
!
#ifdef NONIDEALMHD
 call nicil_initialise(utime,udist,umass,unit_Bfield,ierr,iprint,iprint)
 if (ierr/=0) call fatal('initial','error initialising nicil (the non-ideal MHD library)')
 call use_consistent_gmw(ierr,gmw,gmw_nicil)
 if (ierr/=0) write(iprint,'(2(a,Es18.7))')' initial: Modifying mean molecular mass from ',gmw,' to ',gmw_nicil
#endif
 nden_nimhd = 0.0
!
!--Initialise and verify parameters for super-timestepping
!
#ifdef STS_TIMESTEPS
 call sts_initialise(ierr,dtdiff)
 if (ierr > 0) call fatal('initial','supertimestep: nu > 1 or < 0 or NaN.')
#endif
!
!--initialise the equation of state
!  (must be done AFTER the units are known & AFTER mu is calculated in non-ideal MHD)
!
 call init_eos(ieos,ierr)
 if (ierr /= 0) call fatal('initial','error initialising equation of state')
!
!--get total number of particles (on all processors)
!
 ntot           = reduceall_mpi('+',npart)
 call update_npartoftypetot
 if (id==master) write(iprint,"(a,i12)") ' npart total   = ',ntot
 if (npart > 0) then
    if (id==master .and. maxalpha==maxp)  write(iprint,*) 'mean alpha  initial: ',sum(alphaind(1,1:npart))/real(npart)
 endif

#ifdef DRIVING
!
!--initialise turbulence driving
!
 if (id==master) write(iprint,*) 'waiting on input for turbulent driving...'
 call init_forcing(dumpfile,infile,time)
#endif

#ifdef DUST
 call init_drag(ierr)
 if (ierr /= 0) call fatal('initial','error initialising drag coefficients')
#ifdef DUSTGROWTH
 call init_growth(ierr)
 if (ierr /= 0) call fatal('initial','error initialising growth variables')
#endif
#endif
!
!--initialise cooling function
!  this will initialise all cooling variables, including if h2chemistry = true
 if (icooling > 0) call init_cooling(id,master,iprint,ierr)

 if (idamp > 0 .and. any(abs(vxyzu(1:3,:)) > tiny(0.)) .and. abs(time) < tiny(time)) then
    call error('setup','damping on: setting non-zero velocities to zero')
    vxyzu(1:3,:) = 0.
 endif
!
!--The code works in B/rho as its conservative variable, but writes B to dumpfile
!  So we now convert our primitive variable read, B, to the conservative B/rho
!  This necessitates computing the density sum.
!
 if (mhd .or. use_dustfrac) then
    if (npart > 0) then
       call set_linklist(npart,npart,xyzh,vxyzu)
       fxyzu = 0.
       call densityiterate(2,npart,npart,xyzh,vxyzu,divcurlv,divcurlB,Bevol,stressmax,&
                              fxyzu,fext,alphaind,gradh,rad,radprop,dvdx)
    endif

    ! now convert to B/rho
    do i=1,npart
       itype      = iamtype(iphase(i))
       hi         = xyzh(4,i)
       pmassi     = massoftype(itype)
       rhoi1      = 1.0/rhoh(hi,pmassi)
       if (mhd) then
          Bevol(1,i) = Bxyz(1,i) * rhoi1
          Bevol(2,i) = Bxyz(2,i) * rhoi1
          Bevol(3,i) = Bxyz(3,i) * rhoi1
       endif
       if (use_dustfrac) then
          !--sqrt(epsilon/1-epsilon) method (Ballabio et al. 2018)
          dustevol(:,i) = 0.
          dustevol(1:ndustsmall,i) = sqrt(dustfrac(1:ndustsmall,i)/(1.-dustfrac(1:ndustsmall,i)))
       endif
    enddo
 endif

#ifdef IND_TIMESTEPS
 ibin(:)       = 0
 ibin_old(:)   = 0
 ibin_wake(:)  = 0
 if (dt_read_in) call init_ibin(npart,dtmax)
 istepfrac     = 0
 ibinnow       = 0
#else
 dtcourant = huge(dtcourant)
 dtforce   = huge(dtforce)
#endif
 dtinject  = huge(dtinject)

!
!--balance domains prior to starting calculation
!  (make sure this is called AFTER iphase has been set)
!
 if (mpi) then
    do i=1,npart
       ibelong(i) = id
    enddo
    call balancedomains(npart)
 endif

!
!--set up photoevaporation grid, define relevant constants, etc.
!
#ifdef PHOTO
 call set_photoevap_grid
#endif
!
!--get timestep for external forces
!
 dtextforce = huge(dtextforce)
 fext(:,:)  = 0.

#ifdef GR
#ifdef PRIM2CONS_FIRST
 ! COMPUTE METRIC HERE
 call init_metric(npart,xyzh,metrics,metricderivs)
 ! -- The conserved quantites (momentum and entropy) are being computed
 ! -- directly from the primitive values in the starting dumpfile.
 call prim2consall(npart,xyzh,metrics,vxyzu,dens,pxyzu,use_dens=.false.)
 write(iprint,*) ''
 call warning('initial','using preprocessor flag -DPRIM2CONS_FIRST')
 write(iprint,'(a,/)') ' This means doing prim2cons BEFORE the initial density calculation for this simulation.'
#endif
 ! --- Need rho computed by sum to do primitive to conservative, since dens is not read from file
 if (npart>0) then
    call set_linklist(npart,npart,xyzh,vxyzu)
    fxyzu = 0.
    call densityiterate(2,npart,npart,xyzh,vxyzu,divcurlv,divcurlB,Bevol,stressmax,&
                              fxyzu,fext,alphaind,gradh,rad,radprop,dvdx)
 endif
#ifndef PRIM2CONS_FIRST
! COMPUTE METRIC HERE
 call init_metric(npart,xyzh,metrics,metricderivs)
 call prim2consall(npart,xyzh,metrics,vxyzu,dens,pxyzu,use_dens=.false.)
#endif
 if (iexternalforce > 0 .and. imetric /= imet_minkowski) then
    call initialise_externalforces(iexternalforce,ierr)
    if (ierr /= 0) call fatal('initial','error in external force settings/initialisation')
    call get_grforce_all(npart,xyzh,metrics,metricderivs,vxyzu,dens,fext,dtextforce)
 endif
#else
 if (iexternalforce > 0) then
    call initialise_externalforces(iexternalforce,ierr)
    call update_externalforce(iexternalforce,time,0.)
    if (ierr /= 0) call fatal('initial','error in external force settings/initialisation')
    !$omp parallel do default(none) &
    !$omp shared(npart,xyzh,vxyzu,fext,time,iexternalforce,C_force) &
    !$omp private(i,poti,dtf,fextv) &
    !$omp reduction(min:dtextforce)
    do i=1,npart
       if (.not.isdead_or_accreted(xyzh(4,i))) then
          call externalforce(iexternalforce,xyzh(1,i),xyzh(2,i),xyzh(3,i), &
                              xyzh(4,i),time,fext(1,i),fext(2,i),fext(3,i),poti,dtf,i)
          dtextforce = min(dtextforce,C_force*dtf)
          ! add velocity-dependent part
          call externalforce_vdependent(iexternalforce,xyzh(1:3,i),vxyzu(1:3,i),fextv,poti)
          fext(1:3,i) = fext(1:3,i) + fextv
       endif
    enddo
    !$omp end parallel do
 endif
#endif

 if (iexternalforce > 0) then
    dtextforce = reduceall_mpi('min',dtextforce)
    if (id==master) write(iprint,*) 'dt(extforce)  = ',dtextforce
 endif

!
!-- Set external force to zero on boundary particles
!
 if (maxphase==maxp) then
!$omp parallel do default(none) &
!$omp shared(npart,fext,iphase) private(i)
    do i=1,npart
       if (iamtype(iphase(i))==iboundary) fext(:,i)=0.
    enddo
!$omp end parallel do
 endif
!
!--get timestep and forces for sink particles
!
 dtsinkgas = huge(dtsinkgas)
 r_crit2   = r_crit*r_crit
 rho_crit  = rho_crit_cgs/unit_density
 r_merge_uncond2 = r_merge_uncond**2
 r_merge_cond2   = r_merge_cond**2
 r_merge2        = max(r_merge_uncond2,r_merge_cond2)
 if (rhofinal_cgs > 0.) then
    rhofinal1 = unit_density/rhofinal_cgs
 else
    rhofinal1 = 0.0
 endif
 if (nptmass > 0) then
    if (id==master) write(iprint,"(a,i12)") ' nptmass       = ',nptmass

    ! compute initial sink-sink forces and get timestep
    call get_accel_sink_sink(nptmass,xyzmh_ptmass,fxyz_ptmass,epot_sinksink,dtsinksink,&
                             iexternalforce,time,merge_ij,merge_n)
    dtsinksink = C_force*dtsinksink
    if (id==master) write(iprint,*) 'dt(sink-sink) = ',dtsinksink
    dtextforce = min(dtextforce,dtsinksink)

    ! compute initial sink-gas forces and get timestep
    pmassi = massoftype(igas)
    ntypes = get_ntypes(npartoftype)
    do i=1,npart
       if (.not.isdead_or_accreted(xyzh(4,i))) then
          if (ntypes > 1 .and. maxphase==maxp) then
             pmassi = massoftype(iamtype(iphase(i)))
          endif
          call get_accel_sink_gas(nptmass,xyzh(1,i),xyzh(2,i),xyzh(3,i),xyzh(4,i),xyzmh_ptmass, &
                   fext(1,i),fext(2,i),fext(3,i),poti,pmassi,fxyz_ptmass,fonrmax,dtphi2)
          dtsinkgas = min(dtsinkgas,C_force*1./sqrt(fonrmax),C_force*sqrt(dtphi2))
       endif
    enddo
    !
    ! reduction of sink-gas forces from each MPI thread
    !
    call reduce_in_place_mpi('+',fxyz_ptmass(:,1:nptmass))

    if (id==master) write(iprint,*) 'dt(sink-gas)  = ',dtsinkgas

    dtextforce = min(dtextforce,dtsinkgas)
    !  Reduce dt over MPI tasks
    dtsinkgas = reduceall_mpi('min',dtsinkgas)
    dtextforce = reduceall_mpi('min',dtextforce)
 endif
 call init_ptmass(nptmass,logfile)
 if (gravity .and. icreate_sinks > 0 .and. id==master) then
    write(iprint,*) 'Sink radius and critical densities:'
    write(iprint,*) ' h_acc                    == ',h_acc*udist,'cm'
    write(iprint,*) ' h_fact*(m/rho_crit)^(1/3) = ',hfactfile*(massoftype(igas)/rho_crit)**(1./3.)*udist,'cm'
    write(iprint,*) ' rho_crit         == ',rho_crit_cgs,'g cm^{-3}'
    write(iprint,*) ' m(h_fact/h_acc)^3 = ', massoftype(igas)*(hfactfile/h_acc)**3*unit_density,'g cm^{-3}'
    if (r_merge_uncond < 2.0*h_acc) then
       write(iprint,*) ' WARNING! Sink creation is on, but but merging is off!  Suggest setting r_merge_uncond >= 2.0*h_acc'
    endif
 endif
 !initialize nucleation array at the start of the run only
<<<<<<< HEAD
 if (do_nucleation .and. time == 0.) call init_nucleation
#endif
!initialize optical depth array tau
if (itau_alloc == 1 .and. time == 0.) tau = 0.

=======
 if (do_nucleation .and. abs(time) <= tiny(0.)) call init_nucleation
>>>>>>> e03c4a18
!
!--inject particles at t=0, and get timestep constraint on this
!
#ifdef INJECT_PARTICLES
call init_inject(ierr)
 if (ierr /= 0) call fatal('initial','error initialising particle injection')
 !rename wind profile filename
 inquire(file='wind_profile1D.dat',exist=iexist)
 if (iexist) then
    i = len(trim(dumpfile))
    if (dumpfile(i-2:i) == 'tmp') then
       file1D = dumpfile(1:i-9) // '1D.dat'
    else
       file1D = dumpfile(1:i-5) // '1D.dat'
    endif
    call rename('wind_profile1D.dat',trim(file1D))
 endif
 call inject_particles(time,0.,xyzh,vxyzu,xyzmh_ptmass,vxyz_ptmass,&
                       npart,npartoftype,dtinject)
#ifdef GR
! call update_injected_particles(npart_old,npart,istepfrac,nbinmax,time,dtmax,dt,dtinject)
 call init_metric(npart,xyzh,metrics,metricderivs)
 call prim2consall(npart,xyzh,metrics,vxyzu,dens,pxyzu,use_dens=.false.)
 if (iexternalforce > 0 .and. imetric /= imet_minkowski) then
    call get_grforce_all(npart,xyzh,metrics,metricderivs,vxyzu,dens,fext,dtextforce) ! Not 100% sure if this is needed here
 endif
#endif
#endif
!
!--set initial chemical abundance values
!
#ifdef KROME
 call initialise_krome()
 dtextforce = min(dtextforce,dtmax/2.0**10)  ! Required since a cooling timestep is not initialised for implicit cooling
#endif
!
!--calculate (all) derivatives the first time around
!
 dtnew_first   = dtmax  ! necessary in case ntot = 0
 nderivinit    = 1
 ! call derivs twice with Cullen-Dehnen switch to update accelerations
 if (maxalpha==maxp .and. nalpha >= 0) nderivinit = 2
 if (do_radiation) nderivinit = 1

 eos_vars(3,:) = -1.0 ! initial guess for temperature overridden in eos
 do j=1,nderivinit
    if (ntot > 0) call derivs(1,npart,npart,xyzh,vxyzu,fxyzu,fext,divcurlv,divcurlB,Bevol,dBevol,&
                              rad,drad,radprop,dustprop,ddustprop,dustevol,ddustevol,dustfrac,&
                              eos_vars,time,0.,dtnew_first,pxyzu,dens,metrics)
#ifdef LIVE_ANALYSIS
    call do_analysis(dumpfile,numfromfile(dumpfile),xyzh,vxyzu, &
                     massoftype(igas),npart,time,ianalysis)
    call derivs(1,npart,npart,xyzh,vxyzu,fxyzu,fext,divcurlv,divcurlB,&
                Bevol,dBevol,rad,drad,radprop,dustprop,ddustprop,dustevol,&
                ddustevol,dustfrac,eos_vars,time,0.,dtnew_first,pxyzu,dens,metrics)

    if (do_radiation) call set_radiation_and_gas_temperature_equal(npart,xyzh,vxyzu,massoftype,rad)
#endif
 enddo

 if (nalpha >= 2) then
    ialphaloc = 2
    !$omp parallel do private(i)
    do i=1,npart
       alphaind(1,i) = max(alphaind(1,i),alphaind(ialphaloc,i)) ! set alpha = max(alphaloc,alpha)
    enddo
 endif
!
!--set initial timestep
!
#ifndef IND_TIMESTEPS
 dt = min(dtnew_first,dtinject)
 if (id==master) then
    write(iprint,*) 'dt(forces)    = ',dtforce
    write(iprint,*) 'dt(courant)   = ',dtcourant
    write(iprint,*) 'dt initial    = ',dt
 endif
#endif
!
!--Calculate current centre of mass
!
 call get_centreofmass(xyzcom,dummy,npart,xyzh,vxyzu,nptmass,xyzmh_ptmass,vxyz_ptmass)
!
!--write second header to logfile/screen
!
 if (id==master .and. read_input_files) call write_header(2,infile,evfile,logfile,dumpfile,ntot)

 call init_evfile(ievfile,evfile,.true.)
 call write_evfile(time,dt)
 if (id==master) call write_evlog(iprint)
#ifdef MFLOW
 call mflow_init(imflow,evfile,infile) !take evfile in input to create string.mf
 call mflow_write(time, dt)
#endif

#ifdef VMFLOW
 call vmflow_init(ivmflow,evfile,infile) !take evfile in input to create string_v.mflowv
 call vmflow_write(time, dt)
#endif

#ifdef BINPOS
 call binpos_init(ibinpos,evfile) !take evfile in input to create string.binpos
 call binpos_write(time, dt)
#endif
!
!--Determine the maximum separation of particles
 xmax = -huge(xmax)
 ymax = -huge(ymax)
 zmax = -huge(zmax)
 xmin =  huge(xmin)
 ymin =  huge(ymin)
 zmin =  huge(zmin)
 !$omp parallel do default(none) &
 !$omp shared(npart,xyzh) &
 !$omp private(i) &
 !$omp reduction(min:xmin,ymin,zmin) &
 !$omp reduction(max:xmax,ymax,zmax)
 do i=1,npart
    if (.not.isdead_or_accreted(xyzh(4,i))) then
       xmin = min(xmin,xyzh(1,i))
       ymin = min(ymin,xyzh(2,i))
       zmin = min(zmin,xyzh(3,i))
       xmax = max(xmax,xyzh(1,i))
       ymax = max(ymax,xyzh(2,i))
       zmax = max(zmax,xyzh(3,i))
    endif
 enddo
 !$omp end parallel do

 xmin = reduceall_mpi('min',xmin)
 ymin = reduceall_mpi('min',ymin)
 zmin = reduceall_mpi('min',zmin)
 xmax = reduceall_mpi('max',xmax)
 ymax = reduceall_mpi('max',ymax)
 zmax = reduceall_mpi('max',zmax)

 dx = abs(xmax - xmin)
 dy = abs(ymax - ymin)
 dz = abs(zmax - zmin)
!
!--Print box sizes and masses
!
 if (id==master) then
    if (get_conserv > 0.0) then
       write(iprint,'(1x,a)') 'Initial mass and box size (in code units):'
    else
       write(iprint,'(1x,a)') 'Mass and box size (in code units) of this restart:'
    endif
    write(iprint,'(2x,a,es18.6)') 'Total mass: ', mtot
    write(iprint,'(2x,a,es18.6)') 'x-Box size: ', dx
    write(iprint,'(2x,a,es18.6)') 'y-Box size: ', dy
    write(iprint,'(2x,a,es18.6)') 'z-Box size: ', dz
    write(iprint,'(a)') ' '
 endif
!
!--Set initial values for continual verification of conservation laws
!  get_conserve=0.5: update centre of mass only; get_conserve=1: update all; get_conserve=-1: update none
!
 if (get_conserv > 0.0) then
    etot_in   = etot
    angtot_in = angtot
    totmom_in = totmom
    mdust_in  = mdust
    if (id==master) write(iprint,'(1x,a)') 'Setting initial values (in code units) to verify conservation laws:'
 else
    if (id==master) then
       write(iprint,'(1x,a)') 'Reading initial values (in code units) to verify conservation laws from previous run:'
    endif
 endif
 if (id==master) then
    write(iprint,'(2x,a,es18.6)') 'Initial total energy:     ', etot_in
    write(iprint,'(2x,a,es18.6)') 'Initial angular momentum: ', angtot_in
    write(iprint,'(2x,a,es18.6)') 'Initial linear momentum:  ', totmom_in
    if (use_dust) then
       dust_label = 'dust'
       call make_tags_unique(ndusttypes,dust_label)
       do i=1,ndusttypes
          if (mdust_in(i) > 0.) write(iprint,'(2x,a,es18.6)') 'Initial '//trim(dust_label(i))//' mass:     ',mdust_in(i)
       enddo
       write(iprint,'(2x,a,es18.6)') 'Initial total dust mass:  ', sum(mdust_in(:))
    endif
 endif
!
!--Print warnings of units if values are not reasonable
!
 tolu = 1.0d2
 toll = 1.0d-2
 if (get_conserv > 0.0) then
    get_conserv = -1.
    if (id==master) then
       if (abs(etot_in) > tolu ) call warning('initial','consider changing code-units to reduce abs(total energy)')
       if (mtot > tolu .or. mtot < toll) call warning('initial','consider changing code-units to have total mass closer to unity')
       if (dx > tolu .or. dx < toll .or. dy > tolu .or. dy < toll .or. dz > tolu .or. dz < toll) &
      call warning('initial','consider changing code-units to have box length closer to unity')
    endif
 endif
!
!--write initial conditions to output file
!  if the input file ends in .tmp or .init
!
 iposinit = index(dumpfile,'.init')
 ipostmp  = index(dumpfile,'.tmp')
 if (iposinit > 0 .or. ipostmp > 0) then
#ifdef HDF5
    dumpfileold = trim(dumpfile)//'.h5'
#else
    dumpfileold = dumpfile
#endif
    if (iposinit > 0) then
       dumpfile = trim(dumpfile(1:iposinit-1))
    else
       dumpfile = trim(dumpfile(1:ipostmp-1))
    endif
    call write_fulldump(time,trim(dumpfile))
    if (id==master) call write_infile(infile,logfile,evfile,trim(dumpfile),iwritein,iprint)
    !
    !  delete temporary dump file
    !
    call barrier_mpi() ! Ensure all procs have read temp file before deleting
    inquire(file=trim(dumpfileold),exist=iexist)
    if (id==master .and. iexist) then
       write(iprint,"(/,a,/)") ' ---> DELETING temporary dump file '//trim(dumpfileold)//' <---'
       open(unit=idisk1,file=trim(dumpfileold),status='old')
       close(unit=idisk1,status='delete')
    endif
 endif

 if (id==master) then
    call flush_warnings()
    call flush(iprint)
!
!--get starting cpu time
!
    call get_timings(twall_start,tcpu_start)
 endif

 return
end subroutine startrun

!----------------------------------------------------------------
!+
!  Reset or deallocate things that were allocated in initialise
!+
!----------------------------------------------------------------
subroutine finalise()
 use dim, only: mpi
 use mpiderivs, only:finish_tree_comms
 use mpimemory, only:deallocate_mpi_memory

 if (mpi) then
    call finish_tree_comms()
    call deallocate_mpi_memory()
 endif

end subroutine finalise

!----------------------------------------------------------------
!+
!  This module ends the run (prints footer and closes log).
!  Only called by master thread.
!+
!----------------------------------------------------------------

subroutine endrun
 use io,       only:iprint,ievfile,iscfile,imflow,ivmflow,ibinpos,igpos
 use timing,   only:printused
 use part,     only:nptmass
 use eos,      only:ieos,finish_eos
 use ptmass,   only:finish_ptmass
 integer           :: ierr
 character(len=10) :: finishdate, finishtime

 call finalise()
 call finish_eos(ieos,ierr)

 write (iprint,"(/,'>',74('_'),'<')")
!
!--print time and date of finishing
!
 call date_and_time(finishdate,finishtime)
 finishdate = finishdate(7:8)//'/'//finishdate(5:6)//'/'//finishdate(1:4)
 finishtime = finishtime(1:2)//':'//finishtime(3:4)//':'//finishtime(5:)
 write(iprint,"(/,' Run finished on ',a,' at ',a,/)") finishdate,finishtime
!
!--print out total code timings:
!
 call printused(twall_start,'Total wall time:',iprint)

 write(iprint,40)
40 format(/, &
   6x,' |   |           |               | |   _|       | |         ',/, &
   6x,' __| __ \   _` | __|  __|   _` | | |  |    _ \  | |  /  __| ',/, &
   6x,' |   | | | (   | |  \__ \  (   | | |  __| (   | |   < \__ \ ',/, &
   6x,'\__|_| |_|\__,_|\__|____/ \__,_|_|_| _|  \___/ _|_|\_\____/ ',/)

 write (iprint,"('>',74('_'),'<')")
!
!--close ev, log& ptmass-related files
!
 close(unit=ievfile)
 close(unit=imflow)  ! does not matter if not open
 close(unit=ivmflow)
 close(unit=ibinpos)
 close(unit=igpos)
 if (iprint /= 6) close(unit=iprint)

 if (iscfile > 0) close(unit=iscfile)

 call finish_ptmass(nptmass)

end subroutine endrun

end module initial<|MERGE_RESOLUTION|>--- conflicted
+++ resolved
@@ -226,7 +226,6 @@
 #endif
  integer         :: itype,iposinit,ipostmp,ntypes,nderivinit
  logical         :: iexist,read_input_files
- integer :: ncount(maxtypes)
  character(len=len(dumpfile)) :: dumpfileold,file1D
  character(len=7) :: dust_label(maxdusttypes)
 
@@ -521,16 +520,12 @@
        write(iprint,*) ' WARNING! Sink creation is on, but but merging is off!  Suggest setting r_merge_uncond >= 2.0*h_acc'
     endif
  endif
- !initialize nucleation array at the start of the run only
-<<<<<<< HEAD
- if (do_nucleation .and. time == 0.) call init_nucleation
-#endif
-!initialize optical depth array tau
-if (itau_alloc == 1 .and. time == 0.) tau = 0.
-
-=======
- if (do_nucleation .and. abs(time) <= tiny(0.)) call init_nucleation
->>>>>>> e03c4a18
+ if (abs(time) <= tiny(0.)) then
+   !initialize nucleation array at the start of the run only
+   if (do_nucleation) call init_nucleation
+   !initialize optical depth array tau
+   if (itau_alloc == 1) tau = 0.
+ endif
 !
 !--inject particles at t=0, and get timestep constraint on this
 !
