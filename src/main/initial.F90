!--------------------------------------------------------------------------!
! The Phantom Smoothed Particle Hydrodynamics code, by Daniel Price et al. !
! Copyright (c) 2007-2024 The Authors (see AUTHORS)                        !
! See LICENCE file for usage and distribution conditions                   !
! http://phantomsph.github.io/                                             !
!--------------------------------------------------------------------------!
module initial
!
! This module initialises (and ends) the run
!
! :References: None
!
! :Owner: Daniel Price
!
! :Runtime parameters: None
!
! :Dependencies: analysis, boundary, boundary_dyn, centreofmass,
!   checkconserved, checkoptions, checksetup, cons2prim, cooling, cpuinfo,
!   damping, densityforce, deriv, dim, dust, dust_formation,
!   einsteintk_utils, energies, eos, evwrite, extern_gr, externalforces,
!   fastmath, fileutils, forcing, growth, inject, io, io_summary,
!   krome_interface, linklist, metric_tools, mf_write, mpibalance,
!   mpidomain, mpimemory, mpitree, mpiutils, nicil, nicil_sup, omputils,
!   options, part, partinject, porosity, ptmass, radiation_utils,
!   readwrite_dumps, readwrite_infile, subgroup, timestep, timestep_ind,
!   timestep_sts, timing, tmunu2grid, units, writeheader
!

 implicit none
 public :: initialise,finalise,startrun,endrun
 real(kind=4), private :: twall_start, tcpu_start

 private

contains

!----------------------------------------------------------------
!+
!  short initialisation routine that should be called
!  by any utility which will subsequently call derivs
!+
!----------------------------------------------------------------
subroutine initialise()
 use dim,              only:mpi
 use io,               only:fatal,die,id,master,nprocs,ievfile
#ifdef FINVSQRT
 use fastmath,         only:testsqrt
#endif
 use omputils,         only:init_omp,info_omp
 use options,          only:set_default_options
 use io_summary,       only:summary_initialise
 use boundary,         only:set_boundary
 use writeheader,      only:write_codeinfo
 use evwrite,          only:init_evfile
 use mpidomain,        only:init_domains
 use cpuinfo,          only:print_cpuinfo
 use checkoptions,     only:check_compile_time_settings
 use readwrite_dumps,  only:init_readwrite_dumps
 integer :: ierr
!
!--write 'PHANTOM' and code version
!
 if (id==master) call write_codeinfo(6)
!
!--check that it is OK to use fast sqrt functions
!  on this architecture
!
#ifdef FINVSQRT
 if (id==master) write(*,"(1x,a)") 'checking fast inverse sqrt...'
 call testsqrt(ierr,(id==master))
 if (ierr /= 0) call die
 if (id==master) write(*,"(1x,a,/)") 'done'
#else
 if (id==master) write(*,"(1x,a)") 'Using NATIVE inverse sqrt'
#endif

!
!--set default options (incl. units)
!
 call set_default_options
 call set_boundary
 call init_evfile(ievfile,'testlog',.false.)
!
!--initialise values for summary array
!
 call summary_initialise
!
!--check compile-time settings are OK
!
 call check_compile_time_settings(ierr)
 if (ierr /= 0) call fatal('initialise','incompatible compile-time settings')
!
!--initialise openMP things if required
!
 if (id==master) call print_cpuinfo()
 if (id==master) call info_omp
 call init_omp
!
!--initialise MPI domains
!
 call init_domains(nprocs)

 call init_readwrite_dumps()

end subroutine initialise

!----------------------------------------------------------------
!+
!  routine which starts a Phantom run
!+
!----------------------------------------------------------------
subroutine startrun(infile,logfile,evfile,dumpfile,noread)
 use mpiutils,         only:reduceall_mpi,barrier_mpi,reduce_in_place_mpi
 use dim,              only:maxp,maxalpha,maxvxyzu,maxptmass,maxdusttypes,itau_alloc,itauL_alloc,&
                            nalpha,mhd,mhd_nonideal,do_radiation,gravity,use_dust,mpi,do_nucleation,&
                            use_dustgrowth,ind_timesteps,idumpfile,update_muGamma
 use deriv,            only:derivs
 use evwrite,          only:init_evfile,write_evfile,write_evlog
 use energies,         only:compute_energies
 use io,               only:idisk1,iprint,ievfile,error,iwritein,flush_warnings,&
                            die,fatal,id,master,nprocs,real4,warning,iverbose
 use externalforces,   only:externalforce,initialise_externalforces,update_externalforce,&
                            externalforce_vdependent
 use options,          only:iexternalforce,icooling,use_dustfrac,rhofinal1,rhofinal_cgs
 use readwrite_infile, only:read_infile,write_infile
 use readwrite_dumps,  only:read_dump,write_fulldump
 use part,             only:npart,xyzh,vxyzu,fxyzu,fext,divcurlv,divcurlB,Bevol,dBevol,tau, tau_lucy, &
                            npartoftype,maxtypes,ndusttypes,alphaind,ntot,ndim,update_npartoftypetot,&
                            maxphase,iphase,isetphase,iamtype,igas,idust,imu,igamma,massoftype, &
                            nptmass,xyzmh_ptmass,vxyz_ptmass,fxyz_ptmass,dsdt_ptmass,fxyz_ptmass_sinksink,&
                            epot_sinksink,get_ntypes,isdead_or_accreted,dustfrac,ddustevol,&
                            nden_nimhd,dustevol,rhoh,gradh, &
                            Bevol,Bxyz,dustprop,filfac,ddustprop,ndustsmall,iboundary,eos_vars,dvdx, &
                            n_group,n_ingroup,n_sing,nmatrix,group_info
 use part,             only:pxyzu,dens,metrics,rad,radprop,drad,ithick
 use densityforce,     only:densityiterate
 use linklist,         only:set_linklist
 use boundary_dyn,     only:dynamic_bdy,init_dynamic_bdy
#ifdef GR
 use part,             only:metricderivs
 use cons2prim,        only:prim2consall
 use eos,              only:ieos
 use extern_gr,        only:get_grforce_all,get_tmunu_all,get_tmunu_all_exact
 use metric_tools,     only:init_metric,imet_minkowski,imetric
 use einsteintk_utils
 use tmunu2grid
#endif
 use units,            only:utime,umass,unit_Bfield
 use eos,              only:gmw,gamma
 use nicil,            only:nicil_initialise
 use nicil_sup,        only:use_consistent_gmw
 use ptmass,           only:init_ptmass,get_accel_sink_gas,get_accel_sink_sink, &
                            h_acc,r_crit,r_crit2,rho_crit,rho_crit_cgs,icreate_sinks, &
                            r_merge_uncond,r_merge_cond,r_merge_uncond2,r_merge_cond2,r_merge2, &
                            use_regnbody
 use timestep,         only:time,dt,dtextforce,C_force,dtmax,dtmax_user,idtmax_n
 use timing,           only:get_timings
 use timestep_ind,     only:ibinnow,maxbins,init_ibin,istepfrac
 use timing,           only:get_timings
 use part,             only:ibin,ibin_old,ibin_wake,alphaind
 use readwrite_dumps,  only:dt_read_in
 use timestep,         only:dtcourant,dtforce
#ifdef STS_TIMESTEPS
 use timestep,         only:dtdiff
#endif
 use timestep_sts,     only:sts_initialise
#ifdef DRIVING
 use forcing,          only:init_forcing
#endif
 use dust,             only:init_drag
 use growth,           only:init_growth
 use porosity,         only:init_porosity,init_filfac
 use options,          only:use_porosity
#ifdef MFLOW
 use mf_write,         only:mflow_write,mflow_init
 use io,               only:imflow
#endif
#ifdef VMFLOW
 use mf_write,         only:vmflow_write,vmflow_init
 use io,               only:ivmflow
#endif
#ifdef BINPOS
 use mf_write,         only:binpos_write,binpos_init
 use io,               only:ibinpos,igpos
#endif
 use dust_formation,   only:init_nucleation,set_abundances
#ifdef INJECT_PARTICLES
 use inject,           only:init_inject,inject_particles
 use partinject,       only:update_injected_particles
 use timestep_ind,     only:nbinmax
#endif
#ifdef KROME
 use krome_interface,  only:initialise_krome
#endif
#ifdef LIVE_ANALYSIS
 use analysis,         only:do_analysis
 use part,             only:igas
 use fileutils,        only:numfromfile
 use io,               only:ianalysis
 use radiation_utils,  only:set_radiation_and_gas_temperature_equal
#endif
 use mpibalance,       only:balancedomains
 use part,             only:ibelong
 use writeheader,      only:write_codeinfo,write_header
 use eos,              only:ieos,init_eos
 use checksetup,       only:check_setup
 use cooling,          only:init_cooling
 use cpuinfo,          only:print_cpuinfo
 use units,            only:udist,unit_density
 use centreofmass,     only:get_centreofmass
 use energies,         only:etot,angtot,totmom,mdust,xyzcom,mtot
 use checkconserved,   only:get_conserv,etot_in,angtot_in,totmom_in,mdust_in
 use fileutils,        only:make_tags_unique
 use damping,          only:idamp
 use subgroup,       only:group_identify
 character(len=*), intent(in)  :: infile
 character(len=*), intent(out) :: logfile,evfile,dumpfile
 logical,          intent(in), optional :: noread
 integer         :: ierr,i,j,nerr,nwarn,ialphaloc,irestart,merge_n,merge_ij(maxptmass)
 real            :: poti,hfactfile
 real            :: hi,pmassi,rhoi1
 real            :: dtsinkgas,dtsinksink,fonrmax,dtphi2,dtnew_first,dtinject
 real            :: stressmax,xmin,ymin,zmin,xmax,ymax,zmax,dx,dy,dz,tolu,toll
 real            :: dummy(3)
 real            :: gmw_nicil
#ifndef GR
 real            :: dtf,fextv(3)
#endif
 integer         :: itype,iposinit,ipostmp,ntypes,nderivinit
 logical         :: iexist,read_input_files
 character(len=len(dumpfile)) :: dumpfileold
 character(len=7) :: dust_label(maxdusttypes)
#ifdef INJECT_PARTICLES
 character(len=len(dumpfile)) :: file1D
 integer :: npart_old
#endif


 read_input_files = .true.
 if (present(noread)) read_input_files = .not.noread

 if (read_input_files) then
!
!--do preliminary initialisation
!
    call initialise
!
!--read parameters from the infile
!
    call read_infile(infile,logfile,evfile,dumpfile)
!
!--initialise log output
!
    if (iprint /= 6 .and. id==master) then
       open(unit=iprint,file=logfile,form='formatted',status='replace')
!
!--write opening "splash screen" to logfile
!
       call write_codeinfo(iprint)
       call print_cpuinfo(iprint)
    endif
    if (id==master) write(iprint,"(a)") ' starting run '//trim(infile)

    if (id==master) call write_header(1,infile,evfile,logfile,dumpfile)
!
!--read particle setup from dumpfile
!
    call read_dump(trim(dumpfile),time,hfactfile,idisk1,iprint,id,nprocs,ierr)
    if (ierr /= 0) call fatal('initial','error reading dumpfile')
    call check_setup(nerr,nwarn,restart=.true.) ! sanity check what has been read from file
    if (nwarn > 0) then
       print "(a)"
       call warning('initial','WARNINGS from particle data in file',var='# of warnings',ival=nwarn)
    endif
    if (nerr > 0)  call fatal('initial','errors in particle data from file',var='errors',ival=nerr)
!
!--if starting from a restart dump, rename the dumpefile to that of the previous non-restart dump
!
    irestart = index(dumpfile,'.restart')
    if (irestart > 0) write(dumpfile,'(2a,I5.5)') dumpfile(:irestart-1),'_',idumpfile
 endif
!
!--reset dtmax (required only to permit restart dumps)
!
 dtmax_user = dtmax           ! the user defined dtmax
 if (idtmax_n < 1) idtmax_n = 1
 dtmax      = dtmax/idtmax_n  ! dtmax required to satisfy the walltime constraints
!
!--Initialise dynamic boundaries in the first instance
!
 if (dynamic_bdy) call init_dynamic_bdy(1,npart,nptmass,dtmax)
!
!--initialise values for non-ideal MHD
!
 if (mhd_nonideal) then
    call nicil_initialise(real(utime),real(udist),real(umass),real(unit_Bfield),ierr,iprint,iprint)
    if (ierr/=0) call fatal('initial','error initialising nicil (the non-ideal MHD library)')

    call use_consistent_gmw(ierr,gmw,gmw_nicil)
    if (ierr/=0) write(iprint,'(2(a,Es18.7))') &
       ' initial: Modifying mean molecular weight from ',gmw,' to ',gmw_nicil
 endif
 nden_nimhd = 0.0
!
!--Initialise and verify parameters for super-timestepping
!
#ifdef STS_TIMESTEPS
 call sts_initialise(ierr,dtdiff)
 if (ierr > 0) call fatal('initial','supertimestep: nu > 1 or < 0 or NaN.')
#endif
!
!--initialise the equation of state
!  (must be done AFTER the units are known & AFTER mu is calculated in non-ideal MHD)
!
 call init_eos(ieos,ierr)
 if (ierr /= 0) call fatal('initial','error initialising equation of state')
!
!--get total number of particles (on all processors)
!
 ntot = reduceall_mpi('+',npart)
 call update_npartoftypetot
 if (id==master) write(iprint,"(a,i12)") ' npart total   = ',ntot
 if (npart > 0) then
    if (id==master .and. maxalpha==maxp)  write(iprint,*) 'mean alpha  initial: ',sum(alphaind(1,1:npart))/real(npart)
 endif

#ifdef DRIVING
!
!--initialise turbulence driving
!
 if (id==master) write(iprint,*) 'waiting on input for turbulent driving...'
 call init_forcing(dumpfile,infile,time)
#endif

 if (use_dust) then
    call init_drag(ierr)
    if (ierr /= 0) call fatal('initial','error initialising drag coefficients')
    if (use_dustgrowth) then
       call init_growth(ierr)
       if (ierr /= 0) call fatal('initial','error initialising growth variables')
       if (use_porosity) then
          call init_porosity(ierr)
          if (ierr /= 0) call fatal('initial','error initialising porosity variables')
          call init_filfac(npart,xyzh,vxyzu)
       endif
    endif
 endif
!
!--initialise cooling function
!  this will initialise all cooling variables, including if h2chemistry = true
 if (icooling > 0) call init_cooling(id,master,iprint,ierr)

 if (idamp > 0 .and. idamp < 3 .and. any(abs(vxyzu(1:3,:)) > tiny(0.)) .and. abs(time) < tiny(time)) then
    call error('setup','damping on: setting non-zero velocities to zero')
    vxyzu(1:3,:) = 0.
 endif
!
!--The code works in B/rho as its conservative variable, but writes B to dumpfile
!  So we now convert our primitive variable read, B, to the conservative B/rho
!  This necessitates computing the density sum.
!
 if (mhd .or. use_dustfrac) then
    if (npart > 0) then
       call set_linklist(npart,npart,xyzh,vxyzu)
       fxyzu = 0.
       call densityiterate(2,npart,npart,xyzh,vxyzu,divcurlv,divcurlB,Bevol,stressmax,&
                              fxyzu,fext,alphaind,gradh,rad,radprop,dvdx)
    endif

    ! now convert to B/rho
    do i=1,npart
       itype      = iamtype(iphase(i))
       hi         = xyzh(4,i)
       pmassi     = massoftype(itype)
       rhoi1      = 1.0/rhoh(hi,pmassi)
       if (mhd) then
          Bevol(1,i) = Bxyz(1,i) * rhoi1
          Bevol(2,i) = Bxyz(2,i) * rhoi1
          Bevol(3,i) = Bxyz(3,i) * rhoi1
       endif
       if (use_dustfrac) then
          !--sqrt(epsilon/1-epsilon) method (Ballabio et al. 2018)
          dustevol(:,i) = 0.
          dustevol(1:ndustsmall,i) = sqrt(dustfrac(1:ndustsmall,i)/(1.-dustfrac(1:ndustsmall,i)))
       endif
    enddo
 endif

 if (ind_timesteps) then
    ibin(:)       = 0
    ibin_old(:)   = 0
    ibin_wake(:)  = 0
    if (dt_read_in) call init_ibin(npart,dtmax)
    istepfrac     = 0
    ibinnow       = 0
 else
    dtcourant = huge(dtcourant)
    dtforce   = huge(dtforce)
 endif
 dtinject  = huge(dtinject)

!
!--balance domains prior to starting calculation
!  (make sure this is called AFTER iphase has been set)
!
 if (mpi) then
    do i=1,npart
       ibelong(i) = id
    enddo
    call balancedomains(npart)
 endif

!
!--get timestep for external forces
!
 dtextforce = huge(dtextforce)
 fext(:,:)  = 0.

#ifdef GR
#ifdef PRIM2CONS_FIRST
 ! COMPUTE METRIC HERE
 call init_metric(npart,xyzh,metrics,metricderivs)
 ! -- The conserved quantites (momentum and entropy) are being computed
 ! -- directly from the primitive values in the starting dumpfile.
 call prim2consall(npart,xyzh,metrics,vxyzu,dens,pxyzu,use_dens=.false.)
 write(iprint,*) ''
 call warning('initial','using preprocessor flag -DPRIM2CONS_FIRST')
 write(iprint,'(a,/)') ' This means doing prim2cons BEFORE the initial density calculation for this simulation.'
#endif
 ! --- Need rho computed by sum to do primitive to conservative, since dens is not read from file
 if (npart>0) then
    call set_linklist(npart,npart,xyzh,vxyzu)
    fxyzu = 0.
    call densityiterate(2,npart,npart,xyzh,vxyzu,divcurlv,divcurlB,Bevol,stressmax,&
                              fxyzu,fext,alphaind,gradh,rad,radprop,dvdx)
 endif
#ifndef PRIM2CONS_FIRST
 call init_metric(npart,xyzh,metrics,metricderivs)
 call prim2consall(npart,xyzh,metrics,vxyzu,dens,pxyzu,use_dens=.false.)
#endif
 if (iexternalforce > 0 .and. imetric /= imet_minkowski) then
    call initialise_externalforces(iexternalforce,ierr)
    if (ierr /= 0) call fatal('initial','error in external force settings/initialisation')
    call get_grforce_all(npart,xyzh,metrics,metricderivs,vxyzu,dens,fext,dtextforce)
 endif
#else
 if (iexternalforce > 0) then
    call initialise_externalforces(iexternalforce,ierr)
    call update_externalforce(iexternalforce,time,0.)
    if (ierr /= 0) call fatal('initial','error in external force settings/initialisation')
    !$omp parallel do default(none) &
    !$omp shared(npart,xyzh,vxyzu,fext,time,iexternalforce,C_force) &
    !$omp private(i,poti,dtf,fextv) &
    !$omp reduction(min:dtextforce)
    do i=1,npart
       if (.not.isdead_or_accreted(xyzh(4,i))) then
          call externalforce(iexternalforce,xyzh(1,i),xyzh(2,i),xyzh(3,i), &
                              xyzh(4,i),time,fext(1,i),fext(2,i),fext(3,i),poti,dtf,i)
          dtextforce = min(dtextforce,C_force*dtf)
          ! add velocity-dependent part
          call externalforce_vdependent(iexternalforce,xyzh(1:3,i),vxyzu(1:3,i),fextv,poti)
          fext(1:3,i) = fext(1:3,i) + fextv
       endif
    enddo
    !$omp end parallel do
 endif
#endif

 if (iexternalforce > 0) then
    dtextforce = reduceall_mpi('min',dtextforce)
    if (id==master) write(iprint,*) 'dt(extforce)  = ',dtextforce
 endif

!
!-- Set external force to zero on boundary particles
!
 if (maxphase==maxp) then
!$omp parallel do default(none) &
!$omp shared(npart,fext,iphase) private(i)
    do i=1,npart
       if (iamtype(iphase(i))==iboundary) fext(:,i)=0.
    enddo
!$omp end parallel do
 endif
!
!--get timestep and forces for sink particles
!
 dtsinkgas = huge(dtsinkgas)
 r_crit2   = r_crit*r_crit
 rho_crit  = real(rho_crit_cgs/unit_density)
 r_merge_uncond2 = r_merge_uncond**2
 r_merge_cond2   = r_merge_cond**2
 r_merge2        = max(r_merge_uncond2,r_merge_cond2)
 if (rhofinal_cgs > 0.) then
    rhofinal1 = real(unit_density/rhofinal_cgs)
 else
    rhofinal1 = 0.0
 endif
 if (nptmass > 0) then
    if (id==master) write(iprint,"(a,i12)") ' nptmass       = ',nptmass
    ! compute initial sink-sink forces and get timestep
    if (use_regnbody) then
       call group_identify(nptmass,n_group,n_ingroup,n_sing,xyzmh_ptmass,vxyz_ptmass,group_info,nmatrix)
       call get_accel_sink_sink(nptmass,xyzmh_ptmass,fxyz_ptmass,epot_sinksink,dtsinksink,&
                             iexternalforce,time,merge_ij,merge_n,dsdt_ptmass,group_info=group_info)
    else
       call get_accel_sink_sink(nptmass,xyzmh_ptmass,fxyz_ptmass,epot_sinksink,dtsinksink,&
                             iexternalforce,time,merge_ij,merge_n,dsdt_ptmass)
    endif
    dtsinksink = C_force*dtsinksink
    if (id==master) write(iprint,*) 'dt(sink-sink) = ',dtsinksink
    dtextforce = min(dtextforce,dtsinksink)

    ! compute initial sink-gas forces and get timestep
    pmassi = massoftype(igas)
    ntypes = get_ntypes(npartoftype)
    do i=1,npart
       if (.not.isdead_or_accreted(xyzh(4,i))) then
          if (ntypes > 1 .and. maxphase==maxp) then
             pmassi = massoftype(iamtype(iphase(i)))
          endif
          call get_accel_sink_gas(nptmass,xyzh(1,i),xyzh(2,i),xyzh(3,i),xyzh(4,i),xyzmh_ptmass, &
                   fext(1,i),fext(2,i),fext(3,i),poti,pmassi,fxyz_ptmass,dsdt_ptmass,fonrmax,dtphi2)
          dtsinkgas = min(dtsinkgas,C_force*1./sqrt(fonrmax),C_force*sqrt(dtphi2))
       endif
    enddo
    !
    ! reduction of sink-gas forces from each MPI thread
    !
    call reduce_in_place_mpi('+',fxyz_ptmass(:,1:nptmass))

    if (id==master) write(iprint,*) 'dt(sink-gas)  = ',dtsinkgas

    dtextforce = min(dtextforce,dtsinkgas)
    !  Reduce dt over MPI tasks
    dtsinkgas = reduceall_mpi('min',dtsinkgas)
    dtextforce = reduceall_mpi('min',dtextforce)
 endif
 call init_ptmass(nptmass,logfile)
 if (gravity .and. icreate_sinks > 0 .and. id==master) then
    write(iprint,*) 'Sink radius and critical densities:'
    write(iprint,*) ' h_acc                    == ',h_acc*udist,'cm'
    write(iprint,*) ' h_fact*(m/rho_crit)^(1/3) = ',hfactfile*(massoftype(igas)/rho_crit)**(1./3.)*udist,'cm'
    write(iprint,*) ' rho_crit         == ',rho_crit_cgs,'g cm^{-3}'
    write(iprint,*) ' m(h_fact/h_acc)^3 = ', massoftype(igas)*(hfactfile/h_acc)**3*unit_density,'g cm^{-3}'
    if (r_merge_uncond < 2.0*h_acc) then
       write(iprint,*) ' WARNING! Sink creation is on, but but merging is off!  Suggest setting r_merge_uncond >= 2.0*h_acc'
    endif
<<<<<<< HEAD
    fxyz_ptmass=0.
    dsdt_ptmass=0.
=======
    dsdt_ptmass = 0. ! could introduce NaN in ptmass spins if not initialised (no get_accel done before creating sink)
    fxyz_ptmass = 0.
    fxyz_ptmass_sinksink = 0.
>>>>>>> 011b3395
 endif
 if (abs(time) <= tiny(0.)) then
    !initialize nucleation array at the start of the run only
    if (do_nucleation) call init_nucleation
    !initialize optical depth array tau
    if (itau_alloc == 1) tau = 0.
    !initialize Lucy optical depth array tau_lucy
    if (itauL_alloc == 1) tau_lucy = 2./3.
 endif
 if (update_muGamma) then
    eos_vars(igamma,:) = gamma
    eos_vars(imu,:) = gmw
    call set_abundances !to get mass_per_H
 endif
!
!--inject particles at t=0, and get timestep constraint on this
!
#ifdef INJECT_PARTICLES
 call init_inject(ierr)
 if (ierr /= 0) call fatal('initial','error initialising particle injection')
 !rename wind profile filename
 inquire(file='wind_profile1D.dat',exist=iexist)
 if (iexist) then
    i = len(trim(dumpfile))
    if (dumpfile(i-2:i) == 'tmp') then
       file1D = dumpfile(1:i-9) // '1D.dat'
    else
       file1D = dumpfile(1:i-5) // '1D.dat'
    endif
    call rename('wind_profile1D.dat',trim(file1D))
 endif
 npart_old = npart
 call inject_particles(time,0.,xyzh,vxyzu,xyzmh_ptmass,vxyz_ptmass,&
                       npart,npart_old,npartoftype,dtinject)
 call update_injected_particles(npart_old,npart,istepfrac,nbinmax,time,dtmax,dt,dtinject)
#endif
!
!--set initial chemical abundance values
!
#ifdef KROME
 call initialise_krome()
 dtextforce = min(dtextforce,dtmax/2.0**10)  ! Required since a cooling timestep is not initialised for implicit cooling
#endif
!
!--calculate (all) derivatives the first time around
!
 dtnew_first   = dtmax  ! necessary in case ntot = 0
 nderivinit    = 1
 ! call derivs twice with Cullen-Dehnen switch to update accelerations
 if (maxalpha==maxp .and. nalpha >= 0) nderivinit = 2
 if (do_radiation) nderivinit = 1

 !$omp parallel do default(none) &
 !$omp shared(npart,eos_vars,fxyzu) &
 !$omp private(i)
 do i=1,npart
    eos_vars(3,i) = -1.0 ! initial guess for temperature overridden in eos
    fxyzu(:,i) = 0.      ! so that div_a is 0 in first call to viscosity switch
 enddo
 !$omp end parallel do

 do j=1,nderivinit
    if (ntot > 0) call derivs(1,npart,npart,xyzh,vxyzu,fxyzu,fext,divcurlv,divcurlB,Bevol,dBevol,&
                              rad,drad,radprop,dustprop,ddustprop,dustevol,ddustevol,filfac,&
                              dustfrac,eos_vars,time,0.,dtnew_first,pxyzu,dens,metrics)
#ifdef LIVE_ANALYSIS
    call do_analysis(dumpfile,numfromfile(dumpfile),xyzh,vxyzu, &
                     massoftype(igas),npart,time,ianalysis)
    call derivs(1,npart,npart,xyzh,vxyzu,fxyzu,fext,divcurlv,divcurlB,&
                Bevol,dBevol,rad,drad,radprop,dustprop,ddustprop,dustevol,&
                ddustevol,filfac,dustfrac,eos_vars,time,0.,dtnew_first,pxyzu,dens,metrics)

    if (do_radiation) call set_radiation_and_gas_temperature_equal(npart,xyzh,vxyzu,massoftype,rad)
#endif
 enddo

 if (nalpha >= 2) then
    ialphaloc = 2
    !$omp parallel do private(i)
    do i=1,npart
       alphaind(1,i) = max(alphaind(1,i),alphaind(ialphaloc,i)) ! set alpha = max(alphaloc,alpha)
    enddo
 endif
!
!--set initial timestep
!
 if (.not.ind_timesteps) then
    dt = min(dtnew_first,dtinject)
    if (id==master) then
       write(iprint,*) 'dt(forces)    = ',dtforce
       write(iprint,*) 'dt(courant)   = ',dtcourant
       write(iprint,*) 'dt initial    = ',dt
    endif
 endif
!
!--initialise dynamic boundaries in the second instance
!
 if (dynamic_bdy) call init_dynamic_bdy(2,npart,nptmass,dtmax)
!
!--Calculate current centre of mass
!
 call get_centreofmass(xyzcom,dummy,npart,xyzh,vxyzu,nptmass,xyzmh_ptmass,vxyz_ptmass)
!
!--write second header to logfile/screen
!
 if (id==master .and. read_input_files) call write_header(2,infile,evfile,logfile,dumpfile,ntot)

 call init_evfile(ievfile,evfile,.true.)
 call write_evfile(time,dt)
 if (id==master) call write_evlog(iprint)
#ifdef MFLOW
 call mflow_init(imflow,evfile,infile) !take evfile in input to create string.mf
 call mflow_write(time, dt)
#endif

#ifdef VMFLOW
 call vmflow_init(ivmflow,evfile,infile) !take evfile in input to create string_v.mflowv
 call vmflow_write(time, dt)
#endif

#ifdef BINPOS
 call binpos_init(ibinpos,evfile) !take evfile in input to create string.binpos
 call binpos_write(time, dt)
#endif
!
!--Determine the maximum separation of particles
 xmax = -0.5*huge(xmax)
 ymax = -0.5*huge(ymax)
 zmax = -0.5*huge(zmax)
 xmin = -xmax
 ymin = -ymax
 zmin = -zmax
 !$omp parallel do default(none) &
 !$omp shared(npart,xyzh) &
 !$omp private(i) &
 !$omp reduction(min:xmin,ymin,zmin) &
 !$omp reduction(max:xmax,ymax,zmax)
 do i=1,npart
    if (.not.isdead_or_accreted(xyzh(4,i))) then
       xmin = min(xmin,xyzh(1,i))
       ymin = min(ymin,xyzh(2,i))
       zmin = min(zmin,xyzh(3,i))
       xmax = max(xmax,xyzh(1,i))
       ymax = max(ymax,xyzh(2,i))
       zmax = max(zmax,xyzh(3,i))
    endif
 enddo
 !$omp end parallel do

 xmin = reduceall_mpi('min',xmin)
 ymin = reduceall_mpi('min',ymin)
 zmin = reduceall_mpi('min',zmin)
 xmax = reduceall_mpi('max',xmax)
 ymax = reduceall_mpi('max',ymax)
 zmax = reduceall_mpi('max',zmax)

 dx = abs(xmax - xmin)
 dy = abs(ymax - ymin)
 dz = abs(zmax - zmin)
!
!--Print box sizes and masses
!
 if (id==master .and. iverbose >= 1) then
    if (get_conserv > 0.0) then
       write(iprint,'(1x,a)') 'Initial mass and extent of particle distribution (in code units):'
    else
       write(iprint,'(1x,a)') 'Mass and extent of the particle distribution:'
    endif
    write(iprint,'(2x,a,es18.6)') '     Total mass : ', mtot
    write(iprint,'(2x,a,es18.6)') 'x(max) - x(min) : ', dx
    write(iprint,'(2x,a,es18.6)') 'y(max) - y(min) : ', dy
    write(iprint,'(2x,a,es18.6)') 'z(max) - z(min) : ', dz
    write(iprint,'(a)') ' '
 endif
!
!--Set initial values for continual verification of conservation laws
!  get_conserve=0.5: update centre of mass only; get_conserve=1: update all; get_conserve=-1: update none
!
 if (get_conserv > 0.0) then
    etot_in   = etot
    angtot_in = angtot
    totmom_in = totmom
    mdust_in  = mdust
    if (id==master .and. iverbose >= 1) then
       write(iprint,'(1x,a)') 'Setting initial values to verify conservation laws:'
    endif
 else
    if (id==master .and. iverbose >= 1) then
       write(iprint,'(1x,a)') 'Reading initial values to verify conservation laws from previous run:'
    endif
 endif
 if (id==master) then
    if (iverbose >= 1) then
       write(iprint,'(1x,a,es18.6)') 'Initial total energy:     ', etot_in
       write(iprint,'(1x,a,es18.6)') 'Initial angular momentum: ', angtot_in
       write(iprint,'(1x,a,es18.6)') 'Initial linear momentum:  ', totmom_in
    endif
    if (use_dust) then
       dust_label = 'dust'
       call make_tags_unique(ndusttypes,dust_label)
       do i=1,ndusttypes
          if (mdust_in(i) > 0.) write(iprint,'(1x,a,es18.6)') 'Initial '//trim(dust_label(i))//' mass:     ',mdust_in(i)
       enddo
       write(iprint,'(1x,a,es18.6)') 'Initial total dust mass:', sum(mdust_in(:))
    endif
 endif
!
!--Print warnings of units if values are not reasonable
!
 tolu = 1.0e2
 toll = 1.0e-2
 if (get_conserv > 0.0) then
    get_conserv = -1.
    if (id==master) then
       if (abs(etot_in) > tolu ) call warning('initial',&
          'consider changing units to reduce abs(total energy)',var='etot',val=etot_in)
       if (mtot > tolu .or. mtot < toll)  call warning('initial',&
          'consider changing units so total mass is closer to unity',var='mtot',val=mtot)
       ! if (dx > tolu .or. dx < toll .or. dy > tolu .or. dy < toll .or. dz > tolu .or. dz < toll) &
       !call warning('initial','consider changing code-units to have box length closer to unity')
    endif
 endif
!
!--write initial conditions to output file
!  if the input file ends in .tmp or .init
!
 iposinit = index(dumpfile,'.init')
 ipostmp  = index(dumpfile,'.tmp')
 if (iposinit > 0 .or. ipostmp > 0) then
#ifdef HDF5
    dumpfileold = trim(dumpfile)//'.h5'
#else
    dumpfileold = dumpfile
#endif
    if (iposinit > 0) then
       dumpfile = trim(dumpfile(1:iposinit-1))
    else
       dumpfile = trim(dumpfile(1:ipostmp-1))
    endif
    call write_fulldump(time,trim(dumpfile))
    if (id==master) call write_infile(infile,logfile,evfile,trim(dumpfile),iwritein,iprint)
    !
    !  delete temporary dump file
    !
    call barrier_mpi() ! Ensure all procs have read temp file before deleting
    inquire(file=trim(dumpfileold),exist=iexist)
    if (id==master .and. iexist) then
       write(iprint,"(/,a,/)") ' ---> DELETING temporary dump file '//trim(dumpfileold)//' <---'
       open(unit=idisk1,file=trim(dumpfileold),status='old')
       close(unit=idisk1,status='delete')
    endif
 endif

 if (id==master) then
    call flush_warnings()
    call flush(iprint)
!
!--get starting cpu time
!
    call get_timings(twall_start,tcpu_start)
 endif

end subroutine startrun

!----------------------------------------------------------------
!+
!  Reset or deallocate things that were allocated in initialise
!+
!----------------------------------------------------------------
subroutine finalise()
 use dim, only: mpi
 use mpitree, only:finish_tree_comms
 use mpimemory, only:deallocate_mpi_memory

 if (mpi) then
    call finish_tree_comms()
    call deallocate_mpi_memory()
 endif

end subroutine finalise

!----------------------------------------------------------------
!+
!  This module ends the run (prints footer and closes log).
!  Only called by master thread.
!+
!----------------------------------------------------------------

subroutine endrun
 use io,       only:iprint,ievfile,iscfile,imflow,ivmflow,ibinpos,igpos
 use timing,   only:printused
 use part,     only:nptmass
 use eos,      only:ieos,finish_eos
 use ptmass,   only:finish_ptmass
 integer           :: ierr
 character(len=10) :: finishdate, finishtime

 call finalise()
 call finish_eos(ieos,ierr)

 write (iprint,"(/,'>',74('_'),'<')")
!
!--print time and date of finishing
!
 call date_and_time(finishdate,finishtime)
 finishdate = finishdate(7:8)//'/'//finishdate(5:6)//'/'//finishdate(1:4)
 finishtime = finishtime(1:2)//':'//finishtime(3:4)//':'//finishtime(5:)
 write(iprint,"(/,' Run finished on ',a,' at ',a,/)") finishdate,finishtime
!
!--print out total code timings:
!
 call printused(twall_start,'Total wall time:',iprint)

 write(iprint,40)
40 format(/, &
   6x,' |   |           |               | |   _|       | |         ',/, &
   6x,' __| __ \   _` | __|  __|   _` | | |  |    _ \  | |  /  __| ',/, &
   6x,' |   | | | (   | |  \__ \  (   | | |  __| (   | |   < \__ \ ',/, &
   6x,'\__|_| |_|\__,_|\__|____/ \__,_|_|_| _|  \___/ _|_|\_\____/ ',/)

 write (iprint,"('>',74('_'),'<')")
!
!--close ev, log& ptmass-related files
!
 close(unit=ievfile)
 close(unit=imflow)  ! does not matter if not open
 close(unit=ivmflow)
 close(unit=ibinpos)
 close(unit=igpos)
 if (iprint /= 6) close(unit=iprint)

 if (iscfile > 0) close(unit=iscfile)

 call finish_ptmass(nptmass)

end subroutine endrun

end module initial<|MERGE_RESOLUTION|>--- conflicted
+++ resolved
@@ -546,14 +546,9 @@
     if (r_merge_uncond < 2.0*h_acc) then
        write(iprint,*) ' WARNING! Sink creation is on, but but merging is off!  Suggest setting r_merge_uncond >= 2.0*h_acc'
     endif
-<<<<<<< HEAD
-    fxyz_ptmass=0.
-    dsdt_ptmass=0.
-=======
     dsdt_ptmass = 0. ! could introduce NaN in ptmass spins if not initialised (no get_accel done before creating sink)
     fxyz_ptmass = 0.
     fxyz_ptmass_sinksink = 0.
->>>>>>> 011b3395
  endif
  if (abs(time) <= tiny(0.)) then
     !initialize nucleation array at the start of the run only
