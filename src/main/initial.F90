--- conflicted
+++ resolved
@@ -125,11 +125,7 @@
                             die,fatal,id,master,nprocs,real4,warning
  use externalforces,   only:externalforce,initialise_externalforces,update_externalforce,&
                             externalforce_vdependent
-<<<<<<< HEAD
- use options,          only:iexternalforce,idamp,alpha,icooling,use_dustfrac,rhofinal1,rhofinal_cgs
-=======
- use options,          only:iexternalforce,damp,icooling,use_dustfrac,rhofinal1,rhofinal_cgs
->>>>>>> 4f0034e9
+ use options,          only:iexternalforce,idamp,icooling,use_dustfrac,rhofinal1,rhofinal_cgs
  use readwrite_infile, only:read_infile,write_infile
  use readwrite_dumps,  only:read_dump,write_fulldump
  use part,             only:npart,xyzh,vxyzu,fxyzu,fext,divcurlv,divcurlB,Bevol,dBevol,&
