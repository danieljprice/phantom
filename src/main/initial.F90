--- conflicted
+++ resolved
@@ -270,16 +270,13 @@
        call warning('initial','WARNINGS from particle data in file',var='# of warnings',ival=nwarn)
     endif
     if (nerr > 0)  call fatal('initial','errors in particle data from file',var='errors',ival=nerr)
-<<<<<<< HEAD
-!#ifndef AMUSE
-#endif
-=======
 !
 !--if starting from a restart dump, rename the dumpefile to that of the previous non-restart dump
 !
     irestart = index(dumpfile,'.restart')
     if (irestart > 0) write(dumpfile,'(2a,I5.5)') dumpfile(:irestart-1),'_',idumpfile
->>>>>>> 0b2f16d4
+!#ifndef AMUSE
+#endif
  endif
 !
 !--reset dtmax (required only to permit restart dumps)
