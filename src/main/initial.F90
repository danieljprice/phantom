--- conflicted
+++ resolved
@@ -254,18 +254,13 @@
  call read_dump(trim(dumpfile),time,hfactfile,idisk1,iprint,id,nprocs,ierr)
  if (ierr /= 0) call fatal('initial','error reading dumpfile')
  call check_setup(nerr,nwarn,restart=.true.) ! sanity check what has been read from file
-<<<<<<< HEAD
- if (nwarn > 0) call warning('initial','warnings from particle data in file',var='warnings',ival=nwarn)
- if (nerr > 0)  call fatal('initial','errors in particle data from file',var='errors',ival=nerr)
-!#ifndef AMUSE
-#endif
-=======
  if (nwarn > 0) then
     print "(a)"
     call warning('initial','WARNINGS from particle data in file',var='# of warnings',ival=nwarn)
  endif
  if (nerr > 0)  call fatal('initial','errors in particle data from file',var='# of errors',ival=nerr)
->>>>>>> 6e93932f
+!#ifndef AMUSE
+#endif
 !
 !--initialise values for non-ideal MHD
 !
