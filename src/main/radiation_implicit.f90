--- conflicted
+++ resolved
@@ -466,18 +466,6 @@
        do k = 1,ivar(1,n) ! Looping from 1 to nneigh
           icompact = ivar(2,n) + k
           j = ijvar(icompact)
-<<<<<<< HEAD
-          !
-          !--Need to make sure that E and U values are loaded for non-active neighbours
-          !
-          if (ind_timesteps) then
-             EU0(1,j) = rad(iradxi,j)
-             EU0(2,j) = vxyzu(4,j)
-             EU0(3,j) = get_cv(cv_type,rhoj,vxyzu(4,j))
-             EU0(4,j) = get_kappa(iopacity_type,vxyzu(4,j),EU0(3,j),rhoj)
-          endif
-=======
->>>>>>> 11f14c78
           !dti = dt
           !
           !--Calculate other quantities
@@ -505,7 +493,7 @@
           if (ind_timesteps) then
              EU0(1,j) = rad(iradxi,j)
              EU0(2,j) = vxyzu(4,j)
-             EU0(3,j) = get_cv(rhoj,vxyzu(4,j),cv_type)
+             EU0(3,j) = get_cv(cv_type,rhoj,vxyzu(4,j))
              EU0(4,j) = get_kappa(iopacity_type,vxyzu(4,j),EU0(3,j),rhoj)
           endif
 
@@ -1000,19 +988,12 @@
        !
        !--Copy values
        !
-<<<<<<< HEAD
-       EU0(1,i) = E1i
-       EU0(2,i) = U1i
-       EU0(3,i) = get_cv(cv_type,rhoi,U1i)
-       EU0(4,i) = get_kappa(iopacity_type,U1i,EU0(3,i),rhoi)
-=======
        if (.not. iamtype(iphase(i))==iboundary) then
           EU0(1,i) = E1i
           EU0(2,i) = U1i
-          EU0(3,i) = get_cv(rhoi,U1i,cv_type)
+          EU0(3,i) = get_cv(cv_type,rhoi,U1i)
           EU0(4,i) = get_kappa(iopacity_type,U1i,EU0(3,i),rhoi)
        endif
->>>>>>> 11f14c78
 
        if (store_drad) then  ! use this for testing
           drad(iradxi,i) = (E1i - origEU(1,i))/dti  ! dxi/dt
