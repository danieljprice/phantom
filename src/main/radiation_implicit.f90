--- conflicted
+++ resolved
@@ -166,11 +166,7 @@
  real(kind=4)         :: tlast,tcpulast,t1,tcpu1
  character(len=100)   :: warningstr
  logical              :: converged
-<<<<<<< HEAD
  real, parameter      :: limitcycletol = 1.e-3
-=======
- real, parameter      :: limitcycletol=1.e-3
->>>>>>> e6083869
  real, parameter      :: bignumber = 1.e29
 
  real, dimension(npart) :: r,r0_tilde,p,v,b
@@ -268,21 +264,6 @@
        call do_timing('radupdate',t1,tcpu1)
        !$omp end single
 
-<<<<<<< HEAD
-    !$omp single
-    maxerrE2prev2 = 0.
-    maxerrU2prev2 = 0.
-    if (maxerrE2 > tol_rad) maxerrE2prev2 = abs(maxerrE2-maxerrE2last2)/maxerrE2
-    if (maxerrU2 > tol_rad) maxerrU2prev2 = abs(maxerrU2-maxerrU2last2)/maxerrU2
-    if (iverbose >= 2) then
-       print*,'iteration: ',its,' error = ',maxerrE2,maxerrU2,count(mask),'omega = ',omega
-    endif
-    converged = (maxerrE2 <= tol_rad .and. maxerrU2 <= tol_rad)
-    maxerrU2last2 = maxerrU2last
-    maxerrE2last2 = maxerrE2last
-    maxerrU2last = maxerrU2
-    maxerrE2last = maxerrE2
-=======
        !$omp single
        maxerrE2prev2 = 0.
        maxerrU2prev2 = 0.
@@ -297,7 +278,6 @@
        maxerrE2last2 = maxerrE2last
        maxerrU2last = maxerrU2
        maxerrE2last = maxerrE2
->>>>>>> e6083869
 
        ! limit cycle detector
        if ((maxerrE2prev2 < limitcycletol) .or. (maxerrU2prev2 < limitcycletol)) omega = 0.5*omega
