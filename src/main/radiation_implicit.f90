--- conflicted
+++ resolved
@@ -247,7 +247,6 @@
           stop
        endif
 
-<<<<<<< HEAD
        if (any(EU0(2,:)/=EU0(2,:)) .or. any((abs(EU0(2,:)) > huge(EU0(2,:)) * 0.5))) then
           print *, 'BICGSTAB BREAKDOWN: NaN/Inf in EU0(1,:)'
           stop
@@ -264,44 +263,6 @@
        !$omp single
        call do_timing('radupdate',t1,tcpu1)
        !$omp end single
-
-       !$omp single
-       maxerrE2prev2 = abs(maxerrE2-maxerrE2last2)/maxerrE2
-       maxerrU2prev2 = abs(maxerrU2-maxerrU2last2)/maxerrU2
-       if (iverbose >= 2) then
-          print*,'iteration: ',its,' error = ',maxerrE2,maxerrU2,count(mask),'omega = ',omega
-       endif
-       converged = (maxerrE2 <= tol_rad .and. maxerrU2 <= tol_rad)
-       maxerrU2last2 = maxerrU2last
-       maxerrE2last2 = maxerrE2last
-       maxerrU2last = maxerrU2
-       maxerrE2last = maxerrE2
-
-       ! limit cycle detector
-       if ((maxerrE2prev2<limitcycletol) .or. (maxerrU2prev2<limitcycletol)) omega = 0.5*omega
-       !$omp end single
-    endif
-=======
-    !$omp single
-    call get_timings(t1,tcpu1)
-    !$omp end single
-    call compute_flux(ivar,ijvar,ncompact,npart,icompactmax,varij2,vari,EU0,varinew,radprop,mask=mask)
-    !$omp single
-    call do_timing('radflux',t1,tcpu1)
-    !$omp end single
-    call calc_diffusion_term(ivar,ijvar,varij,ncompact,npart,icompactmax,vari,EU0,varinew,mask,ierr)
-    !$omp single
-    call do_timing('raddiff',t1,tcpu1)
-    !$omp end single
-
-    call update_gas_radiation_energy(ivar,vari,npart,ncompactlocal,&
-                                     radprop,rad,origEU,varinew,EU0,&
-                                     pdvvisc,dvdx,nucleation,dust_temp,eos_vars,drad,fxyzu,&
-                                     mask,implicit_radiation_store_drad,moresweep,maxerrE2,maxerrU2,omega)
-
-    !$omp single
-    call do_timing('radupdate',t1,tcpu1)
-    !$omp end single
 
     !$omp single
     maxerrE2prev2 = 0.
@@ -317,10 +278,10 @@
     maxerrU2last = maxerrU2
     maxerrE2last = maxerrE2
 
-    ! limit cycle detector
-    if ((maxerrE2prev2 < limitcycletol) .or. (maxerrU2prev2 < limitcycletol)) omega = 0.5*omega
-    !$omp end single
->>>>>>> de4aa74d
+       ! limit cycle detector
+       if ((maxerrE2prev2 < limitcycletol) .or. (maxerrU2prev2 < limitcycletol)) omega = 0.5*omega
+       !$omp end single
+    endif
 
     if (converged) exit iterations
 
