!--------------------------------------------------------------------------!
! The Phantom Smoothed Particle Hydrodynamics code, by Daniel Price et al. !
! Copyright (c) 2007-2024 The Authors (see AUTHORS)                        !
! See LICENCE file for usage and distribution conditions                   !
! http://phantomsph.github.io/                                             !
!--------------------------------------------------------------------------!
module kdtree
!
! This module implements the k-d tree build
!    and associated tree walking routines
!
! :References:
!    Gafton & Rosswog (2011), MNRAS 418, 770-781
!    Benz, Bowers, Cameron & Press (1990), ApJ 348, 647-667
!
! :Owner: Daniel Price
!
! :Runtime parameters: None
!
! :Dependencies: allocutils, boundary, dim, dtypekdtree, fastmath, io,
!   kernel, mpibalance, mpidomain, mpitree, mpiutils, part, timing
!
 use dim,         only:maxp,ncellsmax,minpart,use_apr
 use io,          only:nprocs
 use dtypekdtree, only:kdnode,ndimtree
 use part,        only:ll,iphase,xyzh_soa,iphase_soa,maxphase,dxi, &
                       apr_level,apr_level_soa,aprmassoftype

 implicit none

 integer, public,  allocatable :: inoderange(:,:)
 integer, public,  allocatable :: inodeparts(:)
 type(kdnode),     allocatable :: refinementnode(:)

!
!--tree parameters
!
 integer, public :: irootnode
 character(len=1), parameter, public :: labelax(3) = (/'x','y','z'/)
 integer, parameter :: maxlevelcrazy = 31
!
!--runtime options for this module
!
 real, public :: tree_accuracy = 0.5
 logical, private :: done_init_kdtree = .false.
 logical, private :: already_warned = .false.
 integer, private :: numthreads

! Index of the last node in the local tree that has been copied to
! the global tree
 integer :: irefine

 public :: allocate_kdtree, deallocate_kdtree
 public :: maketree, revtree, getneigh, kdnode
 public :: maketreeglobal
 public :: empty_tree
 public :: compute_fnode, expand_fgrav_in_taylor_series

 integer, parameter, public :: lenfgrav = 20

 integer, public :: maxlevel_indexed, maxlevel

 type kdbuildstack
    integer :: node
    integer :: parent
    integer :: level
    integer :: npnode
    real    :: xmin(ndimtree)
    real    :: xmax(ndimtree)
 end type kdbuildstack

 private

contains

subroutine allocate_kdtree
 use dim, only:mpi
 use allocutils, only:allocate_array

 call allocate_array('inoderange', inoderange, 2, ncellsmax+1)
 call allocate_array('inodeparts', inodeparts, maxp)
 if (mpi) call allocate_array('refinementnode', refinementnode, ncellsmax+1)

end subroutine allocate_kdtree

subroutine deallocate_kdtree
 use dim, only:mpi
 if (allocated(inoderange)) deallocate(inoderange)
 if (allocated(inodeparts)) deallocate(inodeparts)
 if (mpi .and. allocated(refinementnode)) deallocate(refinementnode)

end subroutine deallocate_kdtree


!--------------------------------------------------------------------------------
!+
!  Routine to build the tree from scratch
!
!  Notes/To do:
!  -openMP parallelisation of maketree_stack (done - April 2013)
!  -test centre of mass vs. geometric centre based cell sizes (done - 2013)
!  -need analysis module that times (and checks) set_linklist and tree walk
!   for a given dump
!  -test bottom-up vs. top-down neighbour search
!  -should we try to store tree structure with particle arrays?
!  -need to compute centre of mass and moments for each cell on the fly (c.f. revtree?)
!  -need to implement long-range gravitational interaction (done - May 2013)
!  -implement revtree routine to update tree w/out rebuilding (done - Sep 2015)
!+
!-------------------------------------------------------------------------------
subroutine maketree(node, xyzh, np, ndim, ifirstincell, ncells, apr_tree, refinelevels)
 use io,   only:fatal,warning,iprint,iverbose
!$ use omp_lib
 type(kdnode),    intent(out)   :: node(:) !ncellsmax+1)
 integer,         intent(in)    :: np,ndim
 real,            intent(inout) :: xyzh(:,:)  ! inout because of boundary crossing
 integer,         intent(out)   :: ifirstincell(:) !ncellsmax+1)
 integer(kind=8), intent(out)   :: ncells
 logical,         intent(in)    :: apr_tree
 integer, optional, intent(out)  :: refinelevels

 integer :: i,npnode,il,ir,istack,nl,nr,mymum
 integer :: nnode,minlevel,level,nqueue
 real :: xmini(ndim),xmaxi(ndim),xminl(ndim),xmaxl(ndim),xminr(ndim),xmaxr(ndim)
 integer, parameter :: istacksize = 512
 type(kdbuildstack), save :: stack(istacksize)
 !$omp threadprivate(stack)
 type(kdbuildstack) :: queue(istacksize)
!$ integer :: threadid
 integer :: npcounter
 logical :: wassplit,finished
 character(len=10) :: string

 irootnode = 1
 ifirstincell = 0

 ir = 0
 il = 0
 nl = 0
 nr = 0
 wassplit = .false.
 finished = .false.

 ! construct root node, i.e. find bounds of all particles
 call construct_root_node(np,npcounter,irootnode,ndim,xmini,xmaxi,ifirstincell,xyzh)
 dxi = xmaxi-xmini

 if (inoderange(1,irootnode)==0 .or. inoderange(2,irootnode)==0 ) then
    call fatal('maketree','no particles or all particles dead/accreted')
 endif

! Put root node on top of stack
 ncells = 1
 maxlevel = 0
 minlevel = 31
 istack = 1

 ! maximum level where 2^k indexing can be used (thus avoiding critical sections)
 ! deeper than this we access cells via a stack as usual
 maxlevel_indexed = int(log(real(ncellsmax+1))/log(2.)) - 1

 ! default number of cells is the size of the `indexed' part of the tree
 ! this can be *increased* by building tree beyond indexed levels
 ! and is decreased afterwards according to the maximum depth actually reached
 ncells = 2**(maxlevel_indexed+1) - 1

 ! need to number of particles in node during build to allocate space for local link list
 ! this is counted above to remove dead/accreted particles
 call push_onto_stack(queue(istack),irootnode,0,0,npcounter,xmini,xmaxi,ndim)

 if (.not.done_init_kdtree) then
    ! 1 thread for serial, overwritten when using OpenMP
    numthreads = 1

    ! get number of OpenMPthreads
    !$omp parallel default(none) shared(numthreads)
!$  numthreads = omp_get_num_threads()
    !$omp end parallel
    done_init_kdtree = .true.
 endif

 nqueue = numthreads
 ! build using a queue to build level by level until number of nodes = number of threads
 over_queue: do while (istack  <  nqueue)
    ! if the tree finished while building the queue, then we should just return
    ! only happens for small particle numbers
    if (istack <= 0) then
       finished = .true.
       exit over_queue
    endif
    ! pop off front of queue
    call pop_off_stack(queue(1), istack, nnode, mymum, level, npnode, xmini, xmaxi, ndim)

    ! shuffle queue forward
    do i=1,istack
       queue(i) = queue(i+1)
    enddo

    ! construct node
    call construct_node(node(nnode), nnode, mymum, level, xmini, xmaxi, npnode, .true., &  ! construct in parallel
            il, ir, nl, nr, xminl, xmaxl, xminr, xmaxr, &
<<<<<<< HEAD
            ncells, ifirstincell, minlevel, maxlevel, ndim, xyzh, wassplit, list, .false.,apr_tree)
=======
            ncells, ifirstincell, minlevel, maxlevel, ndim, xyzh, wassplit, .false.)
>>>>>>> c7a393ff

    if (wassplit) then ! add children to back of queue
       if (istack+2 > istacksize) call fatal('maketree',&
                                       'queue size exceeded in tree build, increase istacksize and recompile')

       istack = istack + 1
       call push_onto_stack(queue(istack),il,nnode,level+1,nl,xminl,xmaxl,ndim)
       istack = istack + 1
       call push_onto_stack(queue(istack),ir,nnode,level+1,nr,xminr,xmaxr,ndim)
    endif

 enddo over_queue

 ! fix the indices

 done: if (.not.finished) then

    ! build using a stack which builds depth first
    ! each thread grabs a node from the queue and builds its own subtree

    !$omp parallel default(none) &
    !$omp shared(queue) &
    !$omp shared(ll, ifirstincell) &
    !$omp shared(xyzh) &
    !$omp shared(np, ndim) &
    !$omp shared(node, ncells) &
    !$omp shared(nqueue,apr_tree) &
    !$omp private(istack) &
    !$omp private(nnode, mymum, level, npnode, xmini, xmaxi) &
    !$omp private(ir, il, nl, nr) &
    !$omp private(xminr, xmaxr, xminl, xmaxl) &
    !$omp private(threadid) &
    !$omp private(wassplit) &
    !$omp reduction(min:minlevel) &
    !$omp reduction(max:maxlevel)
    !$omp do schedule(static)
    do i = 1, nqueue

       stack(1) = queue(i)
       istack = 1

       over_stack: do while(istack > 0)

          ! pop node off top of stack
          call pop_off_stack(stack(istack), istack, nnode, mymum, level, npnode, xmini, xmaxi, ndim)

          ! construct node
          call construct_node(node(nnode), nnode, mymum, level, xmini, xmaxi, npnode, .false., &  ! don't construct in parallel
              il, ir, nl, nr, xminl, xmaxl, xminr, xmaxr, &
<<<<<<< HEAD
              ncells, ifirstincell, minlevel, maxlevel, ndim, xyzh, wassplit, list, .false.,apr_tree)
=======
              ncells, ifirstincell, minlevel, maxlevel, ndim, xyzh, wassplit, .false.)
>>>>>>> c7a393ff

          if (wassplit) then ! add children to top of stack
             if (istack+2 > istacksize) call fatal('maketree',&
                                       'stack size exceeded in tree build, increase istacksize and recompile')

             istack = istack + 1
             call push_onto_stack(stack(istack),il,nnode,level+1,nl,xminl,xmaxl,ndim)
             istack = istack + 1
             call push_onto_stack(stack(istack),ir,nnode,level+1,nr,xminr,xmaxr,ndim)
          endif

       enddo over_stack
    enddo
    !$omp enddo
    !$omp end parallel

 endif done

 ! decrease number of cells if tree is entirely within 2^k indexing limit
 if (maxlevel < maxlevel_indexed) then
    ncells = 2**(maxlevel+1) - 1
 endif
 if (maxlevel > maxlevel_indexed .and. .not.already_warned) then
    write(string,"(i10)") 2**(maxlevel-maxlevel_indexed)
    if (iverbose > 0) call warning('maketree','maxlevel > max_indexed: will run faster if recompiled with '// &
               'NCELLSMAX='//trim(adjustl(string))//'*maxp,')
 endif

 if (present(refinelevels)) refinelevels = minlevel

 if (iverbose >= 3) then
    write(iprint,"(a,i10,3(a,i2))") ' maketree: nodes = ',ncells,', max level = ',maxlevel,&
       ', min leaf level = ',minlevel,' max level indexed = ',maxlevel_indexed
 endif

end subroutine maketree

!----------------------------
!+
! routine to empty the tree
!+
!----------------------------
subroutine empty_tree(node)
 type(kdnode), intent(out) :: node(:)
 integer :: i

!$omp parallel do private(i)
 do i=1,size(node)
    node(i)%xcen = 0.
    node(i)%size = 0.
    node(i)%hmax = 0.
    node(i)%leftchild = 0
    node(i)%rightchild = 0
    node(i)%parent = 0
#ifdef GRAVITY
    node(i)%mass  = 0.
    node(i)%quads = 0.
#endif
 enddo
!$omp end parallel do

end subroutine empty_tree

!---------------------------------
!+
! routine to construct root node
!+
!---------------------------------
subroutine construct_root_node(np,nproot,irootnode,ndim,xmini,xmaxi,ifirstincell,xyzh)
#ifdef PERIODIC
 use boundary, only:cross_boundary
 use mpidomain,only:isperiodic
#endif
#ifdef IND_TIMESTEPS
 use part, only:iphase,iactive
#endif
 use part, only:isdead_or_accreted
 use io,   only:fatal
 integer,         intent(in)  :: np,irootnode,ndim
 integer,         intent(out) :: nproot
 real,            intent(out) :: xmini(ndim), xmaxi(ndim)
 integer,         intent(inout) :: ifirstincell(:)
 real,            intent(inout) :: xyzh(:,:)
 integer :: i,ncross
 real    :: xminpart,yminpart,zminpart,xmaxpart,ymaxpart,zmaxpart
 real    :: xi, yi, zi

 xminpart = xyzh(1,1)
 yminpart = xyzh(2,1)
 zminpart = xyzh(3,1)
 xmaxpart = xminpart
 ymaxpart = yminpart
 zmaxpart = zminpart

 ncross = 0
 nproot = 0
 !$omp parallel default(none) &
 !$omp shared(np,xyzh) &
 !$omp shared(inodeparts,iphase,xyzh_soa,iphase_soa,nproot,apr_level_soa) &
#ifdef PERIODIC
 !$omp shared(isperiodic) &
 !$omp reduction(+:ncross) &
#endif
 !$omp private(i,xi,yi,zi) &
 !$omp reduction(min:xminpart,yminpart,zminpart) &
 !$omp reduction(max:xmaxpart,ymaxpart,zmaxpart)
 !$omp do schedule(guided,1)
 do i=1,np
    if (.not.isdead_or_accreted(xyzh(4,i))) then
#ifdef PERIODIC
       call cross_boundary(isperiodic,xyzh(:,i),ncross)
#endif
       xi = xyzh(1,i)
       yi = xyzh(2,i)
       zi = xyzh(3,i)
       if (isnan(xi) .or. isnan(yi) .or. isnan(zi)) then
          call fatal('maketree','NaN in particle position, likely caused by NaN in force',i,var='x',val=xi)
       endif
       xminpart = min(xminpart,xi)
       yminpart = min(yminpart,yi)
       zminpart = min(zminpart,zi)
       xmaxpart = max(xmaxpart,xi)
       ymaxpart = max(ymaxpart,yi)
       zmaxpart = max(zmaxpart,zi)
    endif
 enddo
 !$omp enddo
 !$omp end parallel

 do i=1,np
    isnotdead: if (.not.isdead_or_accreted(xyzh(4,i))) then
       nproot = nproot + 1

#ifdef IND_TIMESTEPS
       if (iactive(iphase(i))) then
          inodeparts(nproot) = i  ! +ve if active
       else
          inodeparts(nproot) = -i ! -ve if inactive
       endif
       if (use_apr) inodeparts(nproot) = abs(inodeparts(nproot))
#else
       inodeparts(nproot) = i
#endif
       xyzh_soa(nproot,:) = xyzh(:,i)
       iphase_soa(nproot) = iphase(i)
       if (use_apr) then
         apr_level_soa(nproot) = apr_level(i)
       endif
    endif isnotdead
 enddo

 if (nproot /= 0) then
    inoderange(1,irootnode) = 1
    inoderange(2,irootnode) = nproot
 else
    inoderange(:,irootnode) = 0
 endif

 if (ndim==2) then
    xmini(:) = (/xminpart,yminpart/)
    xmaxi(:) = (/xmaxpart,ymaxpart/)
 else
    xmini(:) = (/xminpart,yminpart,zminpart/)
    xmaxi(:) = (/xmaxpart,ymaxpart,zmaxpart/)
 endif

end subroutine construct_root_node

! also used for queue push
pure subroutine push_onto_stack(stackentry,node,parent,level,npnode,xmin,xmax,ndim)
 type(kdbuildstack), intent(out) :: stackentry
 integer,            intent(in)  :: node,parent,level,ndim
 integer,            intent(in)  :: npnode
 real,               intent(in)  :: xmin(ndim),xmax(ndim)

 stackentry%node   = node
 stackentry%parent = parent
 stackentry%level  = level
 stackentry%npnode = npnode
 stackentry%xmin   = xmin
 stackentry%xmax   = xmax

end subroutine push_onto_stack

! also used for queue pop
pure subroutine pop_off_stack(stackentry, istack, nnode, mymum, level, npnode, xmini, xmaxi, ndim)
 type(kdbuildstack), intent(in)    :: stackentry
 integer,            intent(inout) :: istack
 integer,            intent(out)   :: nnode, mymum, level, npnode
 integer,            intent(in)    :: ndim
 real,               intent(out)   :: xmini(ndim), xmaxi(ndim)

 nnode  = stackentry%node
 mymum  = stackentry%parent
 level  = stackentry%level
 npnode = stackentry%npnode
 xmini  = stackentry%xmin
 xmaxi  = stackentry%xmax
 istack = istack - 1

end subroutine pop_off_stack

!--------------------------------------------------------------------
!+
!  create all the properties for a given node such as centre of mass,
!  size, max smoothing length, etc
!  will also split the node if necessary, setting wassplit=true
!  returns the left and right child information if split
!+
!--------------------------------------------------------------------
subroutine construct_node(nodeentry, nnode, mymum, level, xmini, xmaxi, npnode, doparallel,&
            il, ir, nl, nr, xminl, xmaxl, xminr, xmaxr, &
<<<<<<< HEAD
            ncells, ifirstincell, minlevel, maxlevel, ndim, xyzh, wassplit, list, &
            global_build,apr_tree)
=======
            ncells, ifirstincell, minlevel, maxlevel, ndim, xyzh, wassplit, &
            global_build)
>>>>>>> c7a393ff
 use dim,       only:maxtypes,mpi
 use part,      only:massoftype,igas,iamtype,maxphase,maxp,npartoftype
 use io,        only:fatal,error
 use mpitree,   only:get_group_cofm,reduce_group
 type(kdnode),      intent(out)   :: nodeentry
 integer,           intent(in)    :: nnode, mymum, level
 integer,           intent(in)    :: ndim
 real,              intent(inout) :: xmini(ndim), xmaxi(ndim)
 integer,           intent(in)    :: npnode
 logical,           intent(in)    :: doparallel
 integer,           intent(out)   :: il, ir, nl, nr
 real,              intent(out)   :: xminl(ndim), xmaxl(ndim), xminr(ndim), xmaxr(ndim)
 integer(kind=8),   intent(inout) :: ncells
 integer,           intent(out)   :: ifirstincell(:)
 integer,           intent(inout) :: maxlevel, minlevel
 real,              intent(in)    :: xyzh(:,:)
 logical,           intent(out)   :: wassplit
 logical,           intent(in)    :: global_build
 logical,           intent(in)    :: apr_tree

 real                           :: xyzcofm(ndim)
 real                           :: totmass_node
 real    :: xyzcofmg(ndim)
 real    :: totmassg
 integer :: npnodetot

 logical :: nodeisactive
 integer :: i,npcounter,i1
 real    :: xi,yi,zi,hi,dx,dy,dz,dr2
 real    :: r2max, hmax
 real    :: xcofm,ycofm,zcofm,fac,dfac
 real    :: x0(ndimtree)
 integer :: iaxis
 real    :: xpivot
#ifdef GRAVITY
 real    :: quads(6)
#endif
 real    :: pmassi

 nodeisactive = .false.
 if (inoderange(1,nnode) > 0) then
    checkactive: do i = inoderange(1,nnode),inoderange(2,nnode)
       if (inodeparts(i) > 0) then
          nodeisactive = .true.
          exit checkactive
       endif
    enddo checkactive
    npcounter = inoderange(2,nnode) - inoderange(1,nnode) + 1
 else
    npcounter = 0
 endif

 if (npcounter /= npnode) then
    print*,'constructing node ',nnode,': found ',npcounter,' particles, expected:',npnode,' particles for this node'
    call fatal('maketree', 'expected number of particles in node differed from actual number')
 endif

 ! following lines to avoid compiler warnings on intent(out) variables
 ir = 0
 il = 0
 nl = 0
 nr = 0
 wassplit = .false.
 if ((.not. global_build) .and. (npnode  <  1)) return ! node has no particles, just quit

 r2max = 0.
 hmax  = 0.
 xyzcofm(:) = 0.
 xcofm = 0.
 ycofm = 0.
 zcofm = 0.
!
! to avoid round off error from repeated multiplication by pmassi (which is small)
! we compute the centre of mass with a factor relative to gas particles
! but only if gas particles are present
!
 pmassi = massoftype(igas)
 fac    = 1.
 totmass_node = 0.
 if (pmassi > 0.) then
    dfac = 1./pmassi
 else
    pmassi = massoftype(maxloc(npartoftype(2:maxtypes),1)+1)
    if (pmassi > 0.) then
       dfac = 1./pmassi
    else
       dfac = 1.
    endif
 endif
 ! note that dfac can be a constant value across all particles even if APR is used

 i1=inoderange(1,nnode)
 ! during initial queue build which is serial, we can parallelise this loop
 if (npnode > 1000 .and. doparallel) then
    !$omp parallel do schedule(static) default(none) &
    !$omp shared(maxp,maxphase) &
    !$omp shared(npnode,massoftype,dfac,aprmassoftype) &
    !$omp shared(xyzh_soa,apr_level_soa,i1,iphase_soa) &
    !$omp private(i,xi,yi,zi,hi) &
    !$omp firstprivate(pmassi,fac) &
    !$omp reduction(+:xcofm,ycofm,zcofm,totmass_node) &
    !$omp reduction(max:hmax)
    do i=i1,i1+npnode-1
       xi = xyzh_soa(i,1)
       yi = xyzh_soa(i,2)
       zi = xyzh_soa(i,3)
       hi = xyzh_soa(i,4)
       hmax  = max(hmax,hi)
       if (maxphase==maxp) then
         if (use_apr) then
           pmassi = aprmassoftype(iamtype(iphase_soa(i)),apr_level_soa(i))
         else
           pmassi = massoftype(iamtype(iphase_soa(i)))
         endif
          fac    = pmassi*dfac ! to avoid round-off error
       elseif (use_apr) then
         pmassi = aprmassoftype(igas,apr_level_soa(i))
         fac    = pmassi*dfac ! to avoid round-off error
       endif
       totmass_node = totmass_node + pmassi
       xcofm = xcofm + fac*xi
       ycofm = ycofm + fac*yi
       zcofm = zcofm + fac*zi
    enddo
    !$omp end parallel do
 else
    do i=i1,i1+npnode-1
       xi = xyzh_soa(i,1)
       yi = xyzh_soa(i,2)
       zi = xyzh_soa(i,3)
       hi = xyzh_soa(i,4)
       hmax  = max(hmax,hi)
       if (maxphase==maxp) then
         if (use_apr) then
           pmassi = aprmassoftype(iamtype(iphase_soa(i)),apr_level_soa(i))
         else
           pmassi = massoftype(iamtype(iphase_soa(i)))
         endif
          fac    = pmassi*dfac ! to avoid round-off error
       elseif (use_apr) then
         pmassi = aprmassoftype(igas,apr_level_soa(i))
         fac    = pmassi*dfac ! to avoid round-off error
       endif
       totmass_node = totmass_node + pmassi
       xcofm = xcofm + fac*xi
       ycofm = ycofm + fac*yi
       zcofm = zcofm + fac*zi
    enddo
 endif
 if (ndim==2) then
    xyzcofm(1:2) = (/xcofm,ycofm/)
 else
    xyzcofm = (/xcofm,ycofm,zcofm/)
 endif

 ! if there are no particles in this node, then the cofm will
 ! remain at zero
 if (totmass_node > 0.) then
    xyzcofm(:)   = xyzcofm(:)/(totmass_node*dfac)
 endif

 ! if this is global node construction, get the cofm and total mass
 ! of all particles in this node (some on other MPI tasks)
 if (mpi .and. global_build) then
    call get_group_cofm(xyzcofm,totmass_node,level,xyzcofmg,totmassg)
    xyzcofm = xyzcofmg
    totmass_node = totmassg
 endif

 ! checks the reduced mass in the case of global maketree
 if (totmass_node<=0.) call fatal('mtree','totmass_node==0',val=totmass_node)

!--for gravity, we need the centre of the node to be the centre of mass
 x0(:) = xyzcofm(:)
 r2max = 0.
#ifdef GRAVITY
 quads(:) = 0.
#endif

 !--compute size of node
 !!$omp parallel do if (npnode > 1000 .and. doparallel) &
 !!$omp default(none) schedule(static) &
 !!$omp shared(npnode,xyzh_soa,x0,i1,apr_level_soa) &
 !!$omp shared(iphase_soa,massoftype) &
 !!$omp private(i,xi,yi,zi,dx,dy,dz,dr2,pmassi) &
#ifdef GRAVITY
 !!$omp reduction(+:quads) &
#endif
 !!$omp reduction(max:r2max)
 do i=i1,i1+npnode-1
    xi = xyzh_soa(i,1)
    yi = xyzh_soa(i,2)
    zi = xyzh_soa(i,3)
    dx    = xi - x0(1)
    dy    = yi - x0(2)
#ifdef TREEVIZ
    dz    = 0.
#else
    dz    = zi - x0(3)
#endif
    dr2   = dx*dx + dy*dy + dz*dz
    r2max = max(r2max,dr2)
#ifdef GRAVITY
    if (maxphase==maxp) then
      if (use_apr) then
        pmassi = aprmassoftype(iamtype(iphase_soa(i)),apr_level_soa(i))
      else
        pmassi = massoftype(iamtype(iphase_soa(i)))
      endif
    endif
    quads(1) = quads(1) + pmassi*(3.*dx*dx - dr2)  ! Q_xx
    quads(2) = quads(2) + pmassi*(3.*dx*dy)        ! Q_xy = Q_yx
    quads(3) = quads(3) + pmassi*(3.*dx*dz)        ! Q_xz = Q_zx
    quads(4) = quads(4) + pmassi*(3.*dy*dy - dr2)  ! Q_yy
    quads(5) = quads(5) + pmassi*(3.*dy*dz)        ! Q_yz = Q_zy
    quads(6) = quads(6) + pmassi*(3.*dz*dz - dr2)  ! Q_zz
#endif
 enddo
 !!$omp end parallel do

 ! reduce node limits and quads across MPI tasks belonging to this group
 if (mpi .and. global_build) then
    npnodetot = reduce_group(npnode,'+',level)
    r2max     = reduce_group(r2max,'max',level)
    hmax      = reduce_group(hmax,'max',level)

    xmini(1)  = reduce_group(xmini(1),'min',level)
    xmini(2)  = reduce_group(xmini(2),'min',level)
    xmini(3)  = reduce_group(xmini(3),'min',level)

    xmaxi(1)  = reduce_group(xmaxi(1),'max',level)
    xmaxi(2)  = reduce_group(xmaxi(2),'max',level)
    xmaxi(3)  = reduce_group(xmaxi(3),'max',level)
#ifdef GRAVITY
    quads(1)  = reduce_group(quads(1),'+',level)
    quads(2)  = reduce_group(quads(2),'+',level)
    quads(3)  = reduce_group(quads(3),'+',level)
    quads(4)  = reduce_group(quads(4),'+',level)
    quads(5)  = reduce_group(quads(5),'+',level)
    quads(6)  = reduce_group(quads(6),'+',level)
#endif
 else
    npnodetot = npnode
 endif

 ! assign properties to node
 nodeentry%xcen    = x0(:)
 nodeentry%size    = sqrt(r2max) + epsilon(r2max)
 nodeentry%hmax    = hmax
 nodeentry%parent  = mymum
#ifdef GRAVITY
 nodeentry%mass    = totmass_node
 nodeentry%quads   = quads
#endif
#ifdef TREEVIZ
 nodeentry%xmin(:) = xmini(:)
 nodeentry%xmax(:) = xmaxi(:)
#endif

 wassplit = (npnodetot > minpart)
 if (apr_tree) wassplit = (npnode > 2)

 if (.not. wassplit) then
    nodeentry%leftchild  = 0
    nodeentry%rightchild = 0
    maxlevel = max(level,maxlevel)
    minlevel = min(level,minlevel)
    !--filling link list here is unnecessary (already filled)
    !  except with individual timesteps where we mark leaf node as active/inactive
#ifdef IND_TIMESTEPS
    !
    !--mark leaf node as active (contains some active particles)
    !  or inactive by setting the firstincell to +ve (active) or -ve (inactive)
    !
    if (nodeisactive) then
       ifirstincell(nnode) = 1
    else
       ifirstincell(nnode) = -1
    endif
#else
    ifirstincell(nnode) = 1
#endif
 else ! split this node and add children to stack
    iaxis  = maxloc(xmaxi - xmini,1) ! split along longest axis
    xpivot = xyzcofm(iaxis)          ! split on centre of mass

    ! create two children nodes and point to them from current node
    ! always use G&R indexing for global tree
    if ((level < maxlevel_indexed) .or. global_build) then
       il = 2*nnode   ! indexing as per Gafton & Rosswog (2011)
       ir = il + 1
    else
       ! need locks when changing ncells to get node labels correct
       !$omp critical(addncells)
       if (ncells+2 > ncellsmax) call fatal('maketree',&
          'number of nodes exceeds array dimensions, increase ncellsmax and recompile',ival=int(ncellsmax))

       ncells = ncells + 1
       il = int(ncells)
       ncells = ncells + 1
       ir = int(ncells)
       !$omp end critical(addncells)
       !$omp flush(ncells)
    endif
    nodeentry%leftchild  = il
    nodeentry%rightchild = ir

    ifirstincell(nnode) = 0

    if (npnode > 0) then
      if (apr_tree) then
        ! apr special sort - only used for merging particles
        call special_sort_particles_in_cell(iaxis,inoderange(1,nnode),inoderange(2,nnode),inoderange(1,il),inoderange(2,il),&
                                    inoderange(1,ir),inoderange(2,ir),nl,nr,xpivot,xyzh_soa,iphase_soa,inodeparts,&
                                    npnode,apr_level_soa)
      else
        ! regular sort
        call sort_particles_in_cell(iaxis,inoderange(1,nnode),inoderange(2,nnode),inoderange(1,il),inoderange(2,il),&
                                  inoderange(1,ir),inoderange(2,ir),nl,nr,xpivot,xyzh_soa,iphase_soa,inodeparts,apr_level_soa)
      endif

       if (nr + nl  /=  npnode) then
          call error('maketree','number of left + right != parent while splitting (likely cause: NaNs in position arrays)')
       endif

       ! see if all the particles ended up in one node, if so, arbitrarily build 2 cells
       if ( (.not. global_build) .and. ((nl==npnode) .or. (nr==npnode)) ) then
          ! no need to move particles because if they all ended up in one node,
          ! then they are still in the original order
          nl = npnode / 2
          inoderange(1,il) = inoderange(1,nnode)
          inoderange(2,il) = inoderange(1,nnode) + nl - 1
          inoderange(1,ir) = inoderange(1,nnode) + nl
          inoderange(2,ir) = inoderange(2,nnode)
          nr = npnode - nl
       endif

       xminl(1) = minval(xyzh_soa(inoderange(1,il):inoderange(2,il),1))
       xminl(2) = minval(xyzh_soa(inoderange(1,il):inoderange(2,il),2))
       xminl(3) = minval(xyzh_soa(inoderange(1,il):inoderange(2,il),3))

       xmaxl(1) = maxval(xyzh_soa(inoderange(1,il):inoderange(2,il),1))
       xmaxl(2) = maxval(xyzh_soa(inoderange(1,il):inoderange(2,il),2))
       xmaxl(3) = maxval(xyzh_soa(inoderange(1,il):inoderange(2,il),3))

       xminr(1) = minval(xyzh_soa(inoderange(1,ir):inoderange(2,ir),1))
       xminr(2) = minval(xyzh_soa(inoderange(1,ir):inoderange(2,ir),2))
       xminr(3) = minval(xyzh_soa(inoderange(1,ir):inoderange(2,ir),3))

       xmaxr(1) = maxval(xyzh_soa(inoderange(1,ir):inoderange(2,ir),1))
       xmaxr(2) = maxval(xyzh_soa(inoderange(1,ir):inoderange(2,ir),2))
       xmaxr(3) = maxval(xyzh_soa(inoderange(1,ir):inoderange(2,ir),3))
    else
       nl = 0
       nr = 0
       xminl = 0.0
       xmaxl = 0.0
       xminr = 0.0
       xmaxr = 0.0
    endif

    ! Reduce node limits of children across MPI tasks belonging to this group.
    ! The synchronisation needs to happen here, not at the next level, because
    ! the groups will be independent by then.
    if (mpi .and. global_build) then
       xminl(1) = reduce_group(xminl(1),'min',level)
       xminl(2) = reduce_group(xminl(2),'min',level)
       xminl(3) = reduce_group(xminl(3),'min',level)

       xmaxl(1) = reduce_group(xmaxl(1),'max',level)
       xmaxl(2) = reduce_group(xmaxl(2),'max',level)
       xmaxl(3) = reduce_group(xmaxl(3),'max',level)

       xminr(1) = reduce_group(xminr(1),'min',level)
       xminr(2) = reduce_group(xminr(2),'min',level)
       xminr(3) = reduce_group(xminr(3),'min',level)

       xmaxr(1) = reduce_group(xmaxr(1),'max',level)
       xmaxr(2) = reduce_group(xmaxr(2),'max',level)
       xmaxr(3) = reduce_group(xmaxr(3),'max',level)
    endif

 endif

end subroutine construct_node

!----------------------------------------------------------------
!+
!  Categorise particles into daughter nodes by whether they
!  fall to the left or the right of the pivot axis
!+
!----------------------------------------------------------------
subroutine sort_particles_in_cell(iaxis,imin,imax,min_l,max_l,min_r,max_r,nl,nr,xpivot,xyzh_soa,iphase_soa,inodeparts,apr_level_soa)
 integer, intent(in)  :: iaxis,imin,imax
 integer, intent(out) :: min_l,max_l,min_r,max_r,nl,nr
 real, intent(inout)  :: xpivot,xyzh_soa(:,:)
 integer(kind=1), intent(inout) :: iphase_soa(:),apr_level_soa(:)
 integer,         intent(inout) :: inodeparts(:)
 logical :: i_lt_pivot,j_lt_pivot
 integer(kind=1) :: iphase_swap,apr_swap
 integer :: inodeparts_swap,i,j
 real :: xyzh_swap(4)

 !print*,'nnode ',imin,imax,' pivot = ',iaxis,xpivot
 i = imin
 j = imax

 i_lt_pivot = xyzh_soa(i,iaxis) <= xpivot
 j_lt_pivot = xyzh_soa(j,iaxis) <= xpivot
 !  k = 0

 do while(i < j)
    if (i_lt_pivot) then
       i = i + 1
       i_lt_pivot = xyzh_soa(i,iaxis) <= xpivot
    else
       if (.not.j_lt_pivot) then
          j = j - 1
          j_lt_pivot = xyzh_soa(j,iaxis) <= xpivot
       else
          ! swap i and j positions in list
          inodeparts_swap = inodeparts(i)
          xyzh_swap(1:4)  = xyzh_soa(i,1:4)
          iphase_swap     = iphase_soa(i)
          apr_swap        = apr_level_soa(i)

          inodeparts(i)   = inodeparts(j)
          xyzh_soa(i,1:4) = xyzh_soa(j,1:4)
          iphase_soa(i)   = iphase_soa(j)
          apr_level_soa(i)= apr_level_soa(j)

          inodeparts(j)   = inodeparts_swap
          xyzh_soa(j,1:4) = xyzh_swap(1:4)
          iphase_soa(j)   = iphase_swap
          apr_level_soa(j)= apr_swap

          i = i + 1
          j = j - 1
          i_lt_pivot = xyzh_soa(i,iaxis) <= xpivot
          j_lt_pivot = xyzh_soa(j,iaxis) <= xpivot
          ! k = k + 1
       endif
    endif
 enddo
 if (.not.i_lt_pivot) i = i - 1
 if (j_lt_pivot)      j = j + 1

 min_l = imin
 max_l = i
 min_r = j
 max_r = imax

 if ( j /= i+1) print*,' ERROR ',i,j
 nl = max_l - min_l + 1
 nr = max_r - min_r + 1
 
end subroutine sort_particles_in_cell

!----------------------------------------------------------------
!+
!  Categorise particles into daughter nodes by whether they
!  fall to the left or the right of the pivot axis, but additionally
!  force the cells to have a certain minimum number of particles per cell
!+
!----------------------------------------------------------------
subroutine special_sort_particles_in_cell(iaxis,imin,imax,min_l,max_l,min_r,max_r,&
                                nl,nr,xpivot,xyzh_soa,iphase_soa,inodeparts,npnode,apr_level_soa)
 use io, only:error
 integer, intent(in)  :: iaxis,imin,imax,npnode
 integer, intent(out) :: min_l,max_l,min_r,max_r,nl,nr
 real, intent(inout)  :: xpivot,xyzh_soa(:,:)
 integer(kind=1), intent(inout) :: iphase_soa(:),apr_level_soa(:)
 integer,         intent(inout) :: inodeparts(:)
 logical :: i_lt_pivot,j_lt_pivot,slide_l,slide_r
 integer(kind=1) :: iphase_swap,apr_swap
 integer :: inodeparts_swap,i,j,nchild_in
 integer :: k,ii,rem_nr,rem_nl
 real :: xyzh_swap(4),dpivot(npnode)

 dpivot = 0.0
 nchild_in = 2

 if (modulo(npnode,nchild_in) > 0) then
   call error('apr sort','number of particles sent in to kdtree is not divisible by 2')
 endif

! print*,'nnode ',imin,imax,npnode,' pivot = ',iaxis,xpivot
 i = imin
 j = imax

 i_lt_pivot = xyzh_soa(i,iaxis) <= xpivot
 j_lt_pivot = xyzh_soa(j,iaxis) <= xpivot
 dpivot(i-imin+1) = xpivot - xyzh_soa(i,iaxis)
 dpivot(j-imin+1) = xpivot - xyzh_soa(j,iaxis)
 !k = 0
 do while(i < j)
    if (i_lt_pivot) then
       i = i + 1
       dpivot(i-imin+1) = xpivot - xyzh_soa(i,iaxis)
       i_lt_pivot = xyzh_soa(i,iaxis) <= xpivot
    else
       if (.not.j_lt_pivot) then
          j = j - 1
          dpivot(j-imin+1) = xpivot - xyzh_soa(j,iaxis)
          j_lt_pivot = xyzh_soa(j,iaxis) <= xpivot
       else
          ! swap i and j positions in list
          inodeparts_swap = inodeparts(i)
          xyzh_swap(1:4)  = xyzh_soa(i,1:4)
          iphase_swap     = iphase_soa(i)
          apr_swap        = apr_level_soa(i)

          inodeparts(i)   = inodeparts(j)
          xyzh_soa(i,1:4) = xyzh_soa(j,1:4)
          iphase_soa(i)   = iphase_soa(j)
          apr_level_soa(i)= apr_level_soa(j)

          inodeparts(j)   = inodeparts_swap
          xyzh_soa(j,1:4) = xyzh_swap(1:4)
          iphase_soa(j)   = iphase_swap
          apr_level_soa(j)= apr_swap

          i = i + 1
          j = j - 1

          dpivot(i-imin+1) = xpivot - xyzh_soa(i,iaxis)
          dpivot(j-imin+1) = xpivot - xyzh_soa(j,iaxis)

          i_lt_pivot = xyzh_soa(i,iaxis) <= xpivot
          j_lt_pivot = xyzh_soa(j,iaxis) <= xpivot
       endif
    endif
 enddo

 if (.not.i_lt_pivot) then
   i = i - 1
   dpivot(i-imin+1) = xpivot - xyzh_soa(i,iaxis)
 endif
 if (j_lt_pivot) then
   j = j + 1
   dpivot(j-imin+1) = xpivot - xyzh_soa(j,iaxis)
 endif

 min_l = imin
 max_l = i
 min_r = j
 max_r = imax

 if ( j /= i+1) print*,' ERROR ',i,j
 nl = max_l - min_l + 1
 nr = max_r - min_r + 1

 ! does the pivot need to be adjusted?
 rem_nl = modulo(nl,nchild_in)
 rem_nr = modulo(nr,nchild_in)
 if (rem_nl == 0 .and. rem_nr == 0) return

 ! Decide which direction the pivot needs to go
 if (rem_nl < rem_nr) then
   slide_l = .true.
   slide_r = .false.
 else
   slide_l = .false.
   slide_r = .true.
 endif
 ! Override this if there's less than nchild*2 in the cell
 if (nl < nchild_in) then
   slide_r = .true.
   slide_l = .false.
 elseif (nr < nchild_in) then
   slide_r = .false.
   slide_l = .true.
 endif

 ! Move across particles by distance from xpivot till we get
 ! the right number of particles in each cell
 if (slide_r) then
   do ii = 1,rem_nr
     ! next particle to shift across
     k = minloc(dpivot,dim=1,mask=dpivot.gt.0.) + imin - 1
     if (k-imin+1==0) k = maxloc(dpivot,dim=1,mask=dpivot.lt.0.) + imin - 1

     ! swap this with the first particle on the j side
     inodeparts_swap = inodeparts(k)
     xyzh_swap(1:4)  = xyzh_soa(k,1:4)
     iphase_swap     = iphase_soa(k)

     inodeparts(k)   = inodeparts(j)
     xyzh_soa(k,1:4) = xyzh_soa(j,1:4)
     iphase_soa(k)   = iphase_soa(j)

     inodeparts(j)   = inodeparts_swap
     xyzh_soa(j,1:4) = xyzh_swap(1:4)
     iphase_soa(j)   = iphase_swap

     ! and now shift to the right
     i = i + 1
     j = j + 1

     ! ditch it, go again
     dpivot(k-imin+1) = huge(k-imin+1)
   enddo
 else
   do ii = 1,rem_nl
     ! next particle to shift across
     k = maxloc(dpivot,dim=1,mask=dpivot.lt.0.) + imin - 1
     if (k-imin+1==0) k = minloc(dpivot,dim=1,mask=dpivot.gt.0.) + imin - 1

     ! swap this with the last particle on the i side
     inodeparts_swap = inodeparts(k)
     xyzh_swap(1:4)  = xyzh_soa(k,1:4)
     iphase_swap     = iphase_soa(k)

     inodeparts(k)   = inodeparts(i)
     xyzh_soa(k,1:4) = xyzh_soa(i,1:4)
     iphase_soa(k)   = iphase_soa(i)

     inodeparts(i)   = inodeparts_swap
     xyzh_soa(i,1:4) = xyzh_swap(1:4)
     iphase_soa(i)   = iphase_swap

     ! and now shift to the left
     i = i - 1
     j = j - 1

     ! ditch it, go again
     dpivot(k-imin+1) = huge(k-imin+1)

   enddo
 endif

 ! tidy up outputs
 max_l = i
 min_r = j
 nl = max_l - min_l + 1
 nr = max_r - min_r + 1

end subroutine special_sort_particles_in_cell

!----------------------------------------------------------------
!+
!  Routine to walk tree for neighbour search
!  (all particles within a given h_i and optionally within h_j)
!+
!----------------------------------------------------------------
subroutine getneigh(node,xpos,xsizei,rcuti,ndim,listneigh,nneigh,xyzh,xyzcache,ixyzcachesize,ifirstincell,&
& get_hj,get_f,fnode,remote_export)
#ifdef PERIODIC
 use boundary, only:dxbound,dybound,dzbound
#endif
 use io,       only:fatal,id
 use part,     only:gravity
#ifdef FINVSQRT
 use fastmath, only:finvsqrt
#endif
 use kernel,   only:radkern
 type(kdnode), intent(in)           :: node(:) !ncellsmax+1)
 integer, intent(in)                :: ndim,ixyzcachesize
 real,    intent(in)                :: xpos(ndim)
 real,    intent(in)                :: xsizei,rcuti
 integer, intent(out)               :: listneigh(:) !maxneigh)
 integer, intent(out)               :: nneigh
 real,    intent(in)                :: xyzh(:,:)
 real,    intent(out)               :: xyzcache(:,:)
 integer, intent(in)                :: ifirstincell(:)
 logical, intent(in)                :: get_hj
 logical, intent(in)                :: get_f
 real,    intent(out),    optional  :: fnode(lenfgrav)
 logical, intent(out),    optional  :: remote_export(:)
 integer, parameter :: istacksize = 300
 integer :: maxcache
 integer :: nstack(istacksize)
 integer :: ipart,n,istack,il,ir,npnode
 real :: dx,dy,dz,xsizej,rcutj
 real :: rcut,rcut2,r2
 real :: xoffset,yoffset,zoffset,tree_acc2
 logical :: open_tree_node
 logical :: global_walk
#ifdef GRAVITY
 real :: quads(6)
 real :: dr,totmass_node
#endif
#ifdef PERIODIC
 real :: hdlx,hdly,hdlz

 hdlx = 0.5*dxbound
 hdly = 0.5*dybound
 hdlz = 0.5*dzbound
#endif
 tree_acc2 = tree_accuracy*tree_accuracy
 if (get_f) fnode(:) = 0.
 rcut     = rcuti

 if (ixyzcachesize > 0) then
    maxcache = size(xyzcache(1,:))
 else
    maxcache = 0
 endif

 if (present(remote_export)) then
    remote_export = .false.
    global_walk = .true.
 else
    global_walk = .false.
 endif

 nneigh = 0
 istack = 1
 nstack(istack) = irootnode
 open_tree_node = .false.

 over_stack: do while(istack /= 0)
    n = nstack(istack)
    istack = istack - 1
    dx = xpos(1) - node(n)%xcen(1)      ! distance between node centres
    dy = xpos(2) - node(n)%xcen(2)
#ifndef TREEVIZ
    dz = xpos(3) - node(n)%xcen(3)
#endif
    xsizej       = node(n)%size
#ifdef GRAVITY
    totmass_node = node(n)%mass
    quads        = node(n)%quads
#endif
    il      = node(n)%leftchild
    ir      = node(n)%rightchild
    xoffset = 0.
    yoffset = 0.
    zoffset = 0.
#ifdef PERIODIC
    if (abs(dx) > hdlx) then            ! mod distances across boundary if periodic BCs
       xoffset = dxbound*SIGN(1.0,dx)
       dx = dx - xoffset
    endif
    if (abs(dy) > hdly) then
       yoffset = dybound*SIGN(1.0,dy)
       dy = dy - yoffset
    endif
    if (abs(dz) > hdlz) then
       zoffset = dzbound*SIGN(1.0,dz)
       dz = dz - zoffset
    endif
#endif
    r2    = dx*dx + dy*dy + dz*dz
    if (get_hj) then  ! find neighbours within both hi and hj
       rcutj = radkern*node(n)%hmax
       rcut  = max(rcuti,rcutj)
    endif
    rcut2 = (xsizei + xsizej + rcut)**2   ! node size + search radius
#ifdef GRAVITY
    open_tree_node = tree_acc2*r2 < xsizej*xsizej    ! tree opening criterion for self-gravity
#endif
    if_open_node: if ((r2 < rcut2) .or. open_tree_node) then
       if_leaf: if (ifirstincell(n) /= 0) then ! once we hit a leaf node, retrieve contents into trial neighbour cache
          if_global_walk: if (global_walk) then
             ! id is stored in cellatid (passed through into ifirstincell) as id + 1
             if (ifirstincell(n) /= (id + 1)) then
                remote_export(ifirstincell(n)) = .true.
             endif
          else
             npnode = inoderange(2,n) - inoderange(1,n) + 1
             if_cache_fits: if (nneigh + npnode <= ixyzcachesize) then
                if (maxcache >= 4) then
                   do ipart=1,npnode
                      listneigh(nneigh+ipart) = abs(inodeparts(inoderange(1,n)+ipart-1))
                      xyzcache(nneigh+ipart,1) = xyzh_soa(inoderange(1,n)+ipart-1,1) + xoffset
                      xyzcache(nneigh+ipart,2) = xyzh_soa(inoderange(1,n)+ipart-1,2) + yoffset
                      xyzcache(nneigh+ipart,3) = xyzh_soa(inoderange(1,n)+ipart-1,3) + zoffset
                      xyzcache(nneigh+ipart,4) = 1./xyzh_soa(inoderange(1,n)+ipart-1,4)
                   enddo
                else
                   do ipart=1,npnode
                      listneigh(nneigh+ipart) = abs(inodeparts(inoderange(1,n)+ipart-1))
                      xyzcache(nneigh+ipart,1) = xyzh_soa(inoderange(1,n)+ipart-1,1) + xoffset
                      xyzcache(nneigh+ipart,2) = xyzh_soa(inoderange(1,n)+ipart-1,2) + yoffset
                      xyzcache(nneigh+ipart,3) = xyzh_soa(inoderange(1,n)+ipart-1,3) + zoffset
                   enddo
                endif
             elseif (nneigh < ixyzcachesize) then
                if (maxcache >= 4) then
                   do ipart=1,ixyzcachesize-nneigh
                      listneigh(nneigh+ipart) = abs(inodeparts(inoderange(1,n)+ipart-1))
                      xyzcache(nneigh+ipart,1) = xyzh_soa(inoderange(1,n)+ipart-1,1) + xoffset
                      xyzcache(nneigh+ipart,2) = xyzh_soa(inoderange(1,n)+ipart-1,2) + yoffset
                      xyzcache(nneigh+ipart,3) = xyzh_soa(inoderange(1,n)+ipart-1,3) + zoffset
                      xyzcache(nneigh+ipart,4) = 1./xyzh_soa(inoderange(1,n)+ipart-1,4)
                   enddo
                else
                   do ipart=1,ixyzcachesize-nneigh
                      listneigh(nneigh+ipart) = abs(inodeparts(inoderange(1,n)+ipart-1))
                      xyzcache(nneigh+ipart,1) = xyzh_soa(inoderange(1,n)+ipart-1,1) + xoffset
                      xyzcache(nneigh+ipart,2) = xyzh_soa(inoderange(1,n)+ipart-1,2) + yoffset
                      xyzcache(nneigh+ipart,3) = xyzh_soa(inoderange(1,n)+ipart-1,3) + zoffset
                   enddo
                endif
                do ipart=ixyzcachesize-nneigh+1,npnode
                   listneigh(nneigh+ipart) = abs(inodeparts(inoderange(1,n)+ipart-1))
                enddo
             else
                do ipart=1,npnode
                   listneigh(nneigh+ipart) = abs(inodeparts(inoderange(1,n)+ipart-1))
                enddo
             endif if_cache_fits
             nneigh = nneigh + npnode
          endif if_global_walk
       else
          if (istack+2 > istacksize) call fatal('getneigh','stack overflow in getneigh')
          if (il /= 0) then
             istack = istack + 1
             nstack(istack) = il
          endif
          if (ir /= 0) then
             istack = istack + 1
             nstack(istack) = ir
          endif
       endif if_leaf
#ifdef GRAVITY
    elseif (get_f) then ! if_open_node
! When searching for neighbours of this node, the tree walk may encounter
! nodes on the global tree that it does not need to open, so it should
! just add the contribution to fnode. However, when walking a different
! part of the tree, it may then become necessary to export this node to
! a remote task. When it arrives at the remote task, it will then walk
! the remote tree.
!
! The complication arises when tree refinment is enabled, which puts part
! of the remote tree onto the global tree. fnode will be double counted
! if a contribution is made on the global tree and a separate branch
! causes it to be sent to a remote task, where that contribution is
! counted again.
!
! The solution is to not count the parts of the local tree that have been
! added onto the global tree.

       count_gravity: if ( global_walk .or. (n > irefine) ) then
!
!--long range force on node due to distant node, along node centres
!  along with derivatives in order to perform series expansion
!
#ifdef FINVSQRT
          dr = finvsqrt(r2)
#else
          dr = 1./sqrt(r2)
#endif
          call compute_fnode(dx,dy,dz,dr,totmass_node,quads,fnode)

       endif count_gravity
#endif

    endif if_open_node
 enddo over_stack

end subroutine getneigh

!-----------------------------------------------------------
!+
!  Compute the gravitational force between the node centres
!  along with the derivatives and second derivatives
!  required for the Taylor series expansions.
!+
!-----------------------------------------------------------
pure subroutine compute_fnode(dx,dy,dz,dr,totmass,quads,fnode)
 real, intent(in)    :: dx,dy,dz,dr,totmass
 real, intent(in)    :: quads(6)
 real, intent(inout) :: fnode(lenfgrav)
 real :: dr3,dr4,dr5,dr6,dr3m,rx,ry,rz,qxx,qxy,qxz,qyy,qyz,qzz
 real :: dr4m3,rijQij,riQix,riQiy,riQiz,fqx,fqy,fqz
 real :: dfxdxq,dfxdyq,dfxdzq,dfydyq,dfydzq,dfzdzq
 real :: d2fxxxq,d2fxxyq,d2fxxzq,d2fxyyq,d2fxyzq
 real :: d2fxzzq,d2fyyyq,d2fyyzq,d2fyzzq,d2fzzzq

 ! note: dr == 1/sqrt(r2)
 dr3  = dr*dr*dr
 dr4  = dr*dr3
 dr5  = dr*dr4
 dr6  = dr*dr5
 dr3m  = totmass*dr3
 dr4m3 = 3.*totmass*dr4
 rx  = dx*dr
 ry  = dy*dr
 rz  = dz*dr
 qxx = quads(1)
 qxy = quads(2)
 qxz = quads(3)
 qyy = quads(4)
 qyz = quads(5)
 qzz = quads(6)
 rijQij = (rx*rx*qxx + ry*ry*qyy + rz*rz*qzz + 2.*(rx*ry*qxy + rx*rz*qxz + ry*rz*qyz))
 riQix = (rx*qxx + ry*qxy + rz*qxz)
 riQiy = (rx*qxy + ry*qyy + rz*qyz)
 riQiz = (rx*qxz + ry*qyz + rz*qzz)
 fqx = dr4*(riQix - 2.5*rx*rijQij)
 fqy = dr4*(riQiy - 2.5*ry*rijQij)
 fqz = dr4*(riQiz - 2.5*rz*rijQij)
 dfxdxq = dr5*(qxx - 10.*rx*riQix - 2.5*rijQij   + 17.5*rx*rx*rijQij)
 dfxdyq = dr5*(qxy -  5.*ry*riQix - 5.0*rx*riQiy + 17.5*rx*ry*rijQij)
 dfxdzq = dr5*(qxz -  5.*rx*riQiz - 5.0*rz*riQix + 17.5*rx*rz*rijQij)
 dfydyq = dr5*(qyy - 10.*ry*riQiy - 2.5*rijQij   + 17.5*ry*ry*rijQij)
 dfydzq = dr5*(qyz -  5.*ry*riQiz - 5.0*rz*riQiy + 17.5*ry*rz*rijQij)
 dfzdzq = dr5*(qzz - 10.*rz*riQiz - 2.5*rijQij   + 17.5*rz*rz*rijQij)
 d2fxxxq = dr6*(-15.*qxx*rx + 105.*rx*rx*riQix - 15.*riQix - 157.5*rx*rx*rx*rijQij + 52.5*rx*rijQij)
 d2fxxyq = dr6*(35.*rx*rx*riQiy -  5.*qxx*ry - 5.*riQiy + 17.5*ry*rijQij - 157.5*rx*rx*ry*rijQij &
              + 70.*rx*ry*riQix - 10.*qxy*rx)
 d2fxxzq = dr6*(35.*rx*rx*riQiz -  5.*qxx*rz - 5.*riQiz + 17.5*rz*rijQij - 157.5*rx*rx*rz*rijQij &
              + 70.*rx*rz*riQix - 10.*qxz*rx)
 d2fxyyq = dr6*(70.*rx*ry*riQiy - 10.*qxy*ry - 5.*riQix + 17.5*rx*rijQij - 157.5*rx*ry*ry*rijQij &
              + 35.*ry*ry*riQix -  5.*qyy*rx)
 d2fxyzq = dr6*(35.*rx*ry*riQiz -  5.*qyz*rx  &
              + 35.*ry*rz*riQix -  5.*qxz*ry  &
              + 35.*rx*rz*riQiy -  5.*qxy*rz                             - 157.5*rx*ry*rz*rijQij)
 d2fxzzq = dr6*(70.*rx*rz*riQiz - 10.*qxz*rz - 5.*riQix + 17.5*rx*rijQij - 157.5*rx*rz*rz*rijQij &
              + 35.*rz*rz*riQix -  5.*qzz*rx)
 d2fyyyq = dr6*(-15.*qyy*ry + 105.*ry*ry*riQiy - 15.*riQiy - 157.5*ry*ry*ry*rijQij + 52.5*ry*rijQij)
 d2fyyzq = dr6*(35.*ry*ry*riQiz -  5.*qyy*rz - 5.*riQiz + 17.5*rz*rijQij - 157.5*ry*ry*rz*rijQij &
              + 70.*ry*rz*riQiy - 10.*qyz*ry)
 d2fyzzq = dr6*(70.*ry*rz*riQiz - 10.*qyz*rz - 5.*riQiy + 17.5*ry*rijQij - 157.5*ry*rz*rz*rijQij &
              + 35.*rz*rz*riQiy -  5.*qzz*ry)
 d2fzzzq = dr6*(-15.*qzz*rz + 105.*rz*rz*riQiz - 15.*riQiz - 157.5*rz*rz*rz*rijQij + 52.5*rz*rijQij)

 fnode( 1) = fnode( 1) - dx*dr3m + fqx ! fx
 fnode( 2) = fnode( 2) - dy*dr3m + fqy ! fy
 fnode( 3) = fnode( 3) - dz*dr3m + fqz ! fz
 fnode( 4) = fnode( 4) + dr3m*(3.*rx*rx - 1.) + dfxdxq ! dfx/dx
 fnode( 5) = fnode( 5) + dr3m*(3.*rx*ry)      + dfxdyq ! dfx/dy = dfy/dx
 fnode( 6) = fnode( 6) + dr3m*(3.*rx*rz)      + dfxdzq ! dfx/dz = dfz/dx
 fnode( 7) = fnode( 7) + dr3m*(3.*ry*ry - 1.) + dfydyq ! dfy/dy
 fnode( 8) = fnode( 8) + dr3m*(3.*ry*rz)      + dfydzq ! dfy/dz = dfz/dy
 fnode( 9) = fnode( 9) + dr3m*(3.*rz*rz - 1.) + dfzdzq ! dfz/dz
 fnode(10) = fnode(10) - dr4m3*(5.*rx*rx*rx - 3.*rx) + d2fxxxq ! d2fxdxdx
 fnode(11) = fnode(11) - dr4m3*(5.*rx*rx*ry - ry)    + d2fxxyq ! d2fxdxdy
 fnode(12) = fnode(12) - dr4m3*(5.*rx*rx*rz - rz)    + d2fxxzq ! d2fxdxdz
 fnode(13) = fnode(13) - dr4m3*(5.*rx*ry*ry - rx)    + d2fxyyq ! d2fxdydy
 fnode(14) = fnode(14) - dr4m3*(5.*rx*ry*rz)         + d2fxyzq ! d2fxdydz
 fnode(15) = fnode(15) - dr4m3*(5.*rx*rz*rz - rx)    + d2fxzzq ! d2fxdzdz
 fnode(16) = fnode(16) - dr4m3*(5.*ry*ry*ry - 3.*ry) + d2fyyyq ! d2fydydy
 fnode(17) = fnode(17) - dr4m3*(5.*ry*ry*rz - rz)    + d2fyyzq ! d2fydydz
 fnode(18) = fnode(18) - dr4m3*(5.*ry*rz*rz - ry)    + d2fyzzq ! d2fydzdz
 fnode(19) = fnode(19) - dr4m3*(5.*rz*rz*rz - 3.*rz) + d2fzzzq ! d2fzdzdz
 fnode(20) = fnode(20) - totmass*dr - 0.5*rijQij*dr3   ! potential

end subroutine compute_fnode

!----------------------------------------------------------------
!+
!  Internal subroutine to compute the Taylor-series expansion
!  of the gravitational force, given the force acting on the
!  centre of the node and its derivatives
!
! INPUT:
!   fnode: array containing force on node due to distant nodes
!          and first derivatives of f (i.e. Jacobian matrix)
!          and second derivatives of f (i.e. Hessian matrix)
!   dx,dy,dz: offset of the particle from the node centre of mass
!
! OUTPUT:
!   fxi,fyi,fzi : gravitational force at the new position
!+
!----------------------------------------------------------------
pure subroutine expand_fgrav_in_taylor_series(fnode,dx,dy,dz,fxi,fyi,fzi,poti)
 real, intent(in)  :: fnode(lenfgrav)
 real, intent(in)  :: dx,dy,dz
 real, intent(out) :: fxi,fyi,fzi,poti
 real :: dfxx,dfxy,dfxz,dfyy,dfyz,dfzz
 real :: d2fxxx,d2fxxy,d2fxxz,d2fxyy,d2fxyz,d2fxzz,d2fyyy,d2fyyz,d2fyzz,d2fzzz

 fxi = fnode(1)
 fyi = fnode(2)
 fzi = fnode(3)
 dfxx = fnode(4)
 dfxy = fnode(5)
 dfxz = fnode(6)
 dfyy = fnode(7)
 dfyz = fnode(8)
 dfzz = fnode(9)
 d2fxxx = fnode(10)
 d2fxxy = fnode(11)
 d2fxxz = fnode(12)
 d2fxyy = fnode(13)
 d2fxyz = fnode(14)
 d2fxzz = fnode(15)
 d2fyyy = fnode(16)
 d2fyyz = fnode(17)
 d2fyzz = fnode(18)
 d2fzzz = fnode(19)
 poti = fnode(20)

 fxi = fxi + dx*(dfxx + 0.5*(dx*d2fxxx + dy*d2fxxy + dz*d2fxxz)) &
           + dy*(dfxy + 0.5*(dx*d2fxxy + dy*d2fxyy + dz*d2fxyz)) &
           + dz*(dfxz + 0.5*(dx*d2fxxz + dy*d2fxyz + dz*d2fxzz))
 fyi = fyi + dx*(dfxy + 0.5*(dx*d2fxxy + dy*d2fxyy + dz*d2fxyz)) &
           + dy*(dfyy + 0.5*(dx*d2fxyy + dy*d2fyyy + dz*d2fyyz)) &
           + dz*(dfyz + 0.5*(dx*d2fxyz + dy*d2fyyz + dz*d2fyzz))
 fzi = fzi + dx*(dfxz + 0.5*(dx*d2fxxz + dy*d2fxyz + dz*d2fxzz)) &
           + dy*(dfyz + 0.5*(dx*d2fxyz + dy*d2fyyz + dz*d2fyzz)) &
           + dz*(dfzz + 0.5*(dx*d2fxzz + dy*d2fyzz + dz*d2fzzz))
 poti = poti - (dx*fxi + dy*fyi + dz*fzi)

 return
end subroutine expand_fgrav_in_taylor_series

!-----------------------------------------------
!+
!  Routine to update a constructed tree
!  Note: current version ONLY works if
!  tree is built to < maxlevel_indexed
!  That is, it relies on the 2^n style tree
!  indexing to sweep out each level
!+
!-----------------------------------------------
subroutine revtree(node, xyzh, ifirstincell, ncells)
 use dim,  only:maxp
 use part, only:maxphase,iphase,igas,massoftype,iamtype
 use io,   only:fatal
 type(kdnode), intent(inout) :: node(:) !ncellsmax+1)
 real,    intent(in)  :: xyzh(:,:)
 integer, intent(in)  :: ifirstincell(:) !ncellsmax+1)
 integer(kind=8), intent(in) :: ncells
 real :: hmax, r2max
 real :: xi, yi, zi, hi
 real :: dx, dy, dz, dr2
#ifdef GRAVITY
 real :: quads(6)
#endif
 integer :: icell, i, level, il, ir
 real :: pmassi, totmass
 real :: x0(3)
 type(kdnode) :: nodel,noder

 pmassi = massoftype(igas)
 do i=1,int(ncells)
#ifdef GRAVITY
    ! cannot update centre of node without gravity
    ! as it is not at the centre of mass
    node(i)%xcen(:) = 0.
#endif
    node(i)%size    = 0.
    node(i)%hmax    = 0.
#ifdef GRAVITY
    node(i)%mass    = 0.
    node(i)%quads(:)= 0.
#endif
 enddo

!$omp parallel default(none) &
!$omp shared(maxp,maxphase) &
!$omp shared(xyzh, ifirstincell, ncells, apr_level) &
!$omp shared(node, ll, iphase, massoftype, maxlevel,aprmassoftype) &
!$omp private(hmax, r2max, xi, yi, zi, hi, il, ir, nodel, noder) &
!$omp private(dx, dy, dz, dr2, icell, i, x0) &
#ifdef GRAVITY
!$omp private(quads) &
#endif
!$omp firstprivate(pmassi) &
!$omp private(totmass)
!$omp do schedule(guided, 2)
 over_cells: do icell=1,int(ncells)

    i = abs(ifirstincell(icell))
    if (i==0) cycle over_cells

    ! find centre of mass
    ! this becomes the new node center
    x0 = 0.
    totmass = 0.0
    calc_cofm: do while (i /= 0)
       xi = xyzh(1,i)
       yi = xyzh(2,i)
       zi = xyzh(3,i)
       if (maxphase==maxp) then
          if (use_apr) then
            pmassi = aprmassoftype(iamtype(iphase(i)),apr_level(i))
          else
            pmassi = massoftype(iamtype(iphase(i)))
          endif
       endif
       x0(1) = x0(1) + pmassi*xi
       x0(2) = x0(2) + pmassi*yi
       x0(3) = x0(3) + pmassi*zi
       totmass = totmass + pmassi

       i = abs(ll(i))
    enddo calc_cofm

    x0 = x0/totmass
#ifdef GRAVITY
    node(icell)%xcen(1) = x0(1)
    node(icell)%xcen(2) = x0(2)
    node(icell)%xcen(3) = x0(3)
#endif

    i = abs(ifirstincell(icell))

    ! update cell size, hmax
    r2max = 0.
    hmax = 0.
#ifdef GRAVITY
    quads = 0.
#endif
    over_parts: do while (i /= 0)
       xi = xyzh(1,i)
       yi = xyzh(2,i)
       zi = xyzh(3,i)
       hi = xyzh(4,i)
       dx = xi - node(icell)%xcen(1)
       dy = yi - node(icell)%xcen(2)
       dz = zi - node(icell)%xcen(3)
       dr2 = dx*dx + dy*dy + dz*dz
       r2max = max(dr2, r2max)
       hmax  = max(hi, hmax)
#ifdef GRAVITY
       if (maxphase==maxp) then
         if (use_apr) then
           pmassi = aprmassoftype(iamtype(iphase(i)),apr_level(i))
         else
           pmassi = massoftype(iamtype(iphase(i)))
         endif
       endif
       quads(1) = quads(1) + pmassi*(3.*dx*dx - dr2)
       quads(2) = quads(2) + pmassi*(3.*dx*dy)
       quads(3) = quads(3) + pmassi*(3.*dx*dz)
       quads(4) = quads(4) + pmassi*(3.*dy*dy - dr2)
       quads(5) = quads(5) + pmassi*(3.*dy*dz)
       quads(6) = quads(6) + pmassi*(3.*dz*dz - dr2)
#endif
       ! move to next particle in list
       i = abs(ll(i))
    enddo over_parts

    node(icell)%size = sqrt(r2max) + epsilon(r2max)
    node(icell)%hmax = hmax
#ifdef GRAVITY
    node(icell)%mass = totmass
    node(icell)%quads = quads
#endif
 enddo over_cells
!$omp enddo
!
! propagate information to parent nodes
! here we sweep across each level at a time
! and update each node from its two children
!
 do level=maxlevel-1,0,-1
!$omp do
    do i=2**level,2**(level+1)-1
       ! get child nodes
       il = node(i)%leftchild
       ir = node(i)%rightchild
       if (il > 0 .and. ir > 0) then
          nodel = node(il)
          noder = node(ir)
          call add_child_nodes(nodel,noder,node(i))
       else
          if (il > 0 .or. ir > 0) then
             ! should never happen, should have two children or none
             call fatal('revtree','node with only one child during tree revision',var='ir',ival=ir)
          endif
       endif
    enddo
!$omp enddo
 enddo
!$omp end parallel

end subroutine revtree

!-----------------------------------------------------------------
!+
!  Update parent node from the properties of the two child nodes
!  IN:
!    l, r - two child nodes
!  OUT:
!    nodei - updated parent node
!+
!-----------------------------------------------------------------
subroutine add_child_nodes(l,r,nodei)
 type(kdnode), intent(in)  :: l,r
 type(kdnode), intent(out) :: nodei
 real :: xl(3),sl,hl
 real :: xr(3),sr,hr
#ifdef GRAVITY
 real :: ql(6),qr(6),mr,ml,mnode,dm
#endif
 real :: dx,dy,dz,dr2,dr

 xl = l%xcen
 hl = l%hmax
 sl = l%size
#ifdef GRAVITY
 ml = l%mass
 ql = l%quads
#endif

 xr = r%xcen
 hr = r%hmax
 sr = r%size
#ifdef GRAVITY
 mr = r%mass
 qr = r%quads
 mnode = ml + mr
 dm    = 1./mnode
#endif
 dx = xl(1) - xr(1)
 dy = xl(2) - xr(2)
 dz = xl(3) - xr(3)
 dr2 = dx*dx + dy*dy + dz*dz
 dr  = sqrt(dr2)
#ifdef GRAVITY
 ! centre of mass
 nodei%xcen = (xl*ml + xr*mr)*dm
 ! size, formula as in Benz et al. 1990
 ! and from thinking about it...
 nodei%size = max(ml*dm*dr+sr,mr*dm*dr+sl)
#else
 ! distance between left child and node centre
 dx = xl(1) - nodei%xcen(1)
 dy = xl(2) - nodei%xcen(2)
 dz = xl(3) - nodei%xcen(3)
 dr = sqrt(dx*dx + dy*dy + dz*dz)
 nodei%size = dr+sl
 ! distance between right child and node centre
 dx = xr(1) - nodei%xcen(1)
 dy = xr(2) - nodei%xcen(2)
 dz = xr(3) - nodei%xcen(3)
 dr = sqrt(dx*dx + dy*dy + dz*dz)
 nodei%size = max(nodei%size,dr+sr)
#endif
 nodei%hmax = max(hl,hr)
#ifdef GRAVITY
 nodei%mass = mnode
 ! quadrupole moments, see Benz et al. (1990), this is also
 ! the parallel axis theorem
 nodei%quads(1) = ql(1) + qr(1) + ml*mr*(3.*dx*dx - dr2)*dm
 nodei%quads(2) = ql(2) + qr(2) + ml*mr*(3.*dx*dy)*dm
 nodei%quads(3) = ql(3) + qr(3) + ml*mr*(3.*dx*dz)*dm
 nodei%quads(4) = ql(4) + qr(4) + ml*mr*(3.*dy*dy - dr2)*dm
 nodei%quads(5) = ql(5) + qr(5) + ml*mr*(3.*dy*dz)*dm
 nodei%quads(6) = ql(6) + qr(6) + ml*mr*(3.*dz*dz - dr2)*dm
#endif

end subroutine add_child_nodes

!--------------------------------------------------------------------------------
!+
!  Routine to build the global level tree
!+
!-------------------------------------------------------------------------------
subroutine maketreeglobal(nodeglobal,node,nodemap,globallevel,refinelevels,xyzh,&
                          np,ndim,cellatid,ifirstincell,ncells,apr_tree)
 use io,           only:fatal,warning,id,nprocs
 use mpiutils,     only:reduceall_mpi
 use mpibalance,   only:balancedomains
 use mpitree,    only:tree_sync,tree_bcast
 use part,         only:isdead_or_accreted,iactive,ibelong
 use timing,       only:increment_timer,get_timings,itimer_balance

 type(kdnode), intent(out)     :: nodeglobal(:)    ! ncellsmax+1
 type(kdnode), intent(out)     :: node(:)          ! ncellsmax+1
 integer,      intent(out)     :: nodemap(:)       ! ncellsmax+1
 integer,      intent(out)     :: globallevel
 integer,      intent(out)     :: refinelevels
 integer,      intent(inout)   :: np
 integer,      intent(in)      :: ndim
 real,         intent(inout)   :: xyzh(:,:)
 integer,      intent(out)     :: cellatid(:)      ! ncellsmax+1
 integer,      intent(out)     :: ifirstincell(:)  ! ncellsmax+1)
 logical,      intent(in)      :: apr_tree
 real                          :: xmini(ndim),xmaxi(ndim)
 real                          :: xminl(ndim),xmaxl(ndim)
 real                          :: xminr(ndim),xmaxr(ndim)
 integer                       :: minlevel, maxlevel
 integer                       :: idleft, idright
 integer                       :: groupsize,ifirstingroup,groupsplit
 integer(kind=8), intent(out)  :: ncells
 type(kdnode)                  :: mynode(1)
 integer                       :: nl, nr
 integer                       :: il, ir, iself, parent
 integer                       :: level
 integer                       :: nnodestart, nnodeend,locstart,locend
 integer                       :: npcounter
 integer                       :: i, k, offset, roffset, roffset_prev, coffset
 integer                       :: inode
 integer                       :: npnode
 logical                       :: wassplit

 real(kind=4)                  :: t1,t2,tcpu1,tcpu2

 irootnode = 1
 parent = 0
 iself = irootnode
 ifirstincell = 0

 ! root is level 0
 globallevel = int(ceiling(log(real(nprocs)) / log(2.0)))

 minlevel = 31
 maxlevel = 0

 levels: do level = 0, globallevel
    groupsize = 2**(globallevel - level)
    ifirstingroup = (id / groupsize) * groupsize
    if (level == 0) then
       call construct_root_node(np,npcounter,irootnode,ndim,xmini,xmaxi,ifirstincell,xyzh)
       dxi = xmaxi-xmini
    else
       npcounter = np
    endif

    call construct_node(mynode(1), iself, parent, level, xmini, xmaxi, npcounter, .false., &
            il, ir, nl, nr, xminl, xmaxl, xminr, xmaxr, &
<<<<<<< HEAD
            ncells, ifirstincell, minlevel, maxlevel, ndim, xyzh, wassplit, list, &
            .true.,apr_tree)
=======
            ncells, ifirstincell, minlevel, maxlevel, ndim, xyzh, wassplit, &
            .true.)
>>>>>>> c7a393ff

    if (.not.wassplit) then
       call fatal('maketreeglobal','insufficient particles for splitting at the global level: '// &
            'use more particles or less MPI threads')
    endif

    ! set which tree child this proc will belong to next
    groupsplit = ifirstingroup + (groupsize / 2)

    ! record parent for next round
    parent = iself

    ! which half of the tree this task is on
    if (id < groupsplit) then
       ! i for the next node we construct
       iself = il
       ! the left and right task IDs
       idleft = id
       idright = id + 2**(globallevel - level - 1)
       xmini = xminl
       xmaxi = xmaxl
    else
       iself = ir
       idleft = id - 2**(globallevel - level - 1)
       idright = id
       xmini = xminr
       xmaxi = xmaxr
    endif

    if (np > 0) then
       do i = inoderange(1,il), inoderange(2,il)
          ibelong(abs(inodeparts(i))) = idleft
       enddo
       do i = inoderange(1,ir), inoderange(2,ir)
          ibelong(abs(inodeparts(i))) = idright
       enddo
    endif

    call get_timings(t1,tcpu1)
    ! move particles to where they belong
    call balancedomains(np)
    call get_timings(t2,tcpu2)
    call increment_timer(itimer_balance,t2-t1,tcpu2-tcpu1)

    ! move particles from old array
    ! this is a waste of time, but maintains compatibility
    npnode = 0
    do i=1,np
       npnode = npnode + 1
#ifdef IND_TIMESTEPS
       if (iactive(iphase(i))) then
          inodeparts(npnode) = i
       else
          inodeparts(npnode) = -i
       endif
       !if (use_apr) inodeparts(npnode) = abs(inodeparts(npnode)) ! Don't think this is necessary anymore
#else
       inodeparts(npnode) = i
#endif
       xyzh_soa(npnode,:) = xyzh(:,i)
       iphase_soa(npnode) = iphase(i)
       if (use_apr) then
         apr_level_soa(npnode) = apr_level(i)
       endif
    enddo

    ! set all particles to belong to this node
    inoderange(1,iself) = 1
    inoderange(2,iself) = np

    ! range of newly written tree
    nnodestart = 2**level
    nnodeend = 2**(level + 1) - 1

    ! synchronize tree with other owners if this proc is the first in group
    call tree_sync(mynode,1,nodeglobal(nnodestart:nnodeend),nprocs/groupsize,ifirstingroup,level)

    ! at level 0, tree_sync already 'broadcasts'
    if (level > 0) then
       ! tree broadcast to non-owners
       call tree_bcast(nodeglobal(nnodestart:nnodeend), nnodeend - nnodestart + 1, level)
    endif

 enddo levels

 ! local tree
 call maketree(node,xyzh,np,ndim,ifirstincell,ncells,apr_tree,refinelevels)

 ! tree refinement
 refinelevels = int(reduceall_mpi('min',refinelevels),kind=kind(refinelevels))
 roffset_prev = 1

 irefine = 0
 do i = 1,refinelevels
    offset = 2**(globallevel + i)
    roffset = 2**i

    nnodestart = offset
    nnodeend   = 2*nnodestart-1

    if (nnodeend > ncellsmax) call fatal('kdtree', 'global tree refinement has exceeded ncellsmax')

    locstart   = roffset
    locend     = 2*locstart-1

    ! index shift the node to the global level
    do k = roffset,2*roffset-1
       refinementnode(k) = node(k)
       coffset = refinementnode(k)%parent - roffset_prev

       refinementnode(k)%parent = 2**(globallevel + i - 1) + id * roffset_prev + coffset

       if (i /= refinelevels) then
          refinementnode(k)%leftchild  = 2**(globallevel + i + 1) + 2*id*roffset + 2*(k - roffset)
          refinementnode(k)%rightchild = refinementnode(k)%leftchild + 1
       else
          refinementnode(k)%leftchild = 0
          refinementnode(k)%rightchild = 0
       endif
    enddo

    roffset_prev = roffset
    ! sync, replacing level with globallevel, since all procs will get synced
    ! and deeper comms do not exist
    call tree_sync(refinementnode(locstart:locend),roffset, &
                   nodeglobal(nnodestart:nnodeend),nnodestart-nnodeend, &
                   id,globallevel)

    ! get the mapping from the local tree to the global tree, for future hmax updates
    do inode = locstart,locend
       nodemap(inode) = nnodestart + (id * roffset) + (inode - locstart)
    enddo
 enddo
!  The index up to which the local tree is copied to the global tree
 irefine = 2*roffset-1

 ! cellatid is zero by default
 cellatid = 0
 do i = 1,nprocs
    offset = 2**(globallevel+refinelevels)
    roffset = 2**refinelevels
    do k = 1,roffset
       cellatid(offset + (i - 1) * roffset + (k - 1)) = i
    enddo
 enddo

end subroutine maketreeglobal

end module kdtree<|MERGE_RESOLUTION|>--- conflicted
+++ resolved
@@ -199,11 +199,7 @@
     ! construct node
     call construct_node(node(nnode), nnode, mymum, level, xmini, xmaxi, npnode, .true., &  ! construct in parallel
             il, ir, nl, nr, xminl, xmaxl, xminr, xmaxr, &
-<<<<<<< HEAD
-            ncells, ifirstincell, minlevel, maxlevel, ndim, xyzh, wassplit, list, .false.,apr_tree)
-=======
-            ncells, ifirstincell, minlevel, maxlevel, ndim, xyzh, wassplit, .false.)
->>>>>>> c7a393ff
+            ncells, ifirstincell, minlevel, maxlevel, ndim, xyzh, wassplit, .false.,apr_tree)
 
     if (wassplit) then ! add children to back of queue
        if (istack+2 > istacksize) call fatal('maketree',&
@@ -253,11 +249,7 @@
           ! construct node
           call construct_node(node(nnode), nnode, mymum, level, xmini, xmaxi, npnode, .false., &  ! don't construct in parallel
               il, ir, nl, nr, xminl, xmaxl, xminr, xmaxr, &
-<<<<<<< HEAD
-              ncells, ifirstincell, minlevel, maxlevel, ndim, xyzh, wassplit, list, .false.,apr_tree)
-=======
-              ncells, ifirstincell, minlevel, maxlevel, ndim, xyzh, wassplit, .false.)
->>>>>>> c7a393ff
+              ncells, ifirstincell, minlevel, maxlevel, ndim, xyzh, wassplit, .false.,apr_tree)
 
           if (wassplit) then ! add children to top of stack
              if (istack+2 > istacksize) call fatal('maketree',&
@@ -470,13 +462,8 @@
 !--------------------------------------------------------------------
 subroutine construct_node(nodeentry, nnode, mymum, level, xmini, xmaxi, npnode, doparallel,&
             il, ir, nl, nr, xminl, xmaxl, xminr, xmaxr, &
-<<<<<<< HEAD
-            ncells, ifirstincell, minlevel, maxlevel, ndim, xyzh, wassplit, list, &
+            ncells, ifirstincell, minlevel, maxlevel, ndim, xyzh, wassplit, &
             global_build,apr_tree)
-=======
-            ncells, ifirstincell, minlevel, maxlevel, ndim, xyzh, wassplit, &
-            global_build)
->>>>>>> c7a393ff
  use dim,       only:maxtypes,mpi
  use part,      only:massoftype,igas,iamtype,maxphase,maxp,npartoftype
  use io,        only:fatal,error
@@ -1785,13 +1772,8 @@
 
     call construct_node(mynode(1), iself, parent, level, xmini, xmaxi, npcounter, .false., &
             il, ir, nl, nr, xminl, xmaxl, xminr, xmaxr, &
-<<<<<<< HEAD
-            ncells, ifirstincell, minlevel, maxlevel, ndim, xyzh, wassplit, list, &
+            ncells, ifirstincell, minlevel, maxlevel, ndim, xyzh, wassplit, &
             .true.,apr_tree)
-=======
-            ncells, ifirstincell, minlevel, maxlevel, ndim, xyzh, wassplit, &
-            .true.)
->>>>>>> c7a393ff
 
     if (.not.wassplit) then
        call fatal('maketreeglobal','insufficient particles for splitting at the global level: '// &
