--- conflicted
+++ resolved
@@ -22,11 +22,7 @@
 !
  use dim,         only:maxp,ncellsmax,minpart,use_apr,use_sinktree,maxptmass,maxpsph
  use io,          only:nprocs
-<<<<<<< HEAD
- use dtypekdtree, only:kdnode,ndimtree,lenfgrav
-=======
- use dtypekdtree, only:kdnode
->>>>>>> beee9f51
+ use dtypekdtree, only:kdnode,lenfgrav
  use part,        only:ll,iphase,xyzh_soa,iphase_soa,maxphase, &
                        apr_level,apr_level_soa,aprmassoftype
 
@@ -47,17 +43,10 @@
 !
 !--runtime options for this module
 !
-<<<<<<< HEAD
- real, public                :: tree_accuracy = 0.55
- logical, private            :: done_init_kdtree = .false.
- logical, private            :: already_warned = .false.
- integer, private            :: numthreads
-=======
- real,    public  :: tree_accuracy = 0.5
+ real,    public  :: tree_accuracy = 0.55
  logical, private :: done_init_kdtree = .false.
  logical, private :: already_warned = .false.
  integer, private :: numthreads
->>>>>>> beee9f51
 
 ! Index of the last node in the local tree that has been copied to
 ! the global tree
@@ -1182,16 +1171,8 @@
 !  (all particles within a given h_i and optionally within h_j)
 !+
 !----------------------------------------------------------------
-<<<<<<< HEAD
-subroutine getneigh(node,xpos,xsizei,rcuti,ndim,listneigh,nneigh,xyzcache,ixyzcachesize,leaf_is_active,&
+subroutine getneigh(node,xpos,xsizei,rcuti,listneigh,nneigh,xyzcache,ixyzcachesize,leaf_is_active,&
                     get_hj,get_f,fnode,remote_export,nq)
-=======
-subroutine getneigh(node,xpos,xsizei,rcuti,listneigh,nneigh,xyzcache,ixyzcachesize,leaf_is_active,&
-                    get_hj,get_f,fnode,remote_export)
-#ifdef PERIODIC
- use boundary, only:dxbound,dybound,dzbound
-#endif
->>>>>>> beee9f51
  use io,       only:fatal,id
  use part,     only:gravity
  use kernel,   only:radkern
@@ -1372,12 +1353,12 @@
 !  (all particles within a given h_i and optionally within h_j)
 !+
 !----------------------------------------------------------------
-subroutine getneigh_dual(node,xpos,xsizei,rcuti,ndim,listneigh,nneigh,xyzcache,ixyzcachesize,ifirstincell,&
+subroutine getneigh_dual(node,xpos,xsizei,rcuti,listneigh,nneigh,xyzcache,ixyzcachesize,ifirstincell,&
                          get_hj,get_f,fnode,remote_export,icell)
  use io,       only:fatal
  type(kdnode), intent(in)           :: node(:) !ncellsmax+1)
- integer, intent(in)                :: ndim,ixyzcachesize
- real,    intent(in)                :: xpos(ndim)
+ integer, intent(in)                :: ixyzcachesize
+ real,    intent(in)                :: xpos(3)
  real,    intent(in)                :: xsizei,rcuti
  integer, intent(out)               :: listneigh(:)
  integer, intent(out)               :: nneigh
@@ -1423,7 +1404,7 @@
  enddo
 
 
- call getneigh(node,xpos,xsizei,rcuti,ndim,listneigh,nneigh,xyzcache,ixyzcachesize,ifirstincell,&
+ call getneigh(node,xpos,xsizei,rcuti,listneigh,nneigh,xyzcache,ixyzcachesize,ifirstincell,&
                get_hj,get_f,fnode_old,remote_export=remote_export,nq=nq)
 
  fnode = fnode + fnode_old
