--- conflicted
+++ resolved
@@ -17,13 +17,8 @@
 !
 ! :Runtime parameters: None
 !
-<<<<<<< HEAD
-! :Dependencies: allocutils, balance, boundary, dim, domain, dtypekdtree,
-!   fastmath, io, kernel, mpiderivs, mpiutils, part, timing
-=======
 ! :Dependencies: allocutils, boundary, dim, dtypekdtree, fastmath, io,
-!   kernel, mpibalance, mpiderivs, mpidomain, mpiutils, part
->>>>>>> 87434262
+!   kernel, mpibalance, mpiderivs, mpidomain, mpiutils, part, timing
 !
  use dim,         only:maxp,ncellsmax,minpart
  use io,          only:nprocs
