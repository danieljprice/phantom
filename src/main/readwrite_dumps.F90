--- conflicted
+++ resolved
@@ -78,1020 +78,12 @@
 
 end subroutine init_readwrite_dumps
 
-<<<<<<< HEAD
- !
- ! determine npartoftype
- !
- npartoftypetot = npartoftype
- call count_particle_types(npartoftype)
- npartoftypetotact = reduceall_mpi('+',npartoftype)
- do i = 1,maxtypes
-    if (npartoftypetotact(i) /= npartoftypetot(i)) then
-       write(*,*) 'npartoftypetot    =',npartoftypetot
-       write(*,*) 'npartoftypetotact =',npartoftypetotact
-       call error('read_dump','particle type counts do not match header')
-    endif
- enddo
-
- if (sum(npartoftype)==0) npartoftype(1) = npart
- if (narraylengths >= 4) then
-    if (id==master) write(iprint,"(a,/)") ' <<< finished reading (MHD) file '
- else
-    if (id==master) write(iprint,"(a,/)") ' <<< finished reading (hydro) file '
- endif
- close(idisk1)
- return
-
-100 close (idisk1)
- if (sum(npartoftype)==0) npartoftype(1) = npart
- write(iprint,"(a,/)") ' <<< ERROR! end of file reached in data read'
- ierr = 666
- return
-
-end subroutine read_smalldump
-
-!--------------------------------------------------------------------
-!+
-!  read arrays from the main block in the file into the relevant
-!  phantom modules
-!+
-!-------------------------------------------------------------------
-subroutine read_phantom_arrays(i1,i2,noffset,narraylengths,nums,npartread,npartoftype,&
-                               massoftype,nptmass,nsinkproperties,phantomdump,tagged,singleprec,&
-                               extradust,tfile,alphafile,idisk1,iprint,ierr)
- use dump_utils, only:read_array,match_tag
- use dim,        only:use_dust,h2chemistry,maxalpha,maxp,gravity,maxgrav,maxvxyzu,maxBevol, &
-                      store_temperature,use_dustgrowth,maxdusttypes,ndivcurlv,gr
- use part,       only:xyzh,xyzh_label,vxyzu,vxyzu_label,dustfrac,abundance,abundance_label, &
-                      alphaind,poten,xyzmh_ptmass,xyzmh_ptmass_label,vxyz_ptmass,vxyz_ptmass_label, &
-                      Bevol,Bxyz,Bxyz_label,nabundances,iphase,idust,tstop,deltav,dustfrac_label, &
-                      tstop_label,deltav_label,temperature,dustprop,dustprop_label,St,divcurlv,divcurlv_label, &
-                      pxyzu,pxyzu_label
-#ifdef IND_TIMESTEPS
- use part,       only:dt_in
-#endif
- integer, intent(in)   :: i1,i2,noffset,narraylengths,nums(:,:),npartread,npartoftype(:),idisk1,iprint
- real,    intent(in)   :: massoftype(:)
- integer, intent(in)   :: nptmass,nsinkproperties
- logical, intent(in)   :: phantomdump,singleprec,tagged
- logical, intent(in)   :: extradust
- real,    intent(in)   :: tfile,alphafile
- integer, intent(out)  :: ierr
- logical               :: got_dustfrac(maxdusttypes),got_tstop(maxdusttypes),got_deltav(3,maxdusttypes)
- logical               :: match
- logical               :: got_iphase,got_xyzh(4),got_vxyzu(4),got_abund(nabundances),got_alpha,got_poten
- logical               :: got_sink_data(nsinkproperties),got_sink_vels(3),got_Bxyz(3)
- logical               :: got_psi,got_temp,got_dustprop(3),got_St,got_divcurlv(4),got_pxyzu(4)
- character(len=lentag) :: tag,tagarr(64)
- integer :: k,i,iarr,ik,ndustfraci,ntstopi,ndustveli
-
-!
-!--read array type 1 arrays
-!
- got_iphase    = .false.
- got_xyzh      = .false.
- got_vxyzu     = .false.
- got_dustfrac  = .false.
- got_tstop     = .false.
- got_deltav    = .false.
- got_abund     = .false.
- got_alpha     = .false.
- got_poten     = .false.
- got_sink_data = .false.
- got_sink_vels = .false.
- got_Bxyz      = .false.
- got_psi       = .false.
- got_temp      = .false.
- got_dustprop  = .false.
- got_St        = .false.
- got_divcurlv  = .false.
- got_pxyzu     = .false.
-
- ndustfraci = 0
- ntstopi    = 0
- ndustveli  = 0
-
- over_arraylengths: do iarr=1,narraylengths
-
-    do k=1,ndatatypes
-       ik = k
-       if (singleprec .and. k==i_real) ik = i_real4
-       if (.not.tagged) call fake_array_tags(iarr,k,tagarr,phantomdump)
-       do i=1,nums(k,iarr)
-          match = .false.
-          if (tagged) then
-             read(idisk1,end=100) tag
-          else
-             tag = tagarr(i)
-          endif
-          !write(*,*) 'CHECKING '//trim(tag)
-          select case(iarr)
-          case(1)
-             call read_array(iphase,'itype',got_iphase,ik,i1,i2,noffset,idisk1,tag,match,ierr)
-             call read_array(xyzh, xyzh_label, got_xyzh, ik,i1,i2,noffset,idisk1,tag,match,ierr)
-             call read_array(vxyzu,vxyzu_label,got_vxyzu,ik,i1,i2,noffset,idisk1,tag,match,ierr)
-             if (gr) call read_array(pxyzu,pxyzu_label,got_pxyzu,ik,i1,i2,noffset,idisk1,tag,match,ierr)
-             if (use_dust) then
-                if (any(tag == dustfrac_label)) then
-                   ndustfraci = ndustfraci + 1
-                   call read_array(dustfrac(ndustfraci,:),dustfrac_label(ndustfraci),got_dustfrac(ndustfraci), &
-                                   ik,i1,i2,noffset,idisk1,tag,match,ierr)
-                endif
-             endif
-             if (extradust) then
-                if (any(tag == tstop_label)) then
-                   ntstopi = ntstopi + 1
-                   call read_array(tstop(ntstopi,:),tstop_label(ntstopi),got_tstop(ntstopi),&
-                                   ik,i1,i2,noffset,idisk1,tag,match,ierr)
-                endif
-                if (any(tag == deltav_label)) then
-                   !--use deltavx to identify each new dust species
-                   if (tag == deltav_label(1)) ndustveli = ndustveli + 1
-                   call read_array(deltav(:,ndustveli,:),deltav_label,got_deltav(:,ndustveli), &
-                                   ik,i1,i2,noffset,idisk1,tag,match,ierr)
-                endif
-             endif
-             if (use_dustgrowth) then
-                call read_array(dustprop,dustprop_label,got_dustprop,ik,i1,i2,noffset,idisk1,tag,match,ierr)
-                call read_array(St,'St',got_St,ik,i1,i2,noffset,idisk1,tag,match,ierr)
-             endif
-             if (h2chemistry) then
-                call read_array(abundance,abundance_label,got_abund,ik,i1,i2,noffset,idisk1,tag,match,ierr)
-             endif
-             if (store_temperature) then
-                call read_array(temperature,'T',got_temp,ik,i1,i2,noffset,idisk1,tag,match,ierr)
-             endif
-             if (maxalpha==maxp) call read_array(alphaind(1,:),'alpha',got_alpha,ik,i1,i2,noffset,idisk1,tag,match,ierr)
-             !
-             ! read divcurlv if it is in the file
-             !
-             if (ndivcurlv >= 1) call read_array(divcurlv,divcurlv_label,got_divcurlv,ik,i1,i2,noffset,idisk1,tag,match,ierr)
-             !
-             ! read gravitational potential if it is in the file
-             !
-             if (gravity .and. maxgrav==maxp) call read_array(poten,'poten',got_poten,ik,i1,i2,noffset,idisk1,tag,match,ierr)
-#ifdef IND_TIMESTEPS
-             !
-             ! read dt if it is in the file
-             !
-             call read_array(dt_in,'dt',dt_read_in,ik,i1,i2,noffset,idisk1,tag,match,ierr)
-#endif
-          case(2)
-             call read_array(xyzmh_ptmass,xyzmh_ptmass_label,got_sink_data,ik,1,nptmass,0,idisk1,tag,match,ierr)
-             call read_array(vxyz_ptmass, vxyz_ptmass_label, got_sink_vels,ik,1,nptmass,0,idisk1,tag,match,ierr)
-          case(4)
-             call read_array(Bxyz,Bxyz_label,got_Bxyz,ik,i1,i2,noffset,idisk1,tag,match,ierr)
-             call read_array(Bevol(4,:),'psi',got_psi,ik,i1,i2,noffset,idisk1,tag,match,ierr)
-          end select
-          if (.not.match) then
-             !write(*,*) 'skipping '//trim(tag)
-             read(idisk1,end=100) ! skip unknown array
-          endif
-       enddo
-    enddo
-
- enddo over_arraylengths
- !
- ! check for errors
- !
- call check_arrays(i1,i2,npartoftype,npartread,nptmass,nsinkproperties,massoftype,&
-                   alphafile,tfile,phantomdump,got_iphase,got_xyzh,got_vxyzu,got_alpha, &
-                   got_abund,got_dustfrac,got_sink_data,got_sink_vels,got_Bxyz,got_psi,got_dustprop,got_pxyzu,got_St, &
-                   got_temp,iphase,xyzh,vxyzu,pxyzu,alphaind,xyzmh_ptmass,Bevol,iprint,ierr)
-
- return
-100 continue
- write(iprint,"(a,/)") ' <<< ERROR! end of file reached in data read'
-
-end subroutine read_phantom_arrays
-
-!------------------------------------------------------------
-!+
-!  subroutine to perform sanity checks on the array headers
-!+
-!------------------------------------------------------------
-subroutine check_block_header(narraylengths,nblocks,ilen,nums,nparttot,nhydrothisblock,nptmass,ierr)
- use dim, only:maxptmass
- use io,  only:warning
- integer,         intent(in)  :: narraylengths,nblocks
- integer(kind=8), intent(in)  :: ilen(narraylengths),nparttot
- integer,         intent(in)  :: nums(:,:)
- integer(kind=8), intent(out) :: nhydrothisblock
- integer,         intent(out) :: nptmass,ierr
-
- nhydrothisblock = ilen(1)
- if (nblocks==1 .and. nhydrothisblock < nparttot) then
-    ierr = 8
-    write (*,*) 'ERROR in read_dump: npart wrong',nhydrothisblock,nparttot
-    return
- endif
- if (narraylengths >= 2) then
-    if (ilen(2) > 0) then
-       nptmass = int(ilen(2),kind=4)
-       if (nptmass > maxptmass) then
-          write (*,*) 'error in readdump: nptmass = ',nptmass,' > maxptmass (',maxptmass,&
-                      '): recompile using make MAXPTMASS=',nptmass
-          ierr = 9
-          return
-       endif
-    else
-       if (ilen(2) < 0) then
-          write(*,*) 'error in readdump: nptmass < 0 in dump header'
-          ierr = 10
-          return
-       endif
-       nptmass = 0
-    endif
- else
-    nptmass = 0
- endif
-
- if (nptmass == 0 .and. nums(i_real,2) > 0) then
-    call warning('read_dump','got nptmass = 0 from header, but file has sink info (skipping...)')
- endif
-
- if (narraylengths >= 4) then
-    if (ilen(4) /= nhydrothisblock) then
-       write(*,*) 'ERROR: MHD dimensions differ from hydro ',ilen(4),nhydrothisblock
-       ierr = 9
-       return
-    endif
- endif
-
-end subroutine check_block_header
-
-!---------------------------------------------------------------
-!+
-!  make sure required arrays have been read from Phantom file
-!  and perform basic sanity checks
-!+
-!---------------------------------------------------------------
-subroutine check_arrays(i1,i2,npartoftype,npartread,nptmass,nsinkproperties,massoftype,&
-                        alphafile,tfile,phantomdump,got_iphase,got_xyzh,got_vxyzu,got_alpha, &
-                        got_abund,got_dustfrac,got_sink_data,got_sink_vels,got_Bxyz,got_psi,got_dustprop,got_pxyzu,got_St, &
-                        got_temp,iphase,xyzh,vxyzu,pxyzu,alphaind,xyzmh_ptmass,Bevol,iprint,ierr)
- use dim,  only:maxp,maxvxyzu,maxalpha,maxBevol,mhd,h2chemistry,store_temperature,use_dustgrowth,gr
- use eos,  only:polyk,gamma
- use part, only:maxphase,isetphase,set_particle_type,igas,ihacc,ihsoft,imacc,&
-                xyzmh_ptmass_label,vxyz_ptmass_label,get_pmass,rhoh,dustfrac,ndusttypes
- use io,   only:warning,id,master
- use options,    only:alpha,use_dustfrac
- use sphNGutils, only:itype_from_sphNG_iphase,isphNG_accreted
- integer,         intent(in)    :: i1,i2,npartoftype(:),npartread,nptmass,nsinkproperties
- real,            intent(in)    :: massoftype(:),alphafile,tfile
- logical,         intent(in)    :: phantomdump,got_iphase,got_xyzh(:),got_vxyzu(:),got_alpha,got_dustprop(:),got_St
- logical,         intent(in)    :: got_abund(:),got_dustfrac(:),got_sink_data(:),got_sink_vels(:),got_Bxyz(:)
- logical,         intent(in)    :: got_psi,got_temp,got_pxyzu(:)
- integer(kind=1), intent(inout) :: iphase(:)
- real,            intent(inout) :: vxyzu(:,:), pxyzu(:,:), Bevol(:,:)
- real(kind=4),    intent(inout) :: alphaind(:,:)
- real,            intent(inout) :: xyzh(:,:),xyzmh_ptmass(:,:)
- integer,         intent(in)    :: iprint
- integer,         intent(out)   :: ierr
- logical :: use_gas
- integer :: i,itype,nread
- !
- ! particle type information
- !
- if (maxphase==maxp) then
-    if (got_iphase) then
-       if (phantomdump) then
-          do i=i1,i2
-             itype = int(iphase(i))
-             iphase(i) = isetphase(itype,iactive=.true.)
-          enddo
-       else
-          ! convert from sphNG
-          do i=i1,i2
-             itype = itype_from_sphNG_iphase(iphase(i))
-             iphase(i) = isetphase(itype,iactive=.true.)
-             if (itype==isphNG_accreted) then
-                !  mark accreted/unknown particle types as dead according
-                !  to Phantom (i.e., give negative smoothing length)
-                xyzh(4,i) = -abs(xyzh(4,i))
-                call set_particle_type(i,igas) ! to give an allowed particle type
-             endif
-          enddo
-       endif
-    elseif (any(npartoftype(2:) > 0)) then
-       !
-       !--iphase is required if there is more than one particle type
-       !
-       write(*,*) 'error in rdump: need type information but iamtype not present in dump file'
-       ierr = 8
-       return
-    else
-       !
-       !--iphase does not need to be read if there is only one particle type
-       !  but to start the code it should be set such that all particles are active
-       !
-       do i=i1,i2
-          iphase(i) = isetphase(igas,iactive=.true.)
-       enddo
-    endif
- endif
- if (maxphase==maxp) then
-    use_gas = .false.
- else
-    use_gas = .true.
- endif
-
- !
- ! hydrodynamics arrays
- !
- if (any(.not.got_xyzh)) then
-    if (id==master .and. i1==1) write(*,*) 'ERROR: x, y, z or h not found in file'
-    ierr = 9
-    return
- endif
- if (any(.not.got_vxyzu(1:3))) then
-    if (id==master .and. i1==1) write(*,*) 'ERROR: missing velocity information from file'
- endif
- if (maxvxyzu==4 .and. .not.got_vxyzu(4)) then
-    if (gamma < 1.01) then
-       do i=i1,i2
-          vxyzu(4,i) = 1.5*polyk
-          !print*,'u = ',vxyzu(4,i)
-       enddo
-       if (id==master .and. i1==1) write(*,*) 'WARNING: u not in file but setting u = 3/2 * cs^2'
-    else
-       do i=i1,i2
-          vxyzu(4,i) = (1.0/(gamma-1.0))*polyk*rhoh(xyzh(4,i),get_pmass(i,use_gas))**(gamma - 1.)
-          !print*,'u = ',vxyzu(4,i)
-       enddo
-       if (id==master .and. i1==1) write(*,*) 'WARNING: u not in file but setting u = (K*rho**(gamma-1))/(gamma-1)'
-    endif
- endif
- if (h2chemistry .and. .not.all(got_abund)) then
-    if (id==master) write(*,*) 'error in rdump: using H2 chemistry, but abundances not found in dump file'
-    ierr = 9
-    return
- endif
- if (store_temperature .and. .not.got_temp) then
-    if (id==master .and. i1==1) write(*,*) 'WARNING: missing temperature information from file'
- endif
- if (maxalpha==maxp) then
-    if (got_alpha) then
-       if (alphafile < 0.99 .and. tfile > 0.) then
-          if (any(alphaind(1,i1:i2) > 1.0 .or. alphaind(1,i1:i2) < 0.)) then
-             if (id==master) write(iprint,*) 'ERROR! AV alpha < 0 or alpha > 1 in dump file: using alpha'
-             alphaind(1,i1:i2) = real(alpha,kind=4)
-          endif
-       endif
-    else
-       if (id==master .and. i1==1) write(*,*) 'WARNING: alpha not found in file'
-       alphaind(1,i1:i2) = real(alpha,kind=4)
-    endif
- endif
- if (npartread > 0) then
-    do i = 1, size(massoftype)
-       if (npartoftype(i) > 0) then
-          if (massoftype(i) <= 0.0) then
-             if (id==master .and. i1==1) write(*,*) 'ERROR! mass not set in read_dump (Phantom)'
-             ierr = 12
-             return
-          endif
-       endif
-    enddo
- endif
- if (use_dustfrac .and. .not. all(got_dustfrac(1:ndusttypes))) then
-    if (id==master .and. i1==1) write(*,*) 'ERROR! using one-fluid dust, but no dust fraction found in dump file'
-    if (id==master .and. i1==1) write(*,*) ' Setting dustfrac = 0'
-    dustfrac = 0.
-    !ierr = 13
-    return
- endif
- if (use_dustgrowth .and. .not.got_dustprop(1)) then
-    write(*,*) 'ERROR! using dustgrowth, but no grain size found in dump file'
-    return
- endif
- if (use_dustgrowth .and. .not.got_dustprop(2)) then
-    write(*,*) 'ERROR! using dustgrowth, but no grain density found in dump file'
-    return
- endif
- if (use_dustgrowth .and. .not.got_dustprop(3)) then
-    write(*,*) 'ERROR! using dustgrowth, but no ratio vrel/vfrag found in dump file'
-    return
- endif
- if (use_dustgrowth .and. .not.got_St) then
-    write(*,*) 'ERROR! using dustgrowth, but no Stokes number found in dump file'
-    return
- endif
- !
- ! sink particle arrays
- !
- nread = 0
- if (nptmass > 0) then
-    do i=1,nsinkproperties
-       if (.not.got_sink_data(i)) then
-          if (i <= 5) then
-             if (id==master) write(*,*) 'ERROR! sink particle '//trim(xyzmh_ptmass_label(i))//' not found'
-             ierr = 10
-             return
-          else
-             if (id==master) write(*,*) 'WARNING! sink particle '//trim(xyzmh_ptmass_label(i))//' not found'
-          endif
-       endif
-    enddo
-    if (.not.all(got_sink_vels(1:3))) then
-       if (id==master .and. i1==1) write(*,*) 'WARNING! sink particle velocities not found'
-    endif
-    if (id==master .and. i1==1) then
-       print "(2(a,i2),a)",' got ',nsinkproperties,' sink properties from ',nptmass,' sink particles'
-       if (nptmass > 0) print "(1x,47('-'),/,1x,a,'|',4(a9,1x,'|'),/,1x,47('-'))",&
-                              'ID',' Mass    ',' Racc    ',' Macc    ',' hsoft   '
-       do i=1,min(nptmass,999)
-          print "(i3,'|',4(1pg9.2,1x,'|'))",i,xyzmh_ptmass(4,i),xyzmh_ptmass(ihacc,i),xyzmh_ptmass(imacc,i),xyzmh_ptmass(ihsoft,i)
-       enddo
-       if (nptmass > 0) print "(1x,47('-'))"
-    endif
- endif
-
- !
- ! MHD arrays
- !
- if (mhd) then
-    if (.not.all(got_Bxyz(1:3))) then
-       if (id==master .and. i1==1) write(*,*) 'WARNING: MHD but magnetic field arrays not found in Phantom dump file'
-    endif
-    if (maxBevol==4 .and. .not.got_psi) then
-       if (id==master .and. i1==1) write(*,*) 'WARNING! div B cleaning field (Psi) not found in Phantom dump file: assuming psi=0'
-       Bevol(maxBevol,i1:i2) = 0.
-    endif
- endif
-
- !
- ! GR arrays
- !
- if (gr) then
-    if (.not.all(got_pxyzu(1:3))) then
-       write(*,*) 'WARNING: GR but momentum arrays not found in Phantom dump file'
-       pxyzu(:,i1:i2) = 0.
-    endif
- endif
-
-end subroutine check_arrays
-
-!--------------------------------------------------------------------
-!+
-!  utility to extract header variables to phantom
-!+
-!-------------------------------------------------------------------
-subroutine unfill_header(hdr,phantomdump,got_tags,nparttot, &
-                         nblocks,npart,npartoftype, &
-                         tfile,hfactfile,alphafile,iprint,id,nprocs,ierr)
- use dim,        only:maxp_hard,maxdustlarge,use_dust
- use io,         only:master ! check this
- use eos,        only:isink
- use part,       only:maxtypes,igas,idust,ndustsmall,ndustlarge,ndusttypes
- use units,      only:udist,umass,utime,set_units_extra,set_units
- use dump_utils, only:extract,dump_h
- use fileutils,  only:make_tags_unique
- type(dump_h),    intent(in)  :: hdr
- logical,         intent(in)  :: phantomdump,got_tags
- integer(kind=8), intent(out) :: nparttot
- integer,         intent(out) :: nblocks,npart,npartoftype(maxtypes)
- real,            intent(out) :: tfile,hfactfile,alphafile
- integer,         intent(in)  :: iprint,id,nprocs
- integer,         intent(out) :: ierr
- integer         :: nparttoti,npartoftypetoti(maxtypes),ntypesinfile,nptinfile
- integer         :: ierr1,ierrs(3),i,counter
- integer(kind=8) :: npartoftypetot(maxtypes),ntypesinfile8
- character(len=10) :: dust_label(maxdustlarge)
-
- ierr = 0
- nparttot = 0
- npartoftypetot(:) = 0
- npart = 0
- npartoftype(:) = 0
- isink = 0
- call extract('ntypes',ntypesinfile,hdr,ierr1)
- if (ierr1 /= 0 .or. ntypesinfile < 1) then
-    if (phantomdump .and. got_tags) then
-       ierr = 4
-       return
-    else
-       ntypesinfile = 5
-    endif
- endif
-
- ! extract quantities from integer header
- call extract('nparttot',nparttoti,hdr,ierr1)
- if (ierr1 /= 0) then
-    ierr = 5
-    return
- endif
- if (ntypesinfile > maxtypes) then
-    write(*,*) 'WARNING: number of particle types in file exceeds array limits'
-    ntypesinfile = maxtypes
- endif
- call extract('npartoftype',npartoftypetoti(1:ntypesinfile),hdr,ierr1)
- if (ierr1 /= 0) then
-    npartoftype(1) = nparttoti  ! assume only gas particles
- endif
- call extract('nblocks',nblocks,hdr,ierr1,default=1)
- if (ierr1 /= 0) write(*,*) 'number of MPI blocks not read: assuming 1'
-
- nparttot = int(nparttoti,kind=8)
- npartoftypetot = int(npartoftypetoti,kind=8)
- if (nblocks==1) then
-    npartoftype(1:ntypesinfile) = int(npartoftypetot(1:ntypesinfile))
-    if (npartoftype(idust) > 0) write(*,*) 'n(gas) = ',npartoftype(igas)
-    counter = 0
-    do i=1,maxdustlarge
-       if (npartoftype(idust+i-1) > 0) then
-          counter = counter + 1
-       endif
-    enddo
-    dust_label = 'dust'
-    call make_tags_unique(counter,dust_label)
-    do i=1,counter
-       write(*,*) 'n('//trim(dust_label(i))//') = ',npartoftype(idust+i-1)
-    enddo
- endif
- call extract('isink',isink,hdr,ierr1)
-
-!--non-MPI dumps
- if (nprocs==1) then
-    if (nparttoti > huge(npart)) then
-       write (*,*) 'ERROR in readdump: number of particles exceeds 32 bit limit, must use int(kind=8)''s ',nparttoti
-       ierr = 4
-       return
-    endif
- endif
- if (nblocks==1) then
-    npart = int(nparttoti)
-    nparttot = npart
-    if (id==master) write (iprint,*) 'npart = ',npart
- endif
- if (got_tags) then
-    call extract('ntypes',ntypesinfile8,hdr,ierr1)
-    ntypesinfile = int(ntypesinfile8)
- elseif (ntypesinfile < 1) then
-    ntypesinfile = 5
- endif
- call extract('nparttot',nparttot,hdr,ierr1)
- if (nblocks > 1) then
-    call extract('npartoftype',npartoftype(1:ntypesinfile),hdr,ierr1)
- endif
- if (id==master) write(*,*) 'npart(total) = ',nparttot
-
- call extract('udist',udist,hdr,ierrs(1))
- call extract('umass',umass,hdr,ierrs(2))
- call extract('utime',utime,hdr,ierrs(3))
- print*,' GOT ',udist,umass,utime
- if (all(ierrs(1:3)==0)) then
-    call set_units_extra()
- else
-    write(iprint,*) 'ERROR reading units from dump file, assuming default'
-    call set_units()  ! use default units
- endif
-! get nptmass from header, needed to figure out if gwinspiral info is sensible
- call extract('nptmass',nptinfile,hdr,ierrs(1))
-!--default real
- call unfill_rheader(hdr,phantomdump,ntypesinfile,nptinfile,&
-                     tfile,hfactfile,alphafile,iprint,ierr)
-
- if (use_dust) then
-    call extract('ndustsmall',ndustsmall,hdr,ierrs(1))
-    call extract('ndustlarge',ndustlarge,hdr,ierrs(2))
-    ndusttypes = ndustsmall + ndustlarge
-    if (any(ierrs(1:2) /= 0)) then
-       write(*,*) 'ERROR reading number of small/large grain types from file header'
-    endif
- endif
-
- if (ierr /= 0) return
-
- if (id==master) write(iprint,*) 'time = ',tfile
-
-end subroutine unfill_header
-
-!--------------------------------------------------------------------
-!+
-!  subroutine to fill the real header with various things
-!+
-!-------------------------------------------------------------------
-subroutine fill_header(sphNGdump,t,nparttot,npartoftypetot,nblocks,nptmass,hdr,ierr)
- use eos,            only:polyk,gamma,polyk2,qfacdisc,isink
- use options,        only:tolh,alpha,alphau,alphaB,iexternalforce,ieos
- use part,           only:massoftype,hfact,Bextx,Bexty,Bextz,ndustsmall,ndustlarge,&
-                          idust,grainsize,graindens,ndusttypes
- use initial_params, only:get_conserv,etot_in,angtot_in,totmom_in,mdust_in
- use setup_params,   only:rhozero
- use timestep,       only:dtmax,C_cour,C_force
- use externalforces, only:write_headeropts_extern
- use boundary,       only:xmin,xmax,ymin,ymax,zmin,zmax
- use dump_utils,     only:reset_header,add_to_rheader,add_to_header,add_to_iheader,num_in_header
- use dim,            only:use_dust,maxtypes,use_dustgrowth, &
-                          phantom_version_major,phantom_version_minor,phantom_version_micro
- use units,          only:udist,umass,utime,unit_Bfield
- logical,         intent(in)    :: sphNGdump
- real,            intent(in)    :: t
- integer(kind=8), intent(in)    :: nparttot,npartoftypetot(:)
- integer,         intent(in)    :: nblocks,nptmass
- type(dump_h),    intent(inout) :: hdr
- integer,         intent(out)   :: ierr
- integer :: number
-
- ierr = 0
- ! default int
- call add_to_iheader(int(nparttot),'nparttot',hdr,ierr)
- call add_to_iheader(maxtypes,'ntypes',hdr,ierr)
- call add_to_iheader(int(npartoftypetot(1:maxtypes)),'npartoftype',hdr,ierr)
- call add_to_iheader(nblocks,'nblocks',hdr,ierr)
- call add_to_iheader(isink,'isink',hdr,ierr)
- call add_to_iheader(nptmass,'nptmass',hdr,ierr)
- call add_to_iheader(ndustlarge,'ndustlarge',hdr,ierr)
- call add_to_iheader(ndustsmall,'ndustsmall',hdr,ierr)
- call add_to_iheader(idust,'idust',hdr,ierr)
- call add_to_iheader(phantom_version_major,'majorv',hdr,ierr)
- call add_to_iheader(phantom_version_minor,'minorv',hdr,ierr)
- call add_to_iheader(phantom_version_micro,'microv',hdr,ierr)
-
- ! int*8
- call add_to_header(nparttot,'nparttot',hdr,ierr)
- call add_to_header(int(maxtypes,kind=8),'ntypes',hdr,ierr)
- call add_to_header(npartoftypetot(1:maxtypes),'npartoftype',hdr,ierr)
-
- ! int*4
- call add_to_header(iexternalforce,'iexternalforce',hdr,ierr)
- call add_to_header(ieos,'ieos',hdr,ierr)
-
- ! default real variables
- call add_to_rheader(t,'time',hdr,ierr)
- call add_to_rheader(dtmax,'dtmax',hdr,ierr)
- call add_to_rheader(gamma,'gamma',hdr,ierr)
- call add_to_rheader(rhozero,'rhozero',hdr,ierr)
- call add_to_rheader(1.5*polyk,'RK2',hdr,ierr)
- if (sphNGdump) then ! number = 23
-    call add_to_rheader(0.,'escaptot',hdr,ierr)
-    call add_to_rheader(0.,'tkin',hdr,ierr)
-    call add_to_rheader(0.,'tgrav',hdr,ierr)
-    call add_to_rheader(0.,'tterm',hdr,ierr)
-    call add_to_rheader(0.,'anglostx',hdr,ierr)
-    call add_to_rheader(0.,'anglosty',hdr,ierr)
-    call add_to_rheader(0.,'anglostz',hdr,ierr)
-    call add_to_rheader(0.,'specang',hdr,ierr)
-    call add_to_rheader(0.,'ptmassin',hdr,ierr)
-    call add_to_rheader(0.,'tmag',hdr,ierr)
-    call add_to_rheader(Bextx,'Bextx',hdr,ierr)
-    call add_to_rheader(Bexty,'Bexty',hdr,ierr)
-    call add_to_rheader(Bextz,'Bextz',hdr,ierr)
-    call add_to_rheader(0.,'hzero',hdr,ierr)
-    call add_to_rheader(1.5*polyk2,'uzero_n2',hdr,ierr)
-    call add_to_rheader(0.,'hmass',hdr,ierr)
-    call add_to_rheader(0.,'gapfac',hdr,ierr)
-    call add_to_rheader(0.,'pmassinitial',hdr,ierr)
- else ! number = 49
-    call add_to_rheader(hfact,'hfact',hdr,ierr)
-    call add_to_rheader(tolh,'tolh',hdr,ierr)
-    call add_to_rheader(C_cour,'C_cour',hdr,ierr)
-    call add_to_rheader(C_force,'C_force',hdr,ierr)
-    call add_to_rheader(alpha,'alpha',hdr,ierr)
-    call add_to_rheader(alphau,'alphau',hdr,ierr)
-    call add_to_rheader(alphaB,'alphaB',hdr,ierr)
-    call add_to_rheader(polyk2,'polyk2',hdr,ierr)
-    call add_to_rheader(qfacdisc,'qfacdisc',hdr,ierr)
-    call add_to_rheader(massoftype,'massoftype',hdr,ierr) ! array
-    call add_to_rheader(Bextx,'Bextx',hdr,ierr)
-    call add_to_rheader(Bexty,'Bexty',hdr,ierr)
-    call add_to_rheader(Bextz,'Bextz',hdr,ierr)
-    call add_to_rheader(0.,'dum',hdr,ierr)
-    if (iexternalforce /= 0) call write_headeropts_extern(iexternalforce,hdr,t,ierr)
-    call add_to_rheader(xmin,'xmin',hdr,ierr)
-    call add_to_rheader(xmax,'xmax',hdr,ierr)
-    call add_to_rheader(ymin,'ymin',hdr,ierr)
-    call add_to_rheader(ymax,'ymax',hdr,ierr)
-    call add_to_rheader(zmin,'zmin',hdr,ierr)
-    call add_to_rheader(zmax,'zmax',hdr,ierr)
-    call add_to_rheader(get_conserv,'get_conserv',hdr,ierr)
-    call add_to_rheader(etot_in,'etot_in',hdr,ierr)
-    call add_to_rheader(angtot_in,'angtot_in',hdr,ierr)
-    call add_to_rheader(totmom_in,'totmom_in',hdr,ierr)
-    call add_to_rheader(mdust_in(1:ndusttypes),'mdust_in',hdr,ierr)
-    if (use_dust) then
-       call add_to_rheader(grainsize(1:ndusttypes),'grainsize',hdr,ierr)
-       call add_to_rheader(graindens(1:ndusttypes),'graindens',hdr,ierr)
-    endif
- endif
-
- ! real*8
- call add_to_header(udist,'udist',hdr,ierr)
- call add_to_header(umass,'umass',hdr,ierr)
- call add_to_header(utime,'utime',hdr,ierr)
- call add_to_header(unit_Bfield,'umagfd',hdr,ierr)
-
- if (ierr /= 0) write(*,*) ' ERROR: arrays too small writing rheader'
-
- number = num_in_header(hdr%realtags)
- if (number >= maxphead) then
-    write(*,*) 'error: header arrays too small for number of items in header: will be truncated'
- endif
-
-end subroutine fill_header
-
-!--------------------------------------------------------------------
-!+
-!  subroutine to set runtime parameters having read the real header
-!+
-!-------------------------------------------------------------------
-subroutine unfill_rheader(hdr,phantomdump,ntypesinfile,nptmass,&
-                          tfile,hfactfile,alphafile,iprint,ierr)
- use io,             only:id,master
- use dim,            only:maxvxyzu,use_dust
- use eos,            only:polyk,gamma,polyk2,qfacdisc,extract_eos_from_hdr
- use options,        only:ieos,iexternalforce
- use part,           only:massoftype,Bextx,Bexty,Bextz,mhd,periodic,&
-                          maxtypes,grainsize,graindens
- use initial_params, only:get_conserv,etot_in,angtot_in,totmom_in,mdust_in
- use setup_params,   only:rhozero
- use externalforces, only:read_headeropts_extern,extract_iextern_from_hdr
- use boundary,       only:xmin,xmax,ymin,ymax,zmin,zmax,set_boundary
- use dump_utils,     only:extract
- type(dump_h), intent(in)  :: hdr
- logical,      intent(in)  :: phantomdump
- integer,      intent(in)  :: iprint,ntypesinfile,nptmass
- real,         intent(out) :: tfile,hfactfile,alphafile
- integer,      intent(out) :: ierr
-
- integer, parameter :: lu = 173
- integer            :: ierrs(10),iextern_in_file
- real               :: rk2,xmini,xmaxi,ymini,ymaxi,zmini,zmaxi,dtmaxi
- real               :: alphaufile,alphaBfile,C_courfile,C_forcefile,tolhfile
- logical            :: iexist
-
- ierr  = 0
- call extract('time',tfile,hdr,ierr)
- if (ierr/=0)  call extract('gt',tfile,hdr,ierr)  ! this is sphNG's label for time
- call extract('dtmax',dtmaxi,hdr,ierr)
- call extract('gamma',gamma,hdr,ierr)
- call extract('rhozero',rhozero,hdr,ierr)
- call extract('RK2',rk2,hdr,ierr)
- polyk = 2./3.*rk2
- if (maxvxyzu >= 4) then
-    if (id==master) write(iprint,*) 'adiabatic eos: gamma = ',gamma
- else
-    write(iprint,*) 'setting isothermal sound speed^2 (polyk) = ',polyk,' gamma = ',gamma
-    if (polyk <= tiny(polyk)) then
-       write(iprint,*) 'WARNING! sound speed zero in dump!, polyk = ',polyk
-    endif
- endif
-
- Bextx = 0.
- Bexty = 0.
- Bextz = 0.
- if (phantomdump) then
-    call extract('hfact',hfactfile,hdr,ierr)
-    call extract('tolh',tolhfile,hdr,ierr)
-    call extract('C_cour',C_courfile,hdr,ierr)
-    call extract('C_force',C_forcefile,hdr,ierr)
-    call extract('alpha',alphafile,hdr,ierr)
-    if (maxvxyzu >= 4) then
-       call extract('alphau',alphaufile,hdr,ierr)
-    else
-       alphaufile = 0.
-    endif
-    if (mhd) then
-       call extract('alphaB',alphaBfile,hdr,ierr)
-    endif
-    call extract('polyk2',polyk2,hdr,ierr)
-    call extract('qfacdisc',qfacdisc,hdr,ierr)
-    if (extract_eos_from_hdr) call extract('ieos',ieos,hdr,ierr)
-    if (ieos==3) then
-       if (qfacdisc <= tiny(qfacdisc)) then
-          write(iprint,*) 'ERROR: qfacdisc <= 0'
-          ierr = 2
-       else
-          write(iprint,*) 'qfacdisc = ',qfacdisc
-       endif
-    endif
-    call extract('massoftype',massoftype(1:ntypesinfile),hdr,ierr)
-    if (ierr /= 0) then
-       write(*,*) '*** ERROR reading massoftype from dump header ***'
-       ierr = 4
-    endif
-    call extract('iexternalforce',iextern_in_file,hdr,ierrs(1))
-    if (extract_iextern_from_hdr) iexternalforce = iextern_in_file
-    if (iexternalforce /= 0) then
-       call read_headeropts_extern(iexternalforce,hdr,nptmass,ierrs(1))
-       if (ierrs(1) /= 0) ierr = 5
-    elseif (iextern_in_file /= 0) then
-       call read_headeropts_extern(iextern_in_file,hdr,nptmass,ierrs(1))
-       if (ierrs(1) /= 0) ierr = 5
-    endif
- else
-    massoftype(1) = 0.
-    polyk2 = 0.
-    hfactfile = 0.
- endif
-
- if (periodic) then
-    call extract('xmin',xmini,hdr,ierrs(1))
-    call extract('xmax',xmaxi,hdr,ierrs(2))
-    call extract('ymin',ymini,hdr,ierrs(3))
-    call extract('ymax',ymaxi,hdr,ierrs(4))
-    call extract('zmin',zmini,hdr,ierrs(5))
-    call extract('zmax',zmaxi,hdr,ierrs(6))
-    if (any(ierrs(1:6) /= 0)) then
-       write(*,"(2(/,a))") ' ERROR: dump does not contain boundary positions', &
-                           '        but we are using periodic boundaries'
-       inquire(file='bound.tmp',exist=iexist)
-       if (iexist) then
-          open(unit=lu,file='bound.tmp')
-          read(lu,*) xmini,xmaxi,ymini,ymaxi,zmini,zmaxi
-          close(lu)
-          call set_boundary(xmini,xmaxi,ymini,ymaxi,zmini,zmaxi)
-          write(*,"(a,6(es10.3,1x))") ' READ from bound.tmp ',xmin,xmax,ymin,ymax,zmin,zmax
-       else
-          write(*,"(3(/,a),/,/,a)") ' To silence this error and restart from an older dump file ', &
-                           ' create an ascii file called "bound.tmp" in the current directory', &
-                           ' with xmin,xmax,ymin,ymax,zmin & zmax in it, e.g.: ', &
-                           ' 0. 1. 0. 1. 0. 1.'
-          ierr = 5  ! spit fatal error
-       endif
-    else
-       call set_boundary(xmini,xmaxi,ymini,ymaxi,zmini,zmaxi)
-    endif
- endif
-
- if (mhd) then
-    call extract('Bextx',Bextx,hdr,ierrs(1))
-    call extract('Bexty',Bexty,hdr,ierrs(2))
-    call extract('Bextz',Bextz,hdr,ierrs(3))
-    if (any(ierrs(1:3) /= 0)) then
-       write(*,*) 'ERROR reading external field (setting to zero)'
-    else
-       write(*,*) 'External field found, Bext = ',Bextx,Bexty,Bextz
-    endif
- endif
-
- ! values to track that conserved values remain conserved
- call extract('get_conserv',get_conserv,hdr,ierrs(1))
- call extract('etot_in',    etot_in,    hdr,ierrs(2))
- call extract('angtot_in',  angtot_in,  hdr,ierrs(3))
- call extract('totmom_in',  totmom_in,  hdr,ierrs(4))
- call extract('mdust_in',   mdust_in,   hdr,ierrs(5))
- if (any(ierrs(1:4) /= 0)) then
-    write(*,*) 'ERROR reading values to verify conservation laws.  Resetting initial values.'
-    get_conserv = 1.0
- endif
- if (abs(gamma-1.) > tiny(gamma) .and. maxvxyzu < 4) then
-    write(*,*) 'WARNING! compiled for isothermal equation of state but gamma /= 1, gamma=',gamma
- endif
-
- !--pull grain size and density arrays
- if (use_dust) then
-    call extract('grainsize',grainsize,hdr,ierrs(1))
-    call extract('graindens',graindens,hdr,ierrs(2))
-    if (any(ierrs(1:2) /= 0)) then
-       write(*,*) 'ERROR reading grain size/density from file header'
-    endif
- endif
-
- return
-end subroutine unfill_rheader
-
-
-!-----------------------------------------------------------------
-!+
-!  if tags not read, give expected order of variables in header
-!  this is for backwards compatibility with old (untagged) format
-!+
-!-----------------------------------------------------------------
-subroutine fake_header_tags(hdr,phantomdump,mhd,maxtypes)
- type(dump_h), intent(inout) :: hdr
- logical,      intent(in)    :: phantomdump,mhd
- integer,      intent(in)    :: maxtypes
- character(len=lentag) :: tagarr(49)
- integer :: nread,n
-
- ! default int
- tagarr(1) = 'nparttot'
- tagarr(2:6) =  'npartoftype'
- tagarr(7) = 'nblocks'
- tagarr(8) = 'isink'
- if (allocated(hdr%inttags)) then
-    n = min(size(hdr%inttags),8)
-    hdr%inttags(1:n) = tagarr(1:n)
- endif
-
- ! int*8
- tagarr(1) = 'nparttot'
- tagarr(2:1+maxtypes) = 'npartoftype'
- if (allocated(hdr%int8tags)) then
-    n = min(size(hdr%int8tags),1+maxtypes)
-    hdr%int8tags(1:n) = tagarr(1:n)
- endif
-
- ! default real
- nread = hdr%nums(i_real)
- tagarr = ''
- if (nread > 5) then
-    tagarr(1:5) = (/'time   ','dtmax  ','gamma  ','rhozero','RK2    '/)
- endif
- if (phantomdump) then
-    if (nread >= 14) then
-       tagarr(6:14) = (/'hfact   ','tolh    ','C_cour  ','C_force ', &
-                       'alpha   ','alphau  ','alphaB  ','polyk2  ','qfacdisc'/)
-    endif
-    if (nread >= 19) tagarr(15:19) = 'massoftype'
-    if (mhd .and. nread >= 22) tagarr(20:22) = (/'Bextx','Bexty','Bextz'/)
-
-    ! 20 quantities related to external binary potential
-    if (nread >= 24) then
-       tagarr(24:40) = (/'x1 ','y1 ','z1 ','m1 ','h1 ','x2 ','y2 ','z2 ','m2 ', &
-                        'h2 ','vx1','vy1','vz1','vx2','vy2','vz2','a0 '/)
-       tagarr(41:43) = (/'direction    ','accretedmass1','accretedmass2'/)
-    endif
-
-    if (nread >= 49) tagarr(44:49) = (/'xmin','xmax','ymin','ymax','zmin','zmax'/)
- else
-    if (mhd .and. nread >= 18) tagarr(16:18) = (/'Bextx','Bexty','Bextz'/)
- endif
- if (allocated(hdr%realtags)) then
-    n = min(size(hdr%realtags),nread)
-    hdr%realtags(1:n) = tagarr(1:n)
- endif
-
- ! real*8
- tagarr(1:3) = (/'udist','umass','utime'/)
- if (allocated(hdr%real8tags)) then
-    n = min(size(hdr%real8tags),3)
-    hdr%real8tags(1:n) = tagarr(1:n)
- endif
-
-end subroutine fake_header_tags
-
-!-----------------------------------------------------------------
-!+
-!  if tags not read, give expected order of variables in header
-!  this is for backwards compatibility with old (untagged) format
-!+
-!-----------------------------------------------------------------
-subroutine fake_array_tags(iblock,ikind,tags,phantomdump)
- use dim, only:maxvxyzu,h2chemistry
- integer, intent(in) :: iblock,ikind
- logical, intent(in) :: phantomdump
- character(len=lentag), intent(out) :: tags(:)
- integer :: ilen
-
- tags = ''
- select case(iblock)
- case(1) ! hydro arrays
-    select case(ikind)
-    case(i_int1)
-       tags = (/'itype'/)
-    case(i_real)
-       if (phantomdump) then
-          ilen = 6
-          tags(1:ilen) = (/'x ','y ','z ','vx','vy','vz'/)
-       else
-          ilen = 8
-          tags(1:ilen) = (/'x ','y ','z ','m ','h ','vx','vy','vz'/)
-       endif
-       if (maxvxyzu >= 4) then
-          ilen = ilen + 1
-          tags(ilen) = 'u'
-       endif
-       if (h2chemistry) then
-          tags(ilen+1:ilen+5) = (/'h2ratio','abHIq  ','abhpq  ','abeq   ','abco   '/)
-          ilen = ilen + 5
-       endif
-    case(i_real4)
-       ilen = 1
-       tags(ilen) = 'h'
-       ilen = ilen + 1
-       tags(ilen) = 'alpha'
-    end select
- case(2) ! sink particle arrays
-    if (ikind==i_real) then
-       tags(1:4) = (/'x','y','z','m'/)
-       tags(5:9) = (/'hsoft    ','maccreted','spinx    ','spiny    ','spinz    '/)
-       tags(10:12) = (/'vx','vy','vz'/)
-    endif
- case(4) ! MHD arrays
-    if (ikind==i_real4) then
-       tags = (/'Bx','By','Bz'/)
-    endif
- end select
-
-end subroutine fake_array_tags
-
-!--------------------------------------------------------------------
-!+
-!  subroutine to write output to full dump file
-!  in GADGET format
-!+
-!-------------------------------------------------------------------
-=======
  !--------------------------------------------------------------------
  !+
  !  subroutine to write output to full dump file
  !  in GADGET format
  !+
  !-------------------------------------------------------------------
->>>>>>> cbef20c1
 subroutine write_gadgetdump(dumpfile,t,xyzh,particlemass,vxyzu,rho,utherm,npart)
  use io,       only:iprint,idump,real4
 #ifdef PERIODIC
