!--------------------------------------------------------------------------!
! The Phantom Smoothed Particle Hydrodynamics code, by Daniel Price et al. !
! Copyright (c) 2007-2020 The Authors (see AUTHORS)                        !
! See LICENCE file for usage and distribution conditions                   !
! http://phantomsph.bitbucket.io/                                          !
!--------------------------------------------------------------------------!
!+
!  MODULE: readwrite_dumps
!
!  DESCRIPTION:
!  This module contains all routines related
!  to the data format.
!
!  For Phantom, the format is identical to sphNG
!  (although with fewer arrays dumped)
!
!  REFERENCES: None
!
!  OWNER: Daniel Price
!
!  $Id$
!
!  RUNTIME PARAMETERS: None
!
!  DEPENDENCIES: boundary, dim, dump_utils, eos, externalforces, fileutils,
!    gitinfo, initial_params, io, lumin_nsdisc, memory, mpi, mpiutils,
!    options, part, setup_params, sphNGutils, timestep, units
!+
!--------------------------------------------------------------------------
module readwrite_dumps
 use dump_utils, only:lenid,ndatatypes,i_int,i_int1,i_int2,i_int4,i_int8,&
                      i_real,i_real4,i_real8,int1,int2,int1o,int2o,dump_h,lentag
 implicit none
 character(len=80), parameter, public :: &    ! module version
    modid="$Id$"

 public :: write_smalldump,write_fulldump,read_smalldump,read_dump,write_gadgetdump
 public :: get_blocklimits
 logical, public    :: opened_full_dump       ! for use in analysis files if user wishes to skip small dumps
 logical, public    :: dt_read_in             ! to determine if dt has been read in so that ibin & ibinold can be set on restarts
 integer, parameter :: maxphead = 256         ! max items in header
 integer, parameter, public :: is_small_dump = 1978
 integer, parameter, public :: is_not_mhd = 1979

 private

contains
!--------------------------------------------------------------------
!+
!  utility to determine whether to read a particular block
!  in the dump file, in whole or in part.
!  Allows limited changes to number of threads.
!+
!--------------------------------------------------------------------
subroutine get_blocklimits(npartblock,nblocks,nthreads,id,iblock,noffset,npartread)
 use io, only:die,fatal
 integer(kind=8), intent(in)  :: npartblock
 integer,         intent(in)  :: nblocks,nthreads,id,iblock
 integer,         intent(out) :: noffset,npartread
 integer                      :: nblocksperthread,nthreadsperblock
 character(len=15), parameter :: tag = 'get_blocklimits'
!
!--check for errors in input
!
 if (npartblock < 0) call fatal(tag,'block in dump file has npartinblock < 0')
 if (npartblock > huge(npartread)) call fatal(tag,'npart in block exceeds 32 bit limit')
!
!--usual situation: nblocks = nprocessors
!  read whole block if id = iblock
!
 if (nblocks==nthreads) then
    if (id==iblock-1) then
       !--read whole block
       npartread = int(npartblock)
       noffset   = 0
    else
       !--do not read block
       npartread = 0
       noffset   = 0
    endif

 elseif (nblocks > nthreads .and. mod(nblocks,nthreads)==0) then
!
!--if more blocks than processes and nblocks exactly divisible by nthreads,
!  then just read more than one block per thread
!
    nblocksperthread = nblocks/nthreads
    if (id==(iblock-1)/nblocksperthread) then
       npartread = int(npartblock)
       noffset   = 0
    else
       npartread = 0
       noffset   = 0
    endif

 elseif (nthreads > nblocks .and. mod(nthreads,nblocks)==0) then
!
!--if more threads than blocks, and exactly divisible, read fractions of blocks only
!
    nthreadsperblock = nthreads/nblocks
    if (id/nthreadsperblock==iblock-1) then
       npartread = int((npartblock-1)/nthreadsperblock) + 1
       noffset   = mod(id,nthreadsperblock)*npartread

       if (mod(id,nthreadsperblock)==nthreadsperblock-1) then
          !--last thread has remainder for non-exactly divisible numbers of particles
          npartread = int(npartblock) - (nthreadsperblock-1)*npartread
          !--die if we would need to load balance between more than the last processor.
          if (npartread < 0) then
             print*,' npart to read from last block =',npartread
             call fatal(tag,'error assigning npart to last thread')
          endif
       endif
    else
       npartread = 0
       noffset   = 0
    endif
 else
    noffset = 0
    npartread = 0
    print*,' ERROR: rearrangement of ',nblocks,' blocks to ',nthreads,' threads not implemented'
    call die
 endif

end subroutine get_blocklimits

!--------------------------------------------------------------------
!+
!  utility for initialising each thread
!+
!--------------------------------------------------------------------
subroutine start_threadwrite(id,iunit,filename)
#ifdef MPI
 use mpi
 use mpiutils, only:status,mpierr
#endif
 use io, only:fatal,iverbose
 implicit none
 integer, intent(in) :: id, iunit
 character(len=*), intent(in) :: filename
 integer :: nowgo,ierr

 if (iverbose >= 3) print *,id,' : starting write...'
 nowgo = 0
 if (id  >  0) then
#ifdef MPI
    call MPI_RECV(nowgo,1,MPI_INTEGER,id-1,99,MPI_COMM_WORLD,status,mpierr)
#endif
    open(unit=iunit,file=filename,status='old',form='unformatted',position='append',iostat=ierr)
    if (ierr /= 0) then
       call fatal('start_threadwrite','can''t append to dumpfile '//trim(filename))
    else
       if (iverbose >= 3) print*,'thread ',id,': opened file '//trim(filename)
    endif
 endif

 return
end subroutine start_threadwrite

!--------------------------------------------------------------------
!+
!  utility for finalising each thread
!+
!--------------------------------------------------------------------
subroutine end_threadwrite(id)
 use io, only:iverbose
#ifdef MPI
 use mpi
 use mpiutils, only:mpierr
 use io, only:nprocs
#endif
 implicit none
 integer, intent(in) :: id
#ifdef MPI
 integer :: nowgo
#endif

 if (iverbose >= 3) print *,' thread ',id,' : finished write.'
#ifdef MPI
 if (id  <  nprocs-1) then
    nowgo = 1
    call MPI_SEND(nowgo,1,MPI_INTEGER,id+1,99,MPI_COMM_WORLD,mpierr)
 endif
#endif

 return
end subroutine end_threadwrite

!--------------------------------------------------------------------
!+
!  contruct header string based on compile-time options
!  these are for information only (ie. not important for restarting)
!+
!--------------------------------------------------------------------
character(len=lenid) function fileident(firstchar,codestring)
 use part,    only:h2chemistry,mhd,maxBevol,npartoftype,idust,gravity,lightcurve
 use options, only:use_dustfrac
 use dim,     only:use_dustgrowth,phantom_version_string
 use gitinfo, only:gitsha
 character(len=2), intent(in) :: firstchar
 character(len=*), intent(in), optional :: codestring
 character(len=10) :: datestring, timestring
 character(len=30) :: string
!
!--print date and time stamp in file header
!
 call date_and_time(datestring,timestring)
 datestring = datestring(7:8)//'/'//datestring(5:6)//'/'//datestring(1:4)
 timestring = timestring(1:2)//':'//timestring(3:4)//':'//timestring(5:)

 string = ' '
 if (gravity) string = trim(string)//'+grav'
 if (npartoftype(idust) > 0) string = trim(string)//'+dust'
 if (use_dustfrac) string = trim(string)//'+1dust'
 if (h2chemistry) string = trim(string)//'+H2chem'
 if (lightcurve) string = trim(string)//'+lightcurve'
 if (use_dustgrowth) string = trim(string)//'+dustgrowth'

 if (present(codestring)) then
    fileident = firstchar//':'//trim(codestring)//':'//trim(phantom_version_string)//':'//gitsha
 else
    fileident = firstchar//':Phantom'//':'//trim(phantom_version_string)//':'//gitsha
 endif

 if (mhd) then
    if (maxBevol==4) then
       fileident = trim(fileident)//' (mhd+clean'//trim(string)//')  : '//trim(datestring)//' '//trim(timestring)
    else
       fileident = trim(fileident)//' (mhd'//trim(string)//')  : '//trim(datestring)//' '//trim(timestring)
    endif
 else
    fileident = trim(fileident)//' (hydro'//trim(string)//'): '//trim(datestring)//' '//trim(timestring)
 endif

end function fileident

!--------------------------------------------------------------------
!+
!  extract various options used in Phantom from the fileid string
!+
!--------------------------------------------------------------------
subroutine get_options_from_fileid(fileid,tagged,phantomdump,smalldump,&
                                   use_onefluiddust,ierr)
 character(len=lenid), intent(in)  :: fileid
 logical,              intent(out) :: tagged,phantomdump,smalldump,use_onefluiddust
 integer,              intent(out) :: ierr
!
!--if file is a small dump, return an error code but still read what
!  can be read from a small dump
!
 ierr = 0
 tagged      = .false.
 smalldump   = .false.
 phantomdump = .false.
 if (fileid(2:2)=='T') tagged = .true.
 if (fileid(1:1) /= 'F') then
    !write(*,*) 'ERROR! file header indicates file is not a full dump'
    ierr = 1
    if (fileid(1:1)=='S') smalldump = .true.
 endif
 if (index(fileid,'Phantom') /= 0) then
    phantomdump = .true.
 elseif (index(fileid,'sphNG') /= 0) then
    phantomdump = .false.
    write(*,*) 'reading dump in sphNG format'
 else
    write(*,*) 'WARNING: could not determine Phantom/sphNG from fileident'
    write(*,*) '(assuming sphNG...)'
    phantomdump = .false.
 endif
 if (index(fileid,'+1dust') /= 0) then
    use_onefluiddust = .true.
 else
    use_onefluiddust = .false.
 endif

end subroutine get_options_from_fileid

!--------------------------------------------------------------------
!+
!  extract dump size used in Phantom from the fileid string
!+
!--------------------------------------------------------------------
subroutine get_dump_size(fileid,smalldump)
 character(len=lenid), intent(in)  :: fileid
 logical,              intent(out) :: smalldump
 !
 if (fileid(1:1)=='S') then
    smalldump = .true.
 else
    smalldump = .false.
 endif

end subroutine get_dump_size


!--------------------------------------------------------------------
!+
!  subroutine to write output to full dump file
!  (this is everything needed to restart a run)
!+
!-------------------------------------------------------------------
subroutine write_fulldump(t,dumpfile,ntotal,iorder,sphNG)
 use dim,   only:maxp,maxvxyzu,maxalpha,ndivcurlv,ndivcurlB,maxgrav,gravity,use_dust,&
                 lightcurve,store_temperature,use_dustgrowth,gr
 use eos,   only:utherm,ieos,equationofstate,done_init_eos,init_eos
 use io,    only:idump,iprint,real4,id,master,error,warning,nprocs
 use part,  only:xyzh,xyzh_label,vxyzu,vxyzu_label,Bevol,Bxyz,Bxyz_label,npart,npartoftype,maxtypes, &
                 alphaind,rhoh,divBsymm,maxphase,iphase,iamtype_int1,iamtype_int11, &
                 nptmass,nsinkproperties,xyzmh_ptmass,xyzmh_ptmass_label,vxyz_ptmass,vxyz_ptmass_label,&
                 maxptmass,get_pmass,h2chemistry,nabundances,abundance,abundance_label,mhd,maxBevol,&
                 divcurlv,divcurlv_label,divcurlB,divcurlB_label,poten,dustfrac,deltav,deltav_label,tstop,&
                 dustfrac_label,tstop_label,dustprop,dustprop_label,temperature,ndusttypes,ndustsmall,VrelVf,&
<<<<<<< HEAD
                 VrelVf_label,dustgasprop,dustgasprop_label,& !,dvdx,dvdx_label
                 radiation,radenergy_label,iradxi,ikappa,ifluxx,ifluxy,ifluxz,&
                 do_radiation,maxirad
=======
                 VrelVf_label,dustgasprop,dustgasprop_label,pxyzu,pxyzu_label,dens
>>>>>>> eb7144a0
 use options,    only:use_dustfrac
 use dump_utils, only:tag,open_dumpfile_w,allocate_header,&
                 free_header,write_header,write_array,write_block_header
 use mpiutils,   only:reduce_mpi,reduceall_mpi
#ifdef IND_TIMESTEPS
 use timestep,   only:dtmax
 use part,       only:ibin
#endif
#ifdef PRDRAG
 use lumin_nsdisc, only:beta
#endif
#ifdef LIGHTCURVE
 use part,  only:luminosity
#endif
#ifdef NONIDEALMHD
 use dim,  only:mhd_nonideal
 use part, only:eta_nimhd,eta_nimhd_label
#endif
 real,             intent(in) :: t
 character(len=*), intent(in) :: dumpfile
 integer,          intent(in), optional :: iorder(:)
 logical,          intent(in), optional :: sphNG
 integer(kind=8),  intent(in), optional :: ntotal

 integer, parameter :: isteps_sphNG = 0, iphase0 = 0
 integer(kind=8)    :: ilen(4)
 integer            :: nums(ndatatypes,4)
 integer            :: i,ipass,k,l,iu
 integer            :: ierr,ierrs(23)
 integer            :: nblocks,nblockarrays,narraylengths
 integer(kind=8)    :: nparttot,npartoftypetot(maxtypes)
 logical            :: sphNGdump, write_itype, use_gas
 character(len=lenid)  :: fileid
 type(dump_h)          :: hdr
 real, allocatable :: temparr(:)
 real :: ponrhoi,rhoi,spsoundi

print*, "write_fulldump"
!
!--collect global information from MPI threads
!
!--allow non-MPI calls to create MPI dump files
#ifdef MPI
 nparttot = reduceall_mpi('+',npart)
 npartoftypetot = reduceall_mpi('+',npartoftype)
#else
 if (present(ntotal)) then
    nparttot = ntotal
    npartoftypetot = npartoftype
    if (all(npartoftypetot==0)) then
       npartoftypetot(1) = ntotal
    endif
 else
    nparttot = npart
    npartoftypetot = npartoftype
 endif
#endif
 nblocks = nprocs

 sphNGdump = .false.
 if (present(sphNG)) then
    sphNGdump = sphNG
    if (sphNG) write(iprint,*) 'ERROR: sphNG output no longer supported'
 endif

 fileid = fileident('FT','Phantom')

 if (maxphase==maxp) then
    use_gas = .false.
 else
    use_gas = .true.
 endif

!--number of blocks per thread : for hydro these are hydro + point masses
!  block 3 is blank (rt in sphNG), block 4 is for mhd.
!
 narraylengths = 2
 if (mhd) narraylengths = 4
!
!--open dumpfile
!
 masterthread: if (id==master) then

    write(iprint,"(/,/,'-------->   TIME = ',g12.4,"// &
              "': full dump written to file ',a,'   <--------',/)")  t,trim(dumpfile)

    call open_dumpfile_w(idump,dumpfile,fileid,ierr)
    if (ierr /= 0) then
       call error('write_fulldump','error creating new dumpfile '//trim(dumpfile))
       return
    endif
!
!--single values
!
    hdr = allocate_header(nint=maxphead,nreal=maxphead,err=ierr)

    call fill_header(sphNGdump,t,nparttot,npartoftypetot,nblocks,nptmass,hdr,ierr)
    if (ierr /= 0) call warning('write_fulldump','error filling header arrays')

    call write_header(idump,hdr,ierr)
    if (ierr /= 0) call error('write_fulldump','error writing header to dumpfile')

    call free_header(hdr,ierr)
    if (ierr /= 0) call error('write_fulldump','error deallocating header')
!
!--arrays
!
!--total number of blocks
!  each thread has up to 4 blocks (hydro variables, sink particles, radiative transfer and MHD)
!  repeated nblocks times (once for each MPI process)
!
    nblockarrays = narraylengths*nblocks
    write (idump, iostat=ierr) nblockarrays

 endif masterthread

 call start_threadwrite(id,idump,dumpfile)

 ierrs = 0
 nums = 0
 ilen = 0_8
 if (sphNGdump) then
    write_itype = .true.
 else
    write_itype = any(npartoftypetot(2:) > 0)
 endif
 do ipass=1,2
   print*, "pass in write full dump", ipass
    do k=1,ndatatypes
       !
       ! Block 1 arrays (hydrodynamics)
       !
       ilen(1) = int(npart,kind=8)
       if (write_itype) call write_array(1,iphase,'itype',npart,k,ipass,idump,nums,ierrs(1),func=iamtype_int11)
       call write_array(1,xyzh,xyzh_label,3,npart,k,ipass,idump,nums,ierrs(2))
       if (use_dustgrowth) then
          call write_array(1,dustprop,dustprop_label,2,npart,k,ipass,idump,nums,ierrs(3))
          call write_array(1,VrelVf,VrelVf_label,npart,k,ipass,idump,nums,ierrs(3))
          call write_array(1,dustgasprop,dustgasprop_label,4,npart,k,ipass,idump,nums,ierrs(3))
       endif
       call write_array(1,vxyzu,vxyzu_label,maxvxyzu,npart,k,ipass,idump,nums,ierrs(4))
       if (h2chemistry)  call write_array(1,abundance,abundance_label,nabundances,npart,k,ipass,idump,nums,ierrs(5))
       if (use_dust) &
          call write_array(1,dustfrac,dustfrac_label,ndusttypes,npart,k,ipass,idump,nums,ierrs(7))
       if (use_dust) call write_array(1,tstop,tstop_label,ndustsmall,npart,k,ipass,idump,nums,ierrs(8))
       if (use_dustfrac) then
          do l=1,ndustsmall
             call write_array(1,deltav(:,l,:),deltav_label,3,npart,k,ipass,idump,nums,ierrs(10))
          enddo
       endif
       if (gr) then
          call write_array(1,pxyzu,pxyzu_label,maxvxyzu,npart,k,ipass,idump,nums,ierrs(8))
          call write_array(1,dens,'dens prim',npart,k,ipass,idump,nums,ierrs(8))
       endif
       if (store_temperature) call write_array(1,temperature,'T',npart,k,ipass,idump,nums,ierrs(12))

       ! write pressure to file
       if ((ieos==8 .or. ieos==9 .or. ieos==10 .or. ieos==15) .and. k==i_real) then
          if (.not. allocated(temparr)) allocate(temparr(npart))
          if (.not.done_init_eos) call init_eos(ieos,ierr)
          !$omp parallel do default(none) &
          !$omp shared(xyzh,vxyzu,ieos,npart,temparr,temperature,use_gas) &
          !$omp private(i,iu,ponrhoi,spsoundi,rhoi)
          do i=1,npart
             rhoi = rhoh(xyzh(4,i),get_pmass(i,use_gas))
             if (maxvxyzu >=4 ) then
                iu = 4
                if (store_temperature) then
                   ! cases where the eos stores temperature (ie Helmholtz)
                   call equationofstate(ieos,ponrhoi,spsoundi,rhoi,xyzh(1,i),xyzh(2,i),xyzh(3,i),vxyzu(iu,i),temperature(i))
                else
                   call equationofstate(ieos,ponrhoi,spsoundi,rhoi,xyzh(1,i),xyzh(2,i),xyzh(3,i),vxyzu(iu,i))
                endif
             else
                call equationofstate(ieos,ponrhoi,spsoundi,rhoi,xyzh(1,i),xyzh(2,i),xyzh(3,i))
             endif
             temparr(i) = ponrhoi*rhoi
          enddo
          !$omp end parallel do
          call write_array(1,temparr,'pressure',npart,k,ipass,idump,nums,ierrs(13))
       endif

       ! smoothing length written as real*4 to save disk space
       call write_array(1,xyzh,xyzh_label,1,npart,k,ipass,idump,nums,ierrs(14),use_kind=4,index=4)
       if (maxalpha==maxp) call write_array(1,alphaind,(/'alpha'/),1,npart,k,ipass,idump,nums,ierrs(15))
       !if (maxalpha==maxp) then ! (uncomment this to write alphaloc to the full dumps)
       !   call write_array(1,alphaind,(/'alpha ','alphaloc'/),2,npart,k,ipass,idump,nums,ierrs(10))
       !endif
       if (ndivcurlv >= 1) call write_array(1,divcurlv,divcurlv_label,ndivcurlv,npart,k,ipass,idump,nums,ierrs(16))
       !if (maxdvdx==maxp) call write_array(1,dvdx,dvdx_label,9,npart,k,ipass,idump,nums,ierrs(17))
       if (gravity .and. maxgrav==maxp) then
          call write_array(1,poten,'poten',npart,k,ipass,idump,nums,ierrs(17))
       endif
#ifdef IND_TIMESTEPS
       if (.not.allocated(temparr)) allocate(temparr(npart))
       temparr(1:npart) = dtmax/2**ibin(1:npart)
       call write_array(1,temparr,'dt',npart,k,ipass,idump,nums,ierrs(18),use_kind=4)
#endif
#ifdef PRDRAG
       if (k==i_real) then
          if (.not.allocated(temparr)) allocate(temparr(npart))
          do i=1,npart
             temparr(i) = real4(beta(xyzh(1,i), xyzh(2,i), xyzh(3,i)))
          enddo
          call write_array(1,temparr,'beta_pr',npart,k,ipass,idump,nums,ierrs(19))
       endif
#endif
#ifdef LIGHTCURVE
       if (lightcurve) then
          call write_array(1,luminosity,'luminosity',npart,k,ipass,idump,nums,ierrs(20))
       endif
#endif
       if (do_radiation) then
          call write_array(1,radiation,radenergy_label,maxirad,npart,k,ipass,idump,nums,ierrs(21))
      endif
       if (any(ierrs(1:23) /= 0)) call error('write_dump','error writing hydro arrays')
    enddo

    do k=1,ndatatypes
       !
       ! Block 2 arrays (sink particles)
       !
       if (.not. sphNGdump .and. nptmass > 0 .and. nptmass <= maxptmass) then
          ilen(2) = int(nptmass,kind=8)
          call write_array(2,xyzmh_ptmass,xyzmh_ptmass_label,nsinkproperties,nptmass,k,ipass,idump,nums,ierrs(1))
          call write_array(2,vxyz_ptmass,vxyz_ptmass_label,3,nptmass,k,ipass,idump,nums,ierrs(2))
          if (any(ierrs(1:2) /= 0)) call error('write_dump','error writing sink particle arrays')
       endif
    enddo

    do k=1,ndatatypes
       !
       ! Block 4 arrays (MHD)
       !
       if (mhd) then
          ilen(4) = int(npart,kind=8)
          call write_array(4,Bxyz,Bxyz_label,3,npart,k,ipass,idump,nums,ierrs(1))
          if (maxBevol >= 4) then
             call write_array(4,Bevol(4,:),'psi',npart,k,ipass,idump,nums,ierrs(1))
          endif
          if (ndivcurlB >= 1) then
             call write_array(4,divcurlB,divcurlB_label,ndivcurlB,npart,k,ipass,idump,nums,ierrs(2))
          else
             call write_array(4,divBsymm,'divBsymm',npart,k,ipass,idump,nums,ierrs(2))
          endif
          if (any(ierrs(1:2) /= 0)) call error('write_dump','error writing MHD arrays')
#ifdef NONIDEALMHD
          if (mhd_nonideal) then
             call write_array(4,eta_nimhd,eta_nimhd_label,4,npart,k,ipass,idump,nums,ierrs(1))
             if (ierrs(1) /= 0) call error('write_dump','error writing non-ideal MHD arrays')
          endif
#endif
       endif
    enddo
    if (ipass==1) call write_block_header(narraylengths,ilen,nums,idump,ierr)
 enddo
 if (allocated(temparr)) deallocate(temparr)

 if (ierr /= 0) write(iprint,*) 'error whilst writing dumpfile '//trim(dumpfile)

 close(unit=idump)
 call end_threadwrite(id)

end subroutine write_fulldump

!--------------------------------------------------------------------
!+
!  subroutine to write output to small dump file
!  (ie. minimal output...)
!
!  note that small dumps are always SINGLE PRECISION
!  (faked to look like the default real is real*4)
!+
!-------------------------------------------------------------------

subroutine write_smalldump(t,dumpfile)
 use dim,        only:maxp,maxtypes,use_dust,lightcurve,use_dustgrowth
 use io,         only:idump,iprint,real4,id,master,error,warning,nprocs
 use part,       only:xyzh,xyzh_label,npart,npartoftype,Bxyz,Bxyz_label,&
                      maxphase,iphase,h2chemistry,nabundances,&
                      nptmass,nsinkproperties,xyzmh_ptmass,xyzmh_ptmass_label,&
                      abundance,abundance_label,mhd,dustfrac,iamtype_int11,&
                      dustprop,dustprop_label,dustfrac_label,ndusttypes,&
                      radiation,radenergy_label,iradxi,ifluxx,ifluxy,ifluxz,ikappa,&
                      do_radiation,maxirad
 use dump_utils, only:open_dumpfile_w,dump_h,allocate_header,free_header,&
                      write_header,write_array,write_block_header
 use mpiutils,   only:reduceall_mpi
#ifdef LIGHTCURVE
 use part,       only:luminosity
#endif
 real,             intent(in) :: t
 character(len=*), intent(in) :: dumpfile
 integer(kind=8) :: ilen(4)
 integer         :: nums(ndatatypes,4)
 integer         :: ierr,ipass,k
 integer         :: nblocks,nblockarrays,narraylengths
 integer(kind=8) :: nparttot,npartoftypetot(maxtypes)
 logical         :: write_itype
 type(dump_h)    :: hdr
!
!--collect global information from MPI threads
!
 nparttot = reduceall_mpi('+',npart)
 npartoftypetot = reduceall_mpi('+',npartoftype)
 nblocks = nprocs

 narraylengths = 2
 if (mhd) narraylengths = 4

 masterthread: if (id==master) then
!
!--open dumpfile
!
    write(iprint,"(/,/,'-------->   TIME = ',g12.4,"// &
              "': small dump written to file ',a,'   <--------',/)")  t,trim(dumpfile)

    call open_dumpfile_w(idump,dumpfile,fileident('ST'),ierr,singleprec=.true.)
    if (ierr /= 0) then
       call error('write_smalldump','can''t create new dumpfile '//trim(dumpfile))
       return
    endif
!
!--single values
!
    hdr = allocate_header(nint=maxphead,nreal=maxphead,err=ierr)

    call fill_header(.false.,t,nparttot,npartoftypetot,nblocks,nptmass,hdr,ierr)
    if (ierr /= 0) call warning('write_smalldump','error filling header arrays')

    call write_header(idump,hdr,ierr,singleprec=.true.)
    if (ierr /= 0) call error('write_smalldump','error writing header to dumpfile')

    call free_header(hdr,ierr)
    if (ierr /= 0) call error('write_smalldump','error deallocating header')
!
!--arrays: number of array lengths
!
    nblockarrays = narraylengths*nblocks
    write (idump, iostat=ierr) nblockarrays
    if (ierr /= 0) call error('write_smalldump','error writing nblockarrays')

 endif masterthread

 call start_threadwrite(id,idump,dumpfile)

 nums = 0
 ilen = 0_8
 write_itype = (maxphase==maxp .and. any(npartoftypetot(2:) > 0))
 do ipass=1,2
    do k=1,ndatatypes
       !
       !--Block 1 (hydrodynamics)
       !
       ilen(1) = npart
       if (write_itype) call write_array(1,iphase,'itype',npart,k,ipass,idump,nums,ierr,func=iamtype_int11)
       call write_array(1,xyzh,xyzh_label,3,npart,k,ipass,idump,nums,ierr,singleprec=.true.)
       if (use_dustgrowth) then
          call write_array(1,dustprop,dustprop_label,2,npart,k,ipass,idump,nums,ierr,singleprec=.true.)
       endif
       if (h2chemistry .and. nabundances >= 1) &
          call write_array(1,abundance,abundance_label,1,npart,k,ipass,idump,nums,ierr,singleprec=.true.)
       if (use_dust) &
          call write_array(1,dustfrac,dustfrac_label,ndusttypes,npart,k,ipass,idump,nums,ierr,singleprec=.true.)
       call write_array(1,xyzh,xyzh_label,4,npart,k,ipass,idump,nums,ierr,index=4,use_kind=4)
#ifdef LIGHTCURVE
       if (lightcurve) call write_array(1,luminosity,'luminosity',npart,k,ipass,idump,nums,ierr,singleprec=.true.)
#endif
    enddo
    !
    !--Block 2 (sinks)
    !
    if (nptmass > 0) then
       ilen(2) = nptmass
       call write_array(2,xyzmh_ptmass,xyzmh_ptmass_label,nsinkproperties,nptmass,&
                        i_real,ipass,idump,nums,ierr,singleprec=.true.)
    endif
    if (do_radiation) then
       call write_array(1,radiation,radenergy_label,maxirad,npart,k,ipass,idump,nums,ierr,singleprec=.true.)
    endif
    !
    !--Block 4 (MHD)
    !
    if (mhd) then
       ilen(4) = npart
       do k=1,ndatatypes
          call write_array(4,Bxyz,Bxyz_label,3,npart,k,ipass,idump,nums,ierr,singleprec=.true.)
       enddo
    endif

    if (ipass==1) call write_block_header(narraylengths,ilen,nums,idump,ierr)
 enddo

 close(unit=idump)
 call end_threadwrite(id)
 return

end subroutine write_smalldump

!--------------------------------------------------------------------
!+
!  subroutine to read dump from file
!  needs to be able to read Phantom dumps as in write_fulldump
!  and also from standard sphNG dump files
!+
!-------------------------------------------------------------------

subroutine read_dump(dumpfile,tfile,hfactfile,idisk1,iprint,id,nprocs,ierr,headeronly)
 use memory,   only:allocate_memory
 use dim,      only:maxp,maxvxyzu,gravity,lightcurve,mhd,maxp_hard
 use io,       only:real4,master,iverbose,error,warning ! do not allow calls to fatal in this routine
 use part,     only:xyzh,vxyzu,massoftype,npart,npartoftype,maxtypes,iphase, &
                    maxphase,isetphase,nptmass,nsinkproperties,maxptmass,get_pmass, &
                    xyzmh_ptmass,vxyz_ptmass
 use dump_utils, only:skipblock,skip_arrays,check_tag,lenid,ndatatypes,read_header, &
                      open_dumpfile_r,get_error_text,ierr_realsize,free_header,read_block_header
 use mpiutils,   only:reduce_mpi,reduceall_mpi
 use sphNGutils, only:convert_sinks_sphNG
 use options,    only:use_dustfrac
 character(len=*),  intent(in)  :: dumpfile
 real,              intent(out) :: tfile,hfactfile
 integer,           intent(in)  :: idisk1,iprint,id,nprocs
 integer,           intent(out) :: ierr
 logical, optional, intent(in)  :: headeronly

 integer               :: number
 integer               :: iblock,nblocks,i1,i2,noffset,npartread,narraylengths
 integer(kind=8)       :: ilen(4)
 integer               :: nums(ndatatypes,4)
 integer(kind=8)       :: nparttot,nhydrothisblock,npartoftypetot(maxtypes),npartoftypetotact(maxtypes)
 logical               :: tagged,phantomdump,smalldump
 real                  :: dumr,alphafile
 character(len=lenid)  :: fileidentr
 type(dump_h)          :: hdr
 integer               :: i,ierrh

 if (id==master) write(iprint,"(/,1x,a,i3)") '>>> reading setup from file: '//trim(dumpfile)//' on unit ',idisk1
 opened_full_dump = .true.
 dt_read_in       = .false.
 !
 ! open dump file
 !
 call open_dumpfile_r(idisk1,dumpfile,fileidentr,ierr)

 !
 ! exit with error if file not readable by current routine
 !
 if (ierr /= 0) then
    call get_dump_size(fileidentr,smalldump)
    if (smalldump) then
       call error('read_dump','file is not a Phantom full dump')
       ierr = is_small_dump
       close(idisk1)
       return
    else
       call error('read_dump',get_error_text(ierr))
    endif
    !
    ! give helpful hint if precision of file is wrong
    !
    if (ierr == ierr_realsize) then
       select case(kind(dumr))
       case(4)
          write (*,"(a,/)") '   re-compile with DOUBLEPRECISION=yes'
       case(8)
          write (*,"(a,/)") '   re-compile with DOUBLEPRECISION=no'
       end select
    endif
    close(idisk1)
    return
 endif
 if (id==master) write(iprint,*) trim(fileidentr)

 ! extract file type from the fileid string
 call get_options_from_fileid(fileidentr,tagged,phantomdump,smalldump,use_dustfrac,ierr)

 !
 ! read header from the dump file
 !
 call read_header(idisk1,hdr,tagged,ierr)
 if (ierr /= 0) then
    call error('read_dump','error reading header from file')
    return
 endif
 !
 ! for backwards compatibility with old phantom files
 ! fake the tags as if they had been read from the file
 !
 if (.not.tagged) call fake_header_tags(hdr,phantomdump,mhd,maxtypes)

 call unfill_header(hdr,phantomdump,tagged,nparttot, &
                    nblocks,npart,npartoftype, &
                    tfile,hfactfile,alphafile,iprint,id,nprocs,ierr)
 if (ierr /= 0) then
    call error('read_dump','error extracting necessary information from file header')
    call free_header(hdr,ierrh)
    return
 endif

 call free_header(hdr,ierr)
!
!--arrays
!
!--number of array lengths
!
 read (idisk1, end=100) number
 narraylengths = number/nblocks
 if (iverbose >= 2 .and. id==master) then
    write(iprint,"(a,i3)") ' number of array sizes = ',narraylengths
    write(iprint,"(a,i3)") ' number of blocks      = ',nblocks
 endif
!
!--check this
!
 if (mhd .and. narraylengths < 4) then
    write (*,*) 'WARNING! readdump: MHD data not present in dumpfile'
    !ierr = 7
    !return
 elseif (narraylengths < 2 .or. narraylengths > 4) then
    write (*,*) 'error 7 in readdump, narraylengths=',narraylengths
    ierr = 7
    return
 endif

 npart = 0
 i2 = 0

 overblocks: do iblock=1,nblocks
! print*,' thread ',id,' block ',iblock
    nums = 0
    call read_block_header(narraylengths,ilen,nums,idisk1,ierr)
!
!--check block header for errors
!
    call check_block_header(narraylengths,nblocks,ilen,nums,nparttot,nhydrothisblock,nptmass,ierr)
    if (ierr /= 0) then
       call error('read_dump','error in array headers')
       return
    endif
!
!--exit after reading the file header if the optional argument
!  "headeronly" is present and set to true
!
    if (present(headeronly)) then
       if (headeronly) return
    endif

    if (iblock==1) then
!
!--Allocate main arrays
!
#ifdef INJECT_PARTICLES
       call allocate_memory(maxp_hard)
#else
       call allocate_memory(int(nparttot / nprocs))
#endif
    endif
!
!--determine whether or not to read this particular block
!  onto this particular thread, either in whole or in part
!  Also handles MPI -> non-MPI dump conversion and vice-versa.
!  Can be used by non-MPI codes to read isolated blocks only.
!
    call get_blocklimits(nhydrothisblock,nblocks,nprocs,id,iblock,noffset,npartread)
    i1 = i2 + 1
    i2 = i1 + (npartread - 1)
    npart = npart + npartread

    if (npartread <= 0 .and. nptmass <= 0) then
       print*,' SKIPPING BLOCK npartread = ',npartread
       call skipblock(idisk1,nums(:,1),nums(:,2),nums(:,3),nums(:,4),tagged,ierr)
       if (ierr /= 0) then
          print*,' error skipping block'
          return
       endif
       cycle overblocks
    elseif (npartread > 0) then
#ifdef MPI
       write(*,"(a,i5,2(a,i10),a,i5,a,i10,'-',i10)") &
     'thread ',id,' reading particles ',noffset+1,':',noffset+npartread,', from block ',iblock,' lims=',i1,i2
#else
       write(*,"(2(a,i10),a,i5,a,i10,'-',i10)") &
     ' reading particles ',noffset+1,':',noffset+npartread,', from block ',iblock,' lims=',i1,i2
#endif
    else
       write(*,"(a,i10,a)") ' WARNING! block contains no SPH particles, reading ',nptmass,' point mass particles only'
    endif

    call read_phantom_arrays(i1,i2,noffset,narraylengths,nums,npartread,npartoftype,&
                          massoftype,nptmass,nsinkproperties,phantomdump,tagged,.false.,&
                          tfile,alphafile,idisk1,iprint,ierr)

    if (ierr /= 0) call warning('read_dump','error reading arrays from file')

 enddo overblocks

 !
 ! check npartoftype
 !
 if (maxphase==maxp) then
    npartoftypetot = npartoftype
    call count_particle_types(npartoftype)
    npartoftypetotact = reduceall_mpi('+',npartoftype)
    do i = 1,maxtypes
       if (npartoftypetotact(i) /= npartoftypetot(i)) then
          write(*,*) 'npartoftypetot    =',npartoftypetot
          write(*,*) 'npartoftypetotact =',npartoftypetotact
          call error('read_dump','particle type counts do not match header')
          ierr = 8
       endif
    enddo
 endif

 !
 ! convert sinks from sphNG -> Phantom
 !
 if (.not.phantomdump .and. nptmass > 0 .and. maxphase==maxp) then
    call convert_sinks_sphNG(npart,nptmass,iphase,xyzh,vxyzu,xyzmh_ptmass,vxyz_ptmass,ierr)
 endif

 call check_npartoftype(npartoftype,npart)
 if (narraylengths >= 4) then
    if (id==master) write(iprint,"(a,/)") ' <<< finished reading (MHD) file '
 else
    if (id==master) write(iprint,"(a,/)") ' <<< finished reading (hydro) file '
 endif
 close(idisk1)
 return

100 close (idisk1)
 call check_npartoftype(npartoftype,npart)
 write(iprint,"(a,/)") ' <<< ERROR! end of file reached in data read'
 ierr = 666
 return

end subroutine read_dump

subroutine check_npartoftype(npartoftype,npart)
 integer, intent(inout) :: npartoftype(:)
 integer, intent(in)    :: npart

 if (sum(npartoftype)==0) then
    print*,'WARNING: npartoftype not set in file, ASSUMING ALL PARTICLES ARE GAS'
    npartoftype(1) = npart
 endif

end subroutine check_npartoftype
!--------------------------------------------------------------------
!+
!  subroutine to read a small dump from file, as written
!  in write_smalldump
!+
!-------------------------------------------------------------------

subroutine read_smalldump(dumpfile,tfile,hfactfile,idisk1,iprint,id,nprocs,ierr,headeronly,dustydisc)
 use memory,   only:allocate_memory
 use dim,      only:maxvxyzu,mhd,maxBevol,maxphase,maxp
#ifdef INJECT_PARTICLES
 use dim,      only:maxp_hard
#endif
 use io,       only:real4,master,iverbose,error,warning ! do not allow calls to fatal in this routine
 use part,     only:npart,npartoftype,maxtypes,nptmass,nsinkproperties,maxptmass, &
                    massoftype
 use dump_utils, only:skipblock,skip_arrays,check_tag,open_dumpfile_r,get_error_text,&
                      ierr_realsize,read_header,extract,free_header,read_block_header
 use mpiutils,   only:reduce_mpi,reduceall_mpi
 use options,    only:use_dustfrac
 character(len=*),  intent(in)  :: dumpfile
 real,              intent(out) :: tfile,hfactfile
 integer,           intent(in)  :: idisk1,iprint,id,nprocs
 integer,           intent(out) :: ierr
 logical, optional, intent(in)  :: headeronly
 logical, optional, intent(in)  :: dustydisc

 integer               :: number
 integer               :: iblock,nblocks,i1,i2,noffset,npartread,narraylengths
 integer(kind=8)       :: ilen(4)
 integer               :: nums(ndatatypes,4)
 integer(kind=8)       :: nparttot,nhydrothisblock,npartoftypetot(maxtypes),npartoftypetotact(maxtypes)
 logical               :: tagged,phantomdump,smalldump
 real                  :: alphafile
 character(len=lenid)  :: fileidentr
 type(dump_h)          :: hdr
 integer               :: i

 if (id==master) write(iprint,"(/,1x,a,i3)") '>>> reading small dump file: '//trim(dumpfile)//' on unit ',idisk1
 opened_full_dump = .false.
 !
 ! open dump file
 !
 call open_dumpfile_r(idisk1,dumpfile,fileidentr,ierr,singleprec=.true.)
 if (ierr /= 0) then
    call error('read_smalldump',get_error_text(ierr))
    if (ierr == ierr_realsize) then
       if (id==master) write(*,*) ' *** this file appears to be a small dump written in double precision ***'
    endif
    ierr = 1
    return
 endif
 if (id==master) write(iprint,*) trim(fileidentr)

 ! extract file type from the fileid string
 call get_options_from_fileid(fileidentr,tagged,phantomdump,smalldump,use_dustfrac,ierr)

 if (.not.smalldump) then
    if (id==master) call error('read_smalldump','this routine only works for small dump files, aborting...')
    ierr = 2
    return
 else
    if (id==master) call warning('read_smalldump','*** VELOCITY WILL BE MISSING FROM SMALL DUMP FILES ***')
 endif
 if (.not.phantomdump) then
    if (id==master) call error('read_smalldump','this routine only works for phantom small dump files, aborting...')
    ierr = 3
    return
 endif
!
!--single values
!
 call read_header(idisk1,hdr,tagged,ierr,singleprec=.true.)
 if (ierr /= 0) then
    call error('read_smalldump','error reading header from file')
    return
 endif
 !
 ! for backwards compatibility with old phantom files
 ! fake the tags as if they had been read from the file
 !
 if (.not.tagged) call fake_header_tags(hdr,phantomdump,mhd,maxtypes)

 call unfill_header(hdr,phantomdump,tagged,nparttot, &
                    nblocks,npart,npartoftype, &
                    tfile,hfactfile,alphafile,iprint,id,nprocs,ierr)
 if (ierr /= 0) then
    call error('read_smalldump','error extracting header information')
    call free_header(hdr,ierr)
    return
 endif

 call free_header(hdr,ierr)
 !
 !--Allocate main arrays
 !
#ifdef INJECT_PARTICLES
 call allocate_memory(maxp_hard)
#else
 call allocate_memory(int(nparttot / nprocs))
#endif

!
!--arrays
!
!--number of array lengths
!
 read (idisk1, end=100) number
 narraylengths = number/nblocks
 if (iverbose >= 2 .and. id==master) then
    write(iprint,"(a,i3)") ' number of array sizes = ',narraylengths
    write(iprint,"(a,i3)") ' number of blocks      = ',nblocks
 endif
!
!--check this
!
 if (mhd .and. narraylengths < 4) then
    if (id==master) write (*,*) 'WARNING! readdump: MHD data not present in dumpfile'
    !ierr = 7
    !return
 elseif (narraylengths < 2 .or. narraylengths > 4) then
    if (id==master) write (*,*) 'error 7 in readdump, narraylengths=',narraylengths
    ierr = 7
    return
 endif

 npart = 0
 i2 = 0
 nums = 0

 overblocks: do iblock=1,nblocks
    nums = 0
    call read_block_header(narraylengths,ilen,nums,idisk1,ierr)
!
!--check block header for errors
!
    call check_block_header(narraylengths,nblocks,ilen,nums,nparttot,nhydrothisblock,nptmass,ierr)
    if (ierr /= 0) then
       call error('read_dump','error in array headers')
       return
    endif
!
!--exit after reading the file header if the optional argument
!  "headeronly" is present and set to true
!
    if (present(headeronly)) then
       if (headeronly) return
    endif
!
!--determine whether or not to read this particular block
!  onto this particular thread, either in whole or in part
!  Also handles MPI -> non-MPI dump conversion and vice-versa.
!  Can be used by non-MPI codes to read isolated blocks only.
!
    call get_blocklimits(nhydrothisblock,nblocks,nprocs,id,iblock,noffset,npartread)
    i1 = i2 + 1
    i2 = i1 + (npartread - 1)
    npart = npart + npartread
#ifdef MPI
    if (npart > maxp) then
       write(*,*) 'npart > maxp in readwrite_dumps'
       ierr = 1
       return
    endif
#endif
    if (npartread <= 0 .and. nptmass <= 0) then
       call skipblock(idisk1,nums(:,1),nums(:,2),nums(:,3),nums(:,4),tagged,ierr)
       if (ierr /= 0) then
          print*,' error skipping block'
          return
       endif
       cycle overblocks
    elseif (npartread > 0) then
#ifdef MPI
       write(*,"(a,i5,2(a,i10),a,i5,a,i10,'-',i10)") &
     'thread ',id,' reading particles ',noffset+1,':',noffset+npartread,', from block ',iblock,' lims=',i1,i2
#else
       write(*,"(2(a,i10),a,i5,a,i10,'-',i10)") &
     ' reading particles ',noffset+1,':',noffset+npartread,', from block ',iblock,' lims=',i1,i2
#endif
    else
       write(*,"(a,i10,a)") ' WARNING! block contains no SPH particles, reading ',nptmass,' point mass particles only'
    endif

    call read_phantom_arrays(i1,i2,noffset,narraylengths,nums,npartread,npartoftype,&
                          massoftype,nptmass,nsinkproperties,phantomdump,tagged,smalldump,&
                          tfile,alphafile,idisk1,iprint,ierr)

    if (ierr /= 0) call warning('read_dump','error reading arrays from file')

 enddo overblocks

 !
 ! determine npartoftype
 !
 npartoftypetot = npartoftype
 if (maxphase==maxp) then
    call count_particle_types(npartoftype)
    npartoftypetotact = reduceall_mpi('+',npartoftype)
    do i = 1,maxtypes
       if (npartoftypetotact(i) /= npartoftypetot(i)) then
          write(*,*) 'npartoftypetot    =',npartoftypetot
          write(*,*) 'npartoftypetotact =',npartoftypetotact
          call error('read_dump','particle type counts do not match header')
       endif
    enddo
 endif

 call check_npartoftype(npartoftype,npart)
 if (narraylengths >= 4) then
    if (id==master) write(iprint,"(a,/)") ' <<< finished reading (MHD) file '
 else
    if (id==master) write(iprint,"(a,/)") ' <<< finished reading (hydro) file '
 endif
 close(idisk1)
 return

100 close (idisk1)
 call check_npartoftype(npartoftype,npart)
 write(iprint,"(a,/)") ' <<< ERROR! end of file reached in data read'
 ierr = 666
 return

end subroutine read_smalldump

!--------------------------------------------------------------------
!+
!  read arrays from the main block in the file into the relevant
!  phantom modules
!+
!-------------------------------------------------------------------
subroutine read_phantom_arrays(i1,i2,noffset,narraylengths,nums,npartread,npartoftype,&
                               massoftype,nptmass,nsinkproperties,phantomdump,tagged,singleprec,&
                               tfile,alphafile,idisk1,iprint,ierr)
 use dump_utils, only:read_array,match_tag
 use dim,        only:use_dust,h2chemistry,maxalpha,maxp,gravity,maxgrav,maxvxyzu,maxBevol, &
                      store_temperature,use_dustgrowth,maxdusttypes,ndivcurlv,maxphase,gr
 use part,       only:xyzh,xyzh_label,vxyzu,vxyzu_label,dustfrac,abundance,abundance_label, &
                      alphaind,poten,xyzmh_ptmass,xyzmh_ptmass_label,vxyz_ptmass,vxyz_ptmass_label, &
<<<<<<< HEAD
                      Bevol,Bxyz,Bxyz_label,nabundances,iphase,idust,tstop,deltav,dustfrac_label, &
                      tstop_label,deltav_label,temperature,dustprop,dustprop_label,divcurlv,divcurlv_label,&
                      VrelVf,VrelVf_label,dustgasprop,dustgasprop_label,&
                      radiation,radenergy_label,iradxi,ikappa,ifluxx,ifluxy,ifluxz,&
                      do_radiation,maxirad
=======
                      Bevol,Bxyz,Bxyz_label,nabundances,iphase,idust,dustfrac_label, &
                      temperature,dustprop,dustprop_label,divcurlv,divcurlv_label,&
                      VrelVf,VrelVf_label,dustgasprop,dustgasprop_label,pxyzu,pxyzu_label
>>>>>>> eb7144a0
#ifdef IND_TIMESTEPS
 use part,       only:dt_in
#endif
 integer, intent(in)   :: i1,i2,noffset,narraylengths,nums(:,:),npartread,npartoftype(:),idisk1,iprint
 real,    intent(in)   :: massoftype(:)
 integer, intent(in)   :: nptmass,nsinkproperties
 logical, intent(in)   :: phantomdump,singleprec,tagged
 real,    intent(in)   :: tfile,alphafile
 integer, intent(out)  :: ierr
 logical               :: got_dustfrac(maxdusttypes)
 logical               :: match
 logical               :: got_iphase,got_xyzh(4),got_vxyzu(4),got_abund(nabundances),got_alpha,got_poten
 logical               :: got_sink_data(nsinkproperties),got_sink_vels(3),got_Bxyz(3)
<<<<<<< HEAD
 logical               :: got_psi,got_temp,got_dustprop(2),got_VrelVf,got_dustgasprop(4),got_divcurlv(4),&
                          got_raden(maxirad)
=======
 logical               :: got_psi,got_temp,got_dustprop(2),got_VrelVf,got_dustgasprop(4),got_divcurlv(4),got_pxyzu(4)
>>>>>>> eb7144a0
 character(len=lentag) :: tag,tagarr(64)
 integer :: k,i,iarr,ik,ndustfraci

!
!--read array type 1 arrays
!
 got_iphase      = .false.
 got_xyzh        = .false.
 got_vxyzu       = .false.
 got_dustfrac    = .false.
 got_abund       = .false.
 got_alpha       = .false.
 got_poten       = .false.
 got_sink_data   = .false.
 got_sink_vels   = .false.
 got_Bxyz        = .false.
 got_psi         = .false.
 got_temp        = .false.
 got_dustprop    = .false.
 got_VrelVf      = .false.
 got_dustgasprop = .false.
 got_divcurlv    = .false.
<<<<<<< HEAD
 got_raden       = .false.
=======
 got_pxyzu       = .false.
>>>>>>> eb7144a0

 ndustfraci = 0
 over_arraylengths: do iarr=1,narraylengths

    do k=1,ndatatypes
       ik = k
       if (singleprec .and. k==i_real) ik = i_real4
       if (.not.tagged) call fake_array_tags(iarr,k,tagarr,phantomdump)
       do i=1,nums(k,iarr)
          match = .false.
          if (tagged) then
             read(idisk1,end=100) tag
          else
             tag = tagarr(i)
          endif
          !write(*,*) 'CHECKING '//trim(tag)
          select case(iarr)
          case(1)
             if (maxphase==maxp) call read_array(iphase,'itype',got_iphase,ik,i1,i2,noffset,idisk1,tag,match,ierr)
             call read_array(xyzh, xyzh_label, got_xyzh, ik,i1,i2,noffset,idisk1,tag,match,ierr)
             call read_array(vxyzu,vxyzu_label,got_vxyzu,ik,i1,i2,noffset,idisk1,tag,match,ierr)
             if (gr) call read_array(pxyzu,pxyzu_label,got_pxyzu,ik,i1,i2,noffset,idisk1,tag,match,ierr)
             if (use_dustgrowth) then
                call read_array(dustprop,dustprop_label,got_dustprop,ik,i1,i2,noffset,idisk1,tag,match,ierr)
                call read_array(VrelVf,VrelVf_label,got_VrelVf,ik,i1,i2,noffset,idisk1,tag,match,ierr)
                call read_array(dustgasprop,dustgasprop_label,got_dustgasprop,ik,i1,i2,noffset,idisk1,tag,match,ierr)
             endif
             if (use_dust) then
                if (any(tag == dustfrac_label)) then
                   ndustfraci = ndustfraci + 1
                   call read_array(dustfrac(ndustfraci,:),dustfrac_label(ndustfraci),got_dustfrac(ndustfraci), &
                                   ik,i1,i2,noffset,idisk1,tag,match,ierr)
                endif
             endif
             if (h2chemistry) then
                call read_array(abundance,abundance_label,got_abund,ik,i1,i2,noffset,idisk1,tag,match,ierr)
             endif
             if (store_temperature) then
                call read_array(temperature,'T',got_temp,ik,i1,i2,noffset,idisk1,tag,match,ierr)
             endif
             if (maxalpha==maxp) call read_array(alphaind(1,:),'alpha',got_alpha,ik,i1,i2,noffset,idisk1,tag,match,ierr)
             !
             ! read divcurlv if it is in the file
             !
             if (ndivcurlv >= 1) call read_array(divcurlv,divcurlv_label,got_divcurlv,ik,i1,i2,noffset,idisk1,tag,match,ierr)
             !
             ! read gravitational potential if it is in the file
             !
             if (gravity .and. maxgrav==maxp) call read_array(poten,'poten',got_poten,ik,i1,i2,noffset,idisk1,tag,match,ierr)
#ifdef IND_TIMESTEPS
             !
             ! read dt if it is in the file
             !
             call read_array(dt_in,'dt',dt_read_in,ik,i1,i2,noffset,idisk1,tag,match,ierr)
#endif
             if (do_radiation) then
                call read_array(radiation,radenergy_label,got_raden,ik,i1,i2,noffset,idisk1,tag,match,ierr)
             endif
          case(2)
             call read_array(xyzmh_ptmass,xyzmh_ptmass_label,got_sink_data,ik,1,nptmass,0,idisk1,tag,match,ierr)
             call read_array(vxyz_ptmass, vxyz_ptmass_label, got_sink_vels,ik,1,nptmass,0,idisk1,tag,match,ierr)
          case(4)
             call read_array(Bxyz,Bxyz_label,got_Bxyz,ik,i1,i2,noffset,idisk1,tag,match,ierr)
             call read_array(Bevol(4,:),'psi',got_psi,ik,i1,i2,noffset,idisk1,tag,match,ierr)
          end select
          if (.not.match) then
             !write(*,*) 'skipping '//trim(tag)
             read(idisk1,end=100) ! skip unknown array
          endif
       enddo
    enddo

 enddo over_arraylengths
 !
 ! check for errors
 !
 call check_arrays(i1,i2,npartoftype,npartread,nptmass,nsinkproperties,massoftype,&
                   alphafile,tfile,phantomdump,got_iphase,got_xyzh,got_vxyzu,got_alpha, &
                   got_abund,got_dustfrac,got_sink_data,got_sink_vels,got_Bxyz,got_psi,got_dustprop,got_pxyzu,got_VrelVf, &
                   got_dustgasprop,got_temp,iphase,xyzh,vxyzu,pxyzu,alphaind,xyzmh_ptmass,Bevol,iprint,ierr)

 return
100 continue
 write(iprint,"(a,/)") ' <<< ERROR! end of file reached in data read'

end subroutine read_phantom_arrays

!------------------------------------------------------------
!+
!  subroutine to perform sanity checks on the array headers
!+
!------------------------------------------------------------
subroutine check_block_header(narraylengths,nblocks,ilen,nums,nparttot,nhydrothisblock,nptmass,ierr)
 use dim, only:maxptmass
 use io,  only:warning
 integer,         intent(in)  :: narraylengths,nblocks
 integer(kind=8), intent(in)  :: ilen(narraylengths),nparttot
 integer,         intent(in)  :: nums(:,:)
 integer(kind=8), intent(out) :: nhydrothisblock
 integer,         intent(out) :: nptmass,ierr

 nhydrothisblock = ilen(1)
 if (nblocks==1 .and. nhydrothisblock < nparttot) then
    ierr = 8
    write (*,*) 'ERROR in read_dump: npart wrong',nhydrothisblock,nparttot
    return
 endif
 if (narraylengths >= 2) then
    if (ilen(2) > 0) then
       nptmass = int(ilen(2),kind=4)
       if (nptmass > maxptmass) then
          write (*,*) 'error in readdump: nptmass = ',nptmass,' > maxptmass (',maxptmass,&
                      '): recompile using make MAXPTMASS=',nptmass
          ierr = 9
          return
       endif
    else
       if (ilen(2) < 0) then
          write(*,*) 'error in readdump: nptmass < 0 in dump header'
          ierr = 10
          return
       endif
       nptmass = 0
    endif
 else
    nptmass = 0
 endif

 if (nptmass == 0 .and. nums(i_real,2) > 0) then
    call warning('read_dump','got nptmass = 0 from header, but file has sink info (skipping...)')
 endif

 if (narraylengths >= 4) then
    if (ilen(4) /= nhydrothisblock) then
       write(*,*) 'ERROR: MHD dimensions differ from hydro ',ilen(4),nhydrothisblock
       ierr = 9
       return
    endif
 endif

end subroutine check_block_header

!---------------------------------------------------------------
!+
!  make sure required arrays have been read from Phantom file
!  and perform basic sanity checks
!+
!---------------------------------------------------------------
subroutine check_arrays(i1,i2,npartoftype,npartread,nptmass,nsinkproperties,massoftype,&
                        alphafile,tfile,phantomdump,got_iphase,got_xyzh,got_vxyzu,got_alpha, &
                        got_abund,got_dustfrac,got_sink_data,got_sink_vels,got_Bxyz,got_psi,got_dustprop,got_pxyzu,got_VrelVf, &
                        got_dustgasprop,got_temp,iphase,xyzh,vxyzu,pxyzu,alphaind,xyzmh_ptmass,Bevol,iprint,ierr)
 use dim,  only:maxp,maxvxyzu,maxalpha,maxBevol,mhd,h2chemistry,store_temperature,use_dustgrowth,gr
 use eos,  only:polyk,gamma
 use part, only:maxphase,isetphase,set_particle_type,igas,ihacc,ihsoft,imacc,&
                xyzmh_ptmass_label,vxyz_ptmass_label,get_pmass,rhoh,dustfrac,ndusttypes
 use io,   only:warning,id,master
 use options,    only:alpha,use_dustfrac
 use sphNGutils, only:itype_from_sphNG_iphase,isphNG_accreted
 integer,         intent(in)    :: i1,i2,npartoftype(:),npartread,nptmass,nsinkproperties
 real,            intent(in)    :: massoftype(:),alphafile,tfile
 logical,         intent(in)    :: phantomdump,got_iphase,got_xyzh(:),got_vxyzu(:),got_alpha,got_dustprop(:)
 logical,         intent(in)    :: got_VrelVf,got_dustgasprop(:)
 logical,         intent(in)    :: got_abund(:),got_dustfrac(:),got_sink_data(:),got_sink_vels(:),got_Bxyz(:)
 logical,         intent(in)    :: got_psi,got_temp,got_pxyzu(:)
 integer(kind=1), intent(inout) :: iphase(:)
 real,            intent(inout) :: vxyzu(:,:),Bevol(:,:),pxyzu(:,:)
 real(kind=4),    intent(inout) :: alphaind(:,:)
 real,            intent(inout) :: xyzh(:,:),xyzmh_ptmass(:,:)
 integer,         intent(in)    :: iprint
 integer,         intent(out)   :: ierr
 logical :: use_gas
 integer :: i,itype,nread
 !
 ! particle type information
 !
 if (maxphase==maxp) then
    if (got_iphase) then
       if (phantomdump) then
          do i=i1,i2
             itype = int(iphase(i))
             iphase(i) = isetphase(itype,iactive=.true.)
          enddo
       else
          ! convert from sphNG
          do i=i1,i2
             itype = itype_from_sphNG_iphase(iphase(i))
             iphase(i) = isetphase(itype,iactive=.true.)
             if (itype==isphNG_accreted) then
                !  mark accreted/unknown particle types as dead according
                !  to Phantom (i.e., give negative smoothing length)
                xyzh(4,i) = -abs(xyzh(4,i))
                call set_particle_type(i,igas) ! to give an allowed particle type
             endif
          enddo
       endif
    elseif (any(npartoftype(2:) > 0)) then
       !
       !--iphase is required if there is more than one particle type
       !
       write(*,*) 'error in rdump: need type information but iamtype not present in dump file'
       ierr = 8
       return
    else
       !
       !--iphase does not need to be read if there is only one particle type
       !  but to start the code it should be set such that all particles are active
       !
       do i=i1,i2
          iphase(i) = isetphase(igas,iactive=.true.)
       enddo
    endif
 endif
 if (maxphase==maxp) then
    use_gas = .false.
 else
    use_gas = .true.
 endif

 !
 ! hydrodynamics arrays
 !
 if (any(.not.got_xyzh)) then
    if (id==master .and. i1==1) write(*,*) 'ERROR: x, y, z or h not found in file'
    ierr = 9
    return
 endif
 if (any(.not.got_vxyzu(1:3))) then
    if (id==master .and. i1==1) write(*,*) 'ERROR: missing velocity information from file'
 endif
 if (maxvxyzu==4 .and. .not.got_vxyzu(4)) then
    if (gamma < 1.01) then
       do i=i1,i2
          vxyzu(4,i) = 1.5*polyk
          !print*,'u = ',vxyzu(4,i)
       enddo
       if (id==master .and. i1==1) write(*,*) 'WARNING: u not in file but setting u = 3/2 * cs^2'
    else
       do i=i1,i2
          vxyzu(4,i) = (1.0/(gamma-1.0))*polyk*rhoh(xyzh(4,i),get_pmass(i,use_gas))**(gamma - 1.)
          !print*,'u = ',vxyzu(4,i)
       enddo
       if (id==master .and. i1==1) write(*,*) 'WARNING: u not in file but setting u = (K*rho**(gamma-1))/(gamma-1)'
    endif
 endif
 if (h2chemistry .and. .not.all(got_abund)) then
    if (id==master) write(*,*) 'error in rdump: using H2 chemistry, but abundances not found in dump file'
    ierr = 9
    return
 endif
 if (store_temperature .and. .not.got_temp) then
    if (id==master .and. i1==1) write(*,*) 'WARNING: missing temperature information from file'
 endif
 if (maxalpha==maxp) then
    if (got_alpha) then
       if (alphafile < 0.99 .and. tfile > 0.) then
          if (any(alphaind(1,i1:i2) > 1.0 .or. alphaind(1,i1:i2) < 0.)) then
             if (id==master) write(iprint,*) 'ERROR! AV alpha < 0 or alpha > 1 in dump file: using alpha'
             alphaind(1,i1:i2) = real(alpha,kind=4)
          endif
       endif
    else
       if (id==master .and. i1==1) write(*,*) 'WARNING: alpha not found in file'
       alphaind(1,i1:i2) = real(alpha,kind=4)
    endif
 endif
 if (npartread > 0) then
    do i = 1, size(massoftype)
       if (npartoftype(i) > 0) then
          if (massoftype(i) <= 0.0) then
             if (id==master .and. i1==1) write(*,*) 'ERROR! mass not set in read_dump (Phantom)'
             ierr = 12
             return
          endif
       endif
    enddo
 endif
 if (use_dustfrac .and. .not. all(got_dustfrac(1:ndusttypes))) then
    if (id==master .and. i1==1) write(*,*) 'ERROR! using one-fluid dust, but no dust fraction found in dump file'
    if (id==master .and. i1==1) write(*,*) ' Setting dustfrac = 0'
    dustfrac = 0.
    !ierr = 13
    return
 endif
 if (use_dustgrowth .and. .not.got_dustprop(1)) then
    write(*,*) 'ERROR! using dustgrowth, but no grain size found in dump file'
    return
 endif
 if (use_dustgrowth .and. .not.got_dustprop(1)) then
    write(*,*) 'ERROR! using dustgrowth, but no grain density found in dump file'
    return
 endif
 if (use_dustgrowth .and. .not.got_VrelVf) then
    write(*,*) 'ERROR! using dustgrowth, but no Vrel/Vfrag found in dump file'
    return
 endif
 if (use_dustgrowth .and. .not.got_dustgasprop(3)) then
    write(*,*) 'ERROR! using dustgrowth, but no St found in dump file'
    return
 endif
 !
 ! sink particle arrays
 !
 nread = 0
 if (nptmass > 0) then
    do i=1,nsinkproperties
       if (.not.got_sink_data(i)) then
          if (i <= 5) then
             if (id==master) write(*,*) 'ERROR! sink particle '//trim(xyzmh_ptmass_label(i))//' not found'
             ierr = 10
             return
          else
             if (id==master) write(*,*) 'WARNING! sink particle '//trim(xyzmh_ptmass_label(i))//' not found'
          endif
       endif
    enddo
    if (.not.all(got_sink_vels(1:3))) then
       if (id==master .and. i1==1) write(*,*) 'WARNING! sink particle velocities not found'
    endif
    if (id==master .and. i1==1) then
       print "(2(a,i2),a)",' got ',nsinkproperties,' sink properties from ',nptmass,' sink particles'
       if (nptmass > 0) print "(1x,47('-'),/,1x,a,'|',4(a9,1x,'|'),/,1x,47('-'))",&
                              'ID',' Mass    ',' Racc    ',' Macc    ',' hsoft   '
       do i=1,min(nptmass,999)
          print "(i3,'|',4(1pg9.2,1x,'|'))",i,xyzmh_ptmass(4,i),xyzmh_ptmass(ihacc,i),xyzmh_ptmass(imacc,i),xyzmh_ptmass(ihsoft,i)
       enddo
       if (nptmass > 0) print "(1x,47('-'))"
    endif
 endif

 !
 ! MHD arrays
 !
 if (mhd) then
    if (.not.all(got_Bxyz(1:3))) then
       if (id==master .and. i1==1) write(*,*) 'WARNING: MHD but magnetic field arrays not found in Phantom dump file'
    endif
    if (maxBevol==4 .and. .not.got_psi) then
       if (id==master .and. i1==1) write(*,*) 'WARNING! div B cleaning field (Psi) not found in Phantom dump file: assuming psi=0'
       Bevol(maxBevol,i1:i2) = 0.
    endif
 endif

 !
 ! GR arrays
 !
 if (gr) then
    if (.not.all(got_pxyzu(1:3))) then
       write(*,*) 'WARNING: GR but momentum arrays not found in Phantom dump file'
       pxyzu(:,i1:i2) = 0.
    endif
 endif

end subroutine check_arrays

!--------------------------------------------------------------------
!+
!  utility to extract header variables to phantom
!+
!-------------------------------------------------------------------
subroutine unfill_header(hdr,phantomdump,got_tags,nparttot, &
                         nblocks,npart,npartoftype, &
                         tfile,hfactfile,alphafile,iprint,id,nprocs,ierr)
 use dim,        only:maxdustlarge,use_dust
 use io,         only:master ! check this
 use eos,        only:isink
 use part,       only:maxtypes,igas,idust,ndustsmall,ndustlarge,ndusttypes
 use units,      only:udist,umass,utime,set_units_extra,set_units
 use dump_utils, only:extract,dump_h
 use fileutils,  only:make_tags_unique
 type(dump_h),    intent(in)  :: hdr
 logical,         intent(in)  :: phantomdump,got_tags
 integer(kind=8), intent(out) :: nparttot
 integer,         intent(out) :: nblocks,npart,npartoftype(maxtypes)
 real,            intent(out) :: tfile,hfactfile,alphafile
 integer,         intent(in)  :: iprint,id,nprocs
 integer,         intent(out) :: ierr
 integer         :: nparttoti,npartoftypetoti(maxtypes),ntypesinfile,nptinfile
 integer         :: ierr1,ierrs(3),i,counter
 integer(kind=8) :: npartoftypetot(maxtypes),ntypesinfile8
 character(len=10) :: dust_label(maxdustlarge)

 ierr = 0
 nparttot = 0
 npartoftypetot(:) = 0
 npart = 0
 npartoftype(:) = 0
 isink = 0
 call extract('ntypes',ntypesinfile,hdr,ierr1)
 if (ierr1 /= 0 .or. ntypesinfile < 1) then
    if (phantomdump .and. got_tags) then
       ierr = 4
       return
    else
       ntypesinfile = 5
    endif
 endif

 ! extract quantities from integer header
 call extract('nparttot',nparttoti,hdr,ierr1)
 if (ierr1 /= 0) then
    ierr = 5
    return
 endif
 if (ntypesinfile > maxtypes) then
    write(*,*) 'WARNING: number of particle types in file exceeds array limits'
    write(*,*) 'READING ONLY FIRST ',maxtypes,' OF ',ntypesinfile,' particle types'
    ntypesinfile = maxtypes
 endif
 call extract('npartoftype',npartoftypetoti(1:ntypesinfile),hdr,ierr1)
 if (ierr1 /= 0) then
    npartoftype(1) = nparttoti  ! assume only gas particles
 endif
 call extract('nblocks',nblocks,hdr,ierr1,default=1)
 if (ierr1 /= 0) write(*,*) 'number of MPI blocks not read: assuming 1'

 nparttot = int(nparttoti,kind=8)
 npartoftypetot = int(npartoftypetoti,kind=8)
 if (nblocks==1) then
    npartoftype(1:ntypesinfile) = int(npartoftypetot(1:ntypesinfile))
    if (npartoftype(idust) > 0) write(*,*) 'n(gas) = ',npartoftype(igas)
    counter = 0
    do i=1,maxdustlarge
       if (npartoftype(idust+i-1) > 0) then
          counter = counter + 1
       endif
    enddo
    dust_label = 'dust'
    call make_tags_unique(counter,dust_label)
    do i=1,counter
       write(*,*) 'n('//trim(dust_label(i))//') = ',npartoftype(idust+i-1)
    enddo
 endif
 call extract('isink',isink,hdr,ierr1)

!--non-MPI dumps
 if (nprocs==1) then
    if (nparttoti > huge(npart)) then
       write (*,*) 'ERROR in readdump: number of particles exceeds 32 bit limit, must use int(kind=8)''s ',nparttoti
       ierr = 4
       return
    endif
 endif
 if (nblocks==1) then
    npart = int(nparttoti)
    nparttot = npart
    if (id==master) write (iprint,*) 'npart = ',npart
 endif
 if (got_tags) then
    call extract('ntypes',ntypesinfile8,hdr,ierr1)
    ntypesinfile = int(ntypesinfile8)
 endif
 if (ntypesinfile > maxtypes) then
    write(*,*) 'WARNING: number of particle types in file exceeds array limits'
    write(*,*) 'READING ONLY FIRST ',maxtypes,' OF ',ntypesinfile,' particle types'
    ntypesinfile = maxtypes
 endif
 call extract('nparttot',nparttot,hdr,ierr1)
 if (nblocks > 1) then
    call extract('npartoftype',npartoftype(1:ntypesinfile),hdr,ierr1)
 endif
 if (id==master) write(*,*) 'npart(total) = ',nparttot
!
!--number of dust species
!
 if (use_dust) then
    call extract('ndustsmall',ndustsmall,hdr,ierrs(1))
    call extract('ndustlarge',ndustlarge,hdr,ierrs(2))
    ndusttypes = ndustsmall + ndustlarge
    if (any(ierrs(1:2) /= 0)) then
       write(*,*) 'ERROR reading number of small/large grain types from file header'
    endif
 endif
!
!--units
!
 call extract('udist',udist,hdr,ierrs(1))
 call extract('umass',umass,hdr,ierrs(2))
 call extract('utime',utime,hdr,ierrs(3))
 if (all(ierrs(1:3)==0)) then
    call set_units_extra()
 else
    write(iprint,*) 'ERROR reading units from dump file, assuming default'
    call set_units()  ! use default units
 endif
 ! get nptmass from header, needed to figure out if gwinspiral info is sensible
 call extract('nptmass',nptinfile,hdr,ierrs(1))
!--default real
 call unfill_rheader(hdr,phantomdump,ntypesinfile,nptinfile,&
                     tfile,hfactfile,alphafile,iprint,ierr)
 if (ierr /= 0) return

 if (id==master) write(iprint,*) 'time = ',tfile

end subroutine unfill_header

!--------------------------------------------------------------------
!+
!  subroutine to fill the real header with various things
!+
!-------------------------------------------------------------------
subroutine fill_header(sphNGdump,t,nparttot,npartoftypetot,nblocks,nptmass,hdr,ierr)
 use eos,            only:polyk,gamma,polyk2,qfacdisc,isink
 use options,        only:tolh,alpha,alphau,alphaB,iexternalforce,ieos
 use part,           only:massoftype,hfact,Bextx,Bexty,Bextz,ndustsmall,ndustlarge,&
                          idust,grainsize,graindens,ndusttypes
 use initial_params, only:get_conserv,etot_in,angtot_in,totmom_in,mdust_in
 use setup_params,   only:rhozero
 use timestep,       only:dtmax,C_cour,C_force
 use externalforces, only:write_headeropts_extern
 use boundary,       only:xmin,xmax,ymin,ymax,zmin,zmax
 use dump_utils,     only:reset_header,add_to_rheader,add_to_header,add_to_iheader,num_in_header
 use dim,            only:use_dust,maxtypes,use_dustgrowth, &
                          phantom_version_major,phantom_version_minor,phantom_version_micro,periodic
 use units,          only:udist,umass,utime,unit_Bfield
 logical,         intent(in)    :: sphNGdump
 real,            intent(in)    :: t
 integer(kind=8), intent(in)    :: nparttot,npartoftypetot(:)
 integer,         intent(in)    :: nblocks,nptmass
 type(dump_h),    intent(inout) :: hdr
 integer,         intent(out)   :: ierr
 integer :: number

 ierr = 0
 ! default int
 call add_to_iheader(int(nparttot),'nparttot',hdr,ierr)
 call add_to_iheader(maxtypes,'ntypes',hdr,ierr)
 call add_to_iheader(int(npartoftypetot(1:maxtypes)),'npartoftype',hdr,ierr)
 call add_to_iheader(nblocks,'nblocks',hdr,ierr)
 call add_to_iheader(isink,'isink',hdr,ierr)
 call add_to_iheader(nptmass,'nptmass',hdr,ierr)
 call add_to_iheader(ndustlarge,'ndustlarge',hdr,ierr)
 call add_to_iheader(ndustsmall,'ndustsmall',hdr,ierr)
 call add_to_iheader(idust,'idust',hdr,ierr)
 call add_to_iheader(phantom_version_major,'majorv',hdr,ierr)
 call add_to_iheader(phantom_version_minor,'minorv',hdr,ierr)
 call add_to_iheader(phantom_version_micro,'microv',hdr,ierr)

 ! int*8
 call add_to_header(nparttot,'nparttot',hdr,ierr)
 call add_to_header(int(maxtypes,kind=8),'ntypes',hdr,ierr)
 call add_to_header(npartoftypetot(1:maxtypes),'npartoftype',hdr,ierr)

 ! int*4
 call add_to_header(iexternalforce,'iexternalforce',hdr,ierr)
 call add_to_header(ieos,'ieos',hdr,ierr)

 ! default real variables
 call add_to_rheader(t,'time',hdr,ierr)
 call add_to_rheader(dtmax,'dtmax',hdr,ierr)
 call add_to_rheader(gamma,'gamma',hdr,ierr)
 call add_to_rheader(rhozero,'rhozero',hdr,ierr)
 call add_to_rheader(1.5*polyk,'RK2',hdr,ierr)
 if (sphNGdump) then ! number = 23
    call add_to_rheader(0.,'escaptot',hdr,ierr)
    call add_to_rheader(0.,'tkin',hdr,ierr)
    call add_to_rheader(0.,'tgrav',hdr,ierr)
    call add_to_rheader(0.,'tterm',hdr,ierr)
    call add_to_rheader(0.,'anglostx',hdr,ierr)
    call add_to_rheader(0.,'anglosty',hdr,ierr)
    call add_to_rheader(0.,'anglostz',hdr,ierr)
    call add_to_rheader(0.,'specang',hdr,ierr)
    call add_to_rheader(0.,'ptmassin',hdr,ierr)
    call add_to_rheader(0.,'tmag',hdr,ierr)
    call add_to_rheader(Bextx,'Bextx',hdr,ierr)
    call add_to_rheader(Bexty,'Bexty',hdr,ierr)
    call add_to_rheader(Bextz,'Bextz',hdr,ierr)
    call add_to_rheader(0.,'hzero',hdr,ierr)
    call add_to_rheader(1.5*polyk2,'uzero_n2',hdr,ierr)
    call add_to_rheader(0.,'hmass',hdr,ierr)
    call add_to_rheader(0.,'gapfac',hdr,ierr)
    call add_to_rheader(0.,'pmassinitial',hdr,ierr)
 else ! number = 49
    call add_to_rheader(hfact,'hfact',hdr,ierr)
    call add_to_rheader(tolh,'tolh',hdr,ierr)
    call add_to_rheader(C_cour,'C_cour',hdr,ierr)
    call add_to_rheader(C_force,'C_force',hdr,ierr)
    call add_to_rheader(alpha,'alpha',hdr,ierr)
    call add_to_rheader(alphau,'alphau',hdr,ierr)
    call add_to_rheader(alphaB,'alphaB',hdr,ierr)
    call add_to_rheader(polyk2,'polyk2',hdr,ierr)
    call add_to_rheader(qfacdisc,'qfacdisc',hdr,ierr)
    call add_to_rheader(massoftype,'massoftype',hdr,ierr) ! array
    call add_to_rheader(Bextx,'Bextx',hdr,ierr)
    call add_to_rheader(Bexty,'Bexty',hdr,ierr)
    call add_to_rheader(Bextz,'Bextz',hdr,ierr)
    call add_to_rheader(0.,'dum',hdr,ierr)
    if (iexternalforce /= 0) call write_headeropts_extern(iexternalforce,hdr,t,ierr)
    if (periodic) then
       call add_to_rheader(xmin,'xmin',hdr,ierr)
       call add_to_rheader(xmax,'xmax',hdr,ierr)
       call add_to_rheader(ymin,'ymin',hdr,ierr)
       call add_to_rheader(ymax,'ymax',hdr,ierr)
       call add_to_rheader(zmin,'zmin',hdr,ierr)
       call add_to_rheader(zmax,'zmax',hdr,ierr)
    endif
    call add_to_rheader(get_conserv,'get_conserv',hdr,ierr)
    call add_to_rheader(etot_in,'etot_in',hdr,ierr)
    call add_to_rheader(angtot_in,'angtot_in',hdr,ierr)
    call add_to_rheader(totmom_in,'totmom_in',hdr,ierr)
    call add_to_rheader(mdust_in(1:ndusttypes),'mdust_in',hdr,ierr)
    if (use_dust) then
       call add_to_rheader(grainsize(1:ndusttypes),'grainsize',hdr,ierr)
       call add_to_rheader(graindens(1:ndusttypes),'graindens',hdr,ierr)
    endif
 endif

 ! real*8
 call add_to_header(udist,'udist',hdr,ierr)
 call add_to_header(umass,'umass',hdr,ierr)
 call add_to_header(utime,'utime',hdr,ierr)
 call add_to_header(unit_Bfield,'umagfd',hdr,ierr)

 if (ierr /= 0) write(*,*) ' ERROR: arrays too small writing rheader'

 number = num_in_header(hdr%realtags)
 if (number >= maxphead) then
    write(*,*) 'error: header arrays too small for number of items in header: will be truncated'
 endif

end subroutine fill_header

!--------------------------------------------------------------------
!+
!  subroutine to set runtime parameters having read the real header
!+
!-------------------------------------------------------------------
subroutine unfill_rheader(hdr,phantomdump,ntypesinfile,nptmass,&
                          tfile,hfactfile,alphafile,iprint,ierr)
 use io,             only:id,master
 use dim,            only:maxvxyzu,use_dust,use_dustgrowth
 use eos,            only:polyk,gamma,polyk2,qfacdisc,extract_eos_from_hdr
 use options,        only:ieos,iexternalforce
 use part,           only:massoftype,Bextx,Bexty,Bextz,mhd,periodic,&
                          maxtypes,grainsize,graindens,ndusttypes
 use initial_params, only:get_conserv,etot_in,angtot_in,totmom_in,mdust_in
 use setup_params,   only:rhozero
 use externalforces, only:read_headeropts_extern,extract_iextern_from_hdr
 use boundary,       only:xmin,xmax,ymin,ymax,zmin,zmax,set_boundary
 use dump_utils,     only:extract
 type(dump_h), intent(in)  :: hdr
 logical,      intent(in)  :: phantomdump
 integer,      intent(in)  :: iprint,ntypesinfile,nptmass
 real,         intent(out) :: tfile,hfactfile,alphafile
 integer,      intent(out) :: ierr

 integer, parameter :: lu = 173
 integer            :: ierrs(10),iextern_in_file
 real               :: rk2,xmini,xmaxi,ymini,ymaxi,zmini,zmaxi,dtmaxi
 real               :: alphaufile,alphaBfile,C_courfile,C_forcefile,tolhfile
 logical            :: iexist

 ierr  = 0
 call extract('time',tfile,hdr,ierr)
 if (ierr/=0)  call extract('gt',tfile,hdr,ierr)  ! this is sphNG's label for time
 call extract('dtmax',dtmaxi,hdr,ierr)
 call extract('gamma',gamma,hdr,ierr)
 call extract('rhozero',rhozero,hdr,ierr)
 call extract('RK2',rk2,hdr,ierr)
 polyk = 2./3.*rk2
 if (maxvxyzu >= 4) then
    if (id==master) write(iprint,*) 'adiabatic eos: gamma = ',gamma
 else
    write(iprint,*) 'setting isothermal sound speed^2 (polyk) = ',polyk,' gamma = ',gamma
    if (polyk <= tiny(polyk)) then
       write(iprint,*) 'WARNING! sound speed zero in dump!, polyk = ',polyk
    endif
 endif

 Bextx = 0.
 Bexty = 0.
 Bextz = 0.
 if (phantomdump) then
    call extract('hfact',hfactfile,hdr,ierr)
    call extract('tolh',tolhfile,hdr,ierr)
    call extract('C_cour',C_courfile,hdr,ierr)
    call extract('C_force',C_forcefile,hdr,ierr)
    call extract('alpha',alphafile,hdr,ierr)
    if (maxvxyzu >= 4) then
       call extract('alphau',alphaufile,hdr,ierr)
    else
       alphaufile = 0.
    endif
    if (mhd) then
       call extract('alphaB',alphaBfile,hdr,ierr)
    endif
    call extract('polyk2',polyk2,hdr,ierr)
    call extract('qfacdisc',qfacdisc,hdr,ierr)
    if (extract_eos_from_hdr) call extract('ieos',ieos,hdr,ierr)
    if (ieos==3) then
       if (qfacdisc <= tiny(qfacdisc)) then
          write(iprint,*) 'ERROR: qfacdisc <= 0'
          ierr = 2
       else
          write(iprint,*) 'qfacdisc = ',qfacdisc
       endif
    endif
    call extract('massoftype',massoftype(1:ntypesinfile),hdr,ierr)
    if (ierr /= 0) then
       write(*,*) '*** ERROR reading massoftype from dump header ***'
       ierr = 4
    endif
    call extract('iexternalforce',iextern_in_file,hdr,ierrs(1))
    if (extract_iextern_from_hdr) iexternalforce = iextern_in_file
    if (iexternalforce /= 0) then
       call read_headeropts_extern(iexternalforce,hdr,nptmass,ierrs(1))
       if (ierrs(1) /= 0) ierr = 5
    elseif (iextern_in_file /= 0) then
       call read_headeropts_extern(iextern_in_file,hdr,nptmass,ierrs(1))
       if (ierrs(1) /= 0) ierr = 5
    endif
 else
    massoftype(1) = 0.
    polyk2 = 0.
    hfactfile = 0.
 endif

 if (periodic) then
    call extract('xmin',xmini,hdr,ierrs(1))
    call extract('xmax',xmaxi,hdr,ierrs(2))
    call extract('ymin',ymini,hdr,ierrs(3))
    call extract('ymax',ymaxi,hdr,ierrs(4))
    call extract('zmin',zmini,hdr,ierrs(5))
    call extract('zmax',zmaxi,hdr,ierrs(6))
    if (any(ierrs(1:6) /= 0)) then
       write(*,"(2(/,a))") ' ERROR: dump does not contain boundary positions', &
                           '        but we are using periodic boundaries'
       inquire(file='bound.tmp',exist=iexist)
       if (iexist) then
          open(unit=lu,file='bound.tmp')
          read(lu,*) xmini,xmaxi,ymini,ymaxi,zmini,zmaxi
          close(lu)
          call set_boundary(xmini,xmaxi,ymini,ymaxi,zmini,zmaxi)
          write(*,"(a,6(es10.3,1x))") ' READ from bound.tmp ',xmin,xmax,ymin,ymax,zmin,zmax
       else
          write(*,"(3(/,a),/,/,a)") ' To silence this error and restart from an older dump file ', &
                           ' create an ascii file called "bound.tmp" in the current directory', &
                           ' with xmin,xmax,ymin,ymax,zmin & zmax in it, e.g.: ', &
                           ' 0. 1. 0. 1. 0. 1.'
          ierr = 5  ! spit fatal error
       endif
    else
       call set_boundary(xmini,xmaxi,ymini,ymaxi,zmini,zmaxi)
    endif
 endif

 if (mhd) then
    call extract('Bextx',Bextx,hdr,ierrs(1))
    call extract('Bexty',Bexty,hdr,ierrs(2))
    call extract('Bextz',Bextz,hdr,ierrs(3))
    if (any(ierrs(1:3) /= 0)) then
       write(*,*) 'ERROR reading external field (setting to zero)'
    else
       write(*,*) 'External field found, Bext = ',Bextx,Bexty,Bextz
    endif
 endif

 ! values to track that conserved values remain conserved
 call extract('get_conserv',get_conserv,hdr,ierrs(1))
 call extract('etot_in',    etot_in,    hdr,ierrs(2))
 call extract('angtot_in',  angtot_in,  hdr,ierrs(3))
 call extract('totmom_in',  totmom_in,  hdr,ierrs(4))
 call extract('mdust_in',   mdust_in(1:ndusttypes), hdr,ierrs(5))
 if (any(ierrs(1:4) /= 0)) then
    write(*,*) 'ERROR reading values to verify conservation laws.  Resetting initial values.'
    get_conserv = 1.0
 endif
 if (abs(gamma-1.) > tiny(gamma) .and. maxvxyzu < 4) then
    write(*,*) 'WARNING! compiled for isothermal equation of state but gamma /= 1, gamma=',gamma
 endif

 !--pull grain size and density arrays if they are in the header
 !-- i.e. if dustgrowth is not ON
 if (use_dust .and. .not.use_dustgrowth) then
    call extract('grainsize',grainsize(1:ndusttypes),hdr,ierrs(1))
    call extract('graindens',graindens(1:ndusttypes),hdr,ierrs(2))
    if (any(ierrs(1:2) /= 0)) then
       write(*,*) 'ERROR reading grain size/density from file header'
    endif
 endif

 return
end subroutine unfill_rheader


!-----------------------------------------------------------------
!+
!  if tags not read, give expected order of variables in header
!  this is for backwards compatibility with old (untagged) format
!+
!-----------------------------------------------------------------
subroutine fake_header_tags(hdr,phantomdump,mhd,maxtypes)
 type(dump_h), intent(inout) :: hdr
 logical,      intent(in)    :: phantomdump,mhd
 integer,      intent(in)    :: maxtypes
 character(len=lentag) :: tagarr(49)
 integer :: nread,n

 ! default int
 tagarr(1) = 'nparttot'
 tagarr(2:6) =  'npartoftype'
 tagarr(7) = 'nblocks'
 tagarr(8) = 'isink'
 if (allocated(hdr%inttags)) then
    n = min(size(hdr%inttags),8)
    hdr%inttags(1:n) = tagarr(1:n)
 endif

 ! int*8
 tagarr(1) = 'nparttot'
 tagarr(2:1+maxtypes) = 'npartoftype'
 if (allocated(hdr%int8tags)) then
    n = min(size(hdr%int8tags),1+maxtypes)
    hdr%int8tags(1:n) = tagarr(1:n)
 endif

 ! default real
 nread = hdr%nums(i_real)
 tagarr = ''
 if (nread > 5) then
    tagarr(1:5) = (/'time   ','dtmax  ','gamma  ','rhozero','RK2    '/)
 endif
 if (phantomdump) then
    if (nread >= 14) then
       tagarr(6:14) = (/'hfact   ','tolh    ','C_cour  ','C_force ', &
                       'alpha   ','alphau  ','alphaB  ','polyk2  ','qfacdisc'/)
    endif
    if (nread >= 19) tagarr(15:19) = 'massoftype'
    if (mhd .and. nread >= 22) tagarr(20:22) = (/'Bextx','Bexty','Bextz'/)

    ! 20 quantities related to external binary potential
    if (nread >= 24) then
       tagarr(24:40) = (/'x1 ','y1 ','z1 ','m1 ','h1 ','x2 ','y2 ','z2 ','m2 ', &
                        'h2 ','vx1','vy1','vz1','vx2','vy2','vz2','a0 '/)
       tagarr(41:43) = (/'direction    ','accretedmass1','accretedmass2'/)
    endif

    if (nread >= 49) tagarr(44:49) = (/'xmin','xmax','ymin','ymax','zmin','zmax'/)
 else
    if (mhd .and. nread >= 18) tagarr(16:18) = (/'Bextx','Bexty','Bextz'/)
 endif
 if (allocated(hdr%realtags)) then
    n = min(size(hdr%realtags),nread)
    hdr%realtags(1:n) = tagarr(1:n)
 endif

 ! real*8
 tagarr(1:3) = (/'udist','umass','utime'/)
 if (allocated(hdr%real8tags)) then
    n = min(size(hdr%real8tags),3)
    hdr%real8tags(1:n) = tagarr(1:n)
 endif

end subroutine fake_header_tags

!-----------------------------------------------------------------
!+
!  if tags not read, give expected order of variables in header
!  this is for backwards compatibility with old (untagged) format
!+
!-----------------------------------------------------------------
subroutine fake_array_tags(iblock,ikind,tags,phantomdump)
 use dim, only:maxvxyzu,h2chemistry
 integer, intent(in) :: iblock,ikind
 logical, intent(in) :: phantomdump
 character(len=lentag), intent(out) :: tags(:)
 integer :: ilen

 tags = ''
 select case(iblock)
 case(1) ! hydro arrays
    select case(ikind)
    case(i_int1)
       tags = (/'itype'/)
    case(i_real)
       if (phantomdump) then
          ilen = 6
          tags(1:ilen) = (/'x ','y ','z ','vx','vy','vz'/)
       else
          ilen = 8
          tags(1:ilen) = (/'x ','y ','z ','m ','h ','vx','vy','vz'/)
       endif
       if (maxvxyzu >= 4) then
          ilen = ilen + 1
          tags(ilen) = 'u'
       endif
       if (h2chemistry) then
          tags(ilen+1:ilen+5) = (/'h2ratio','abHIq  ','abhpq  ','abeq   ','abco   '/)
          ilen = ilen + 5
       endif
    case(i_real4)
       ilen = 1
       tags(ilen) = 'h'
       ilen = ilen + 1
       tags(ilen) = 'alpha'
    end select
 case(2) ! sink particle arrays
    if (ikind==i_real) then
       tags(1:4) = (/'x','y','z','m'/)
       tags(5:9) = (/'hsoft    ','maccreted','spinx    ','spiny    ','spinz    '/)
       tags(10:12) = (/'vx','vy','vz'/)
    endif
 case(4) ! MHD arrays
    if (ikind==i_real4) then
       tags = (/'Bx','By','Bz'/)
    endif
 end select

end subroutine fake_array_tags

!--------------------------------------------------------------------
!+
!  subroutine to write output to full dump file
!  in GADGET format
!+
!-------------------------------------------------------------------
subroutine write_gadgetdump(dumpfile,t,xyzh,particlemass,vxyzu,rho,utherm,npart)
 use io,       only:iprint,idump,real4
#ifdef PERIODIC
 use boundary, only:dxbound
#endif
 real,             intent(in) :: t,particlemass,utherm
 character(len=*), intent(in) :: dumpfile
 integer,          intent(in) :: npart
 real,             intent(in) :: xyzh(:,:),vxyzu(:,:)
 real,             intent(in) :: rho(:)

 integer(kind=4) :: particleid(size(rho))
 integer :: npartoftype(6),nall(6),ncrap(6)
 real(kind=8) :: massoftype(6)
 real(kind=8)                          :: time,boxsize
 real(kind=8), parameter               :: dumz = 0.d0
 real(kind=4) :: unused(15)
 integer, parameter :: iflagsfr = 0, iflagfeedback = 0, iflagcool = 0
 integer, parameter :: nfiles = 1
 integer            :: ierr,i,j
!
!--open dumpfile
!
 write(iprint,"(/,/,'-------->   TIME = ',f12.4,"// &
              "': full dump written to file ',a,'   <--------',/)")  t,trim(dumpfile)

 write(iprint,*) 'writing to unit ',idump
 open(unit=idump,file=dumpfile,status='replace',form='unformatted',iostat=ierr)
 if (ierr /= 0) then
    write(iprint,*) 'error: can''t create new dumpfile ',trim(dumpfile)
    stop
 endif

 npartoftype(:) = 0
 npartoftype(1) = npart
 nall(:)  = npartoftype(:)
 ncrap(:) = 0
 time     = t
#ifdef PERIODIC
 boxsize = dxbound
#else
 boxsize = 0.
#endif

 massoftype(:) = 0.
 massoftype(1) = particlemass
 unused(:) = 0

 do i=1,npart
    particleid(i) = i
 enddo
 write(idump,iostat=ierr) npartoftype(1:6),massoftype(1:6),time,dumz, &
                          iflagsfr,iflagfeedback,nall(1:6),iflagcool,nfiles,boxsize, &
                          dumz,dumz,dumz,iflagsfr,iflagsfr,ncrap(1:6),iflagsfr,unused(:)

 write(idump,iostat=ierr) ((real4(xyzh(j,i)),j=1,3),i=1,npart)
 if (ierr /= 0) then
    print*,' error writing positions'
    return
 endif
 write(idump,iostat=ierr) ((real4(vxyzu(j,i)),j=1,3),i=1,npart)
 if (ierr /= 0) then
    print*,' error writing velocities'
    return
 endif
 write(idump,iostat=ierr) (particleid(i),i=1,npart)
 if (ierr /= 0) then
    print*,' error writing particle ID'
    return
 endif
 if (size(vxyzu(:,1)) >= 4) then
    write(idump,iostat=ierr) (real4(vxyzu(4,i)),i=1,npart)
 else
    write(idump,iostat=ierr) (real4(utherm),i=1,npart)
 endif
 if (ierr /= 0) then
    print*,' error writing utherm'
    return
 endif
 write(idump,iostat=ierr) (real4(rho(i)),i=1,npart)
 if (ierr /= 0) then
    print*,' error writing rho'
    return
 endif
 write(idump,iostat=ierr) (real4(xyzh(4,i)),i=1,npart)
 if (ierr /= 0) then
    print*,' error writing h'
    return
 endif
 print*,' finished writing file -- OK'

 return
end subroutine write_gadgetdump

subroutine count_particle_types(npartoftype)
 use part, only:iphase,iamtype,npart
 integer, intent(out) :: npartoftype(:)
 integer :: i, itype

 npartoftype(:) = 0
 do i = 1, npart
    itype = iamtype(iphase(i))
    npartoftype(itype) = npartoftype(itype) + 1
 enddo

end subroutine count_particle_types

end module readwrite_dumps<|MERGE_RESOLUTION|>--- conflicted
+++ resolved
@@ -311,13 +311,9 @@
                  maxptmass,get_pmass,h2chemistry,nabundances,abundance,abundance_label,mhd,maxBevol,&
                  divcurlv,divcurlv_label,divcurlB,divcurlB_label,poten,dustfrac,deltav,deltav_label,tstop,&
                  dustfrac_label,tstop_label,dustprop,dustprop_label,temperature,ndusttypes,ndustsmall,VrelVf,&
-<<<<<<< HEAD
-                 VrelVf_label,dustgasprop,dustgasprop_label,& !,dvdx,dvdx_label
+                 VrelVf_label,dustgasprop,dustgasprop_label,pxyzu,pxyzu_label,dens,& !,dvdx,dvdx_label
                  radiation,radenergy_label,iradxi,ikappa,ifluxx,ifluxy,ifluxz,&
                  do_radiation,maxirad
-=======
-                 VrelVf_label,dustgasprop,dustgasprop_label,pxyzu,pxyzu_label,dens
->>>>>>> eb7144a0
  use options,    only:use_dustfrac
  use dump_utils, only:tag,open_dumpfile_w,allocate_header,&
                  free_header,write_header,write_array,write_block_header
@@ -1204,17 +1200,11 @@
                       store_temperature,use_dustgrowth,maxdusttypes,ndivcurlv,maxphase,gr
  use part,       only:xyzh,xyzh_label,vxyzu,vxyzu_label,dustfrac,abundance,abundance_label, &
                       alphaind,poten,xyzmh_ptmass,xyzmh_ptmass_label,vxyz_ptmass,vxyz_ptmass_label, &
-<<<<<<< HEAD
-                      Bevol,Bxyz,Bxyz_label,nabundances,iphase,idust,tstop,deltav,dustfrac_label, &
-                      tstop_label,deltav_label,temperature,dustprop,dustprop_label,divcurlv,divcurlv_label,&
-                      VrelVf,VrelVf_label,dustgasprop,dustgasprop_label,&
+                      Bevol,Bxyz,Bxyz_label,nabundances,iphase,idust,dustfrac_label, &
+                      temperature,dustprop,dustprop_label,divcurlv,divcurlv_label,&
+                      VrelVf,VrelVf_label,dustgasprop,dustgasprop_label,pxyzu,pxyzu_label, &
                       radiation,radenergy_label,iradxi,ikappa,ifluxx,ifluxy,ifluxz,&
                       do_radiation,maxirad
-=======
-                      Bevol,Bxyz,Bxyz_label,nabundances,iphase,idust,dustfrac_label, &
-                      temperature,dustprop,dustprop_label,divcurlv,divcurlv_label,&
-                      VrelVf,VrelVf_label,dustgasprop,dustgasprop_label,pxyzu,pxyzu_label
->>>>>>> eb7144a0
 #ifdef IND_TIMESTEPS
  use part,       only:dt_in
 #endif
@@ -1228,12 +1218,8 @@
  logical               :: match
  logical               :: got_iphase,got_xyzh(4),got_vxyzu(4),got_abund(nabundances),got_alpha,got_poten
  logical               :: got_sink_data(nsinkproperties),got_sink_vels(3),got_Bxyz(3)
-<<<<<<< HEAD
  logical               :: got_psi,got_temp,got_dustprop(2),got_VrelVf,got_dustgasprop(4),got_divcurlv(4),&
-                          got_raden(maxirad)
-=======
- logical               :: got_psi,got_temp,got_dustprop(2),got_VrelVf,got_dustgasprop(4),got_divcurlv(4),got_pxyzu(4)
->>>>>>> eb7144a0
+                          got_raden(maxirad),got_pxyzu(4)
  character(len=lentag) :: tag,tagarr(64)
  integer :: k,i,iarr,ik,ndustfraci
 
@@ -1256,11 +1242,8 @@
  got_VrelVf      = .false.
  got_dustgasprop = .false.
  got_divcurlv    = .false.
-<<<<<<< HEAD
  got_raden       = .false.
-=======
  got_pxyzu       = .false.
->>>>>>> eb7144a0
 
  ndustfraci = 0
  over_arraylengths: do iarr=1,narraylengths
