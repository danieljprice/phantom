--- conflicted
+++ resolved
@@ -126,12 +126,7 @@
  real    :: r1,r2
  real    :: gammai,temperaturei,mui,imui,X_i,Z_i
  real    :: cgsrhoi,cgseni,cgspresi,presi,gam1,cgsspsoundi
-<<<<<<< HEAD
  real    :: uthermconst,kappaBar,kappaPart,gmwi
-#ifdef GR
-=======
- real    :: uthermconst
->>>>>>> 33664ee2
  real    :: enthi,pondensi
  !
  ! Check to see if equation of state is compatible with GR cons2prim routines
