--- conflicted
+++ resolved
@@ -98,13 +98,8 @@
                           iphase,iamtype,massoftype,maxphase,igas,idust,mhd,&
                           iamboundary,get_ntypes,npartoftypetot,&
                           dustfrac,dustevol,ddustevol,eos_vars,alphaind,nptmass,&
-<<<<<<< HEAD
-                          dustprop,ddustprop,dustproppred,ndustsmall,pxyzu,dens,metrics,ics
+                          dustprop,ddustprop,dustproppred,pxyzu,dens,metrics,ics
  use options,        only:avdecayconst,alpha,ieos,alphamax,icooling
-=======
-                          dustprop,ddustprop,dustproppred,pxyzu,dens,metrics,ics
- use options,        only:avdecayconst,alpha,ieos,alphamax
->>>>>>> c91674fc
  use deriv,          only:derivs
  use timestep,       only:dterr,bignumber,tolv
  use mpiutils,       only:reduceall_mpi
@@ -532,15 +527,6 @@
              endif
           endif
 
-<<<<<<< HEAD
-          if (itype==idust .and. use_dustgrowth) dustprop(:,i) = dustprop(:,i) + hdti*ddustprop(:,i)
-          if (itype==igas) then
-             if (mhd)          Bevol(:,i) = Bevol(:,i) + hdti*dBevol(:,i)
-             if (do_radiation) rad(:,i)   = rad(:,i)   + hdti*drad(:,i)
-             if (use_dustfrac) then
-                dustevol(:,i) = dustevol(:,i) + hdti*ddustevol(:,i)
-                if (use_dustgrowth) dustprop(:,i) = dustprop(:,i) + hdti*ddustprop(:,i)
-=======
              if (gr) then
                 pxi = pxyzu(1,i) + hdtsph*fxyzu(1,i)
                 pyi = pxyzu(2,i) + hdtsph*fxyzu(2,i)
@@ -576,7 +562,6 @@
                 vxyzu(3,i) = vzi
                 !--this is the energy equation if non-isothermal
                 if (maxvxyzu >= 4) vxyzu(4,i) = eni
->>>>>>> c91674fc
              endif
 
              if (itype==idust .and. use_dustgrowth) dustprop(:,i) = dustprop(:,i) + hdtsph*ddustprop(:,i)
