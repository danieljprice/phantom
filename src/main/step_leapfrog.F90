!--------------------------------------------------------------------------!
! The Phantom Smoothed Particle Hydrodynamics code, by Daniel Price et al. !
! Copyright (c) 2007-2018 The Authors (see AUTHORS)                        !
! See LICENCE file for usage and distribution conditions                   !
! http://users.monash.edu.au/~dprice/phantom                               !
!--------------------------------------------------------------------------!
!+
!  MODULE: step_lf_global
!
!  DESCRIPTION:
!   Computes one (hydro) timestep
!
!   Change this subroutine to change the timestepping algorithm
!
!   This version uses a Velocity Verlet (leapfrog) integrator with
!   substepping (operator splitting) of external/sink particle forces,
!   following the Reversible RESPA algorithm of Tuckerman et al. 1992
!
!  REFERENCES:
!     Verlet (1967), Phys. Rev. 159, 98-103
!     Tuckerman, Berne & Martyna (1992), J. Chem. Phys. 97, 1990-2001
!
!  OWNER: Daniel Price
!
!  $Id$
!
!  RUNTIME PARAMETERS: None
!
!  DEPENDENCIES: chem, coolfunc, deriv, dim, eos, externalforces, growth,
!    io, io_summary, mpiutils, options, part, ptmass, timestep,
!    timestep_ind, timestep_sts
!+
!--------------------------------------------------------------------------
module step_lf_global
<<<<<<< HEAD
 use dim,  only:maxp,maxvxyzu,maxBevol
 use part, only:vpred,Bpred,dustpred,ppred
=======
 use dim,  only:maxp,maxvxyzu,maxBevol,ndusttypes
 use part, only:vpred,Bpred,dustpred
>>>>>>> 3cb93776
 use timestep_ind, only:maxbins,itdt,ithdt,itdt1,ittwas
 implicit none
 character(len=80), parameter, public :: &  ! module version
    modid="$Id$"
 real               :: ibin_dts(4,0:maxbins)

contains

!------------------------------------------------------------
!+
!  initialisation routine necessary for individual timesteps
!+
!------------------------------------------------------------
subroutine init_step(npart,time,dtmax)
#ifdef IND_TIMESTEPS
 use timestep_ind, only:get_dt
 use part,         only:ibin,twas
#endif
 integer, intent(in) :: npart
 real,    intent(in) :: time,dtmax
#ifdef IND_TIMESTEPS
 integer             :: i
!
! twas is set so that at start of step we predict
! forwards to half of current timestep
!
 !$omp parallel do schedule(static) private(i)
 do i=1,npart
    twas(i) = time + 0.5*get_dt(dtmax,ibin(i))
 enddo
 !
 ! For each ibin option, calculate dt, dt/2, 1/dt and twas
 do i=0,maxbins
    ibin_dts(itdt,  i) = get_dt(dtmax,int(i,kind=1))
    ibin_dts(ithdt, i) = 0.5*ibin_dts(itdt,i)
    ibin_dts(itdt1, i) = 1.0/ibin_dts(itdt,i)
    ibin_dts(ittwas,i) = time + 0.5*get_dt(dtmax,int(i,kind=1))
 enddo
#endif

end subroutine init_step

!------------------------------------------------------------
!+
!  main timestepping routine
!+
!------------------------------------------------------------
subroutine step(npart,nactive,t,dtsph,dtextforce,dtnew)
 use dim,            only:maxp,ndivcurlv,maxvxyzu,maxptmass,maxalpha,nalpha,h2chemistry,use_dustgrowth
 use io,             only:iprint,fatal,iverbose,id,master,warning
 use options,        only:damp,tolv,iexternalforce,icooling,use_dustfrac
 use part,           only:xyzh,vxyzu,fxyzu,fext,divcurlv,divcurlB,Bevol,dBevol, &
                          isdead_or_accreted,rhoh,dhdrho,&
                          iphase,iamtype,massoftype,maxphase,igas,idust,mhd,maxBevol,&
                          switches_done_in_derivs,iboundary,get_ntypes,npartoftype,&
                          dustfrac,dustevol,ddustfrac,temperature,alphaind,nptmass,store_temperature,&
<<<<<<< HEAD
                                                  dustprop,ddustprop,dustproppred,pxyzu,dens,metrics,metricderivs
=======
                          dustprop,ddustprop,dustproppred
>>>>>>> 3cb93776
 use eos,            only:get_spsound
 use options,        only:avdecayconst,alpha,ieos,alphamax
 use deriv,          only:derivs
 use timestep,       only:dterr,bignumber
 use mpiutils,       only:reduceall_mpi
 use part,           only:nptmass,xyzmh_ptmass,vxyz_ptmass,fxyz_ptmass,ibin_wake
 use io_summary,     only:summary_printout,summary_variable,iosumtvi,iowake
 use coolfunc,       only:energ_coolfunc
#ifdef IND_TIMESTEPS
 use timestep,       only:dtmax,dtmax_rat,dtdiff,mod_dtmax_in_step
 use timestep_ind,   only:get_dt,nbinmax,decrease_dtmax,ibinnow
 use timestep_sts,   only:sts_get_dtau_next,use_sts,ibin_sts,sts_it_n
 use part,           only:ibin,ibin_old,twas,iactive
#endif
#ifdef GR
 use metric,         only:imetric
 use metric_tools,   only:imet_minkowski
 use cons2prim,      only:conservative_to_primitive
#endif
#ifdef DUSTGROWTH
 use growth,         only:update_dustprop
#endif
 integer, intent(inout) :: npart
 integer, intent(in)    :: nactive
 real,    intent(in)    :: t,dtsph
 real,    intent(inout) :: dtextforce
 real,    intent(out)   :: dtnew
 integer            :: i,its,np,ntypes,itype,nwake
 real               :: timei,erri,errmax,v2i,errmaxmean
 real               :: vxi,vyi,vzi,eni,vxoldi,vyoldi,vzoldi,hdtsph,pmassi
 real               :: alphaloci,divvdti,source,tdecay1,hi,rhoi,ddenom,spsoundi
 real               :: v2mean,hdti
 real               :: pxi,pyi,pzi,p2i,p2mean
#ifdef IND_TIMESTEPS
 real               :: dtsph_next,dti,time_now
#ifdef MPI
 logical, parameter :: allow_waking = .false.
#else
 logical, parameter :: allow_waking = .true.
#endif
#else
 integer(kind=1), parameter :: nbinmax = 0
#endif
 integer, parameter :: maxits = 30
 logical            :: converged,store_itype
!
! set initial quantities
!
 timei  = t
 hdtsph = 0.5*dtsph
 dterr  = bignumber

! determine twas for each ibin
#ifdef IND_TIMESTEPS
 if (sts_it_n) then
    time_now = timei + dtsph
    do i=0,maxbins
       ibin_dts(ittwas,i) = (int(time_now*ibin_dts(itdt1,i),kind=8) + 0.5)*ibin_dts(itdt,i)
    enddo
 endif
#endif

!--------------------------------------
! velocity predictor step, using dtsph
!--------------------------------------
 itype   = igas
 ntypes  = get_ntypes(npartoftype)
 pmassi  = massoftype(itype)
 store_itype = (maxphase==maxp .and. ntypes > 1)

 !$omp parallel do default(none) &
 !$omp shared(npart,xyzh,vxyzu,fxyzu,iphase,hdtsph,store_itype) &
#ifdef GR
 !$omp shared(pxyzu) &
#endif
 !$omp shared(Bevol,dBevol,dustevol,ddustfrac,use_dustfrac) &
 !$omp shared(dustprop,ddustprop,dustproppred) &
#ifdef IND_TIMESTEPS
 !$omp shared(ibin,ibin_old,twas,timei) &
#endif
 !$omp firstprivate(itype) &
 !$omp private(i,hdti)
 predictor: do i=1,npart
    if (.not.isdead_or_accreted(xyzh(4,i))) then
#ifdef IND_TIMESTEPS
       if (iactive(iphase(i))) ibin_old(i) = ibin(i) ! only required for ibin_neigh in force.F90
       !
       !--synchronise all particles to their half timesteps
       !
       hdti = twas(i) - timei
#else
       hdti = hdtsph
#endif
       if (store_itype) itype = iamtype(iphase(i))
       if (itype==iboundary) cycle predictor
       !
       ! predict v and u to the half step with "slow" forces
       !
#ifdef GR
       pxyzu(:,i) = pxyzu(:,i) + hdti*fxyzu(:,i)
#else
       vxyzu(:,i) = vxyzu(:,i) + hdti*fxyzu(:,i)
<<<<<<< HEAD
#endif
=======
       if (itype==idust .and. use_dustgrowth) then
          dustproppred(:,i) = dustprop(:,i) + hdti*ddustprop(:,i)
       endif
>>>>>>> 3cb93776
       if (itype==igas) then
          if (mhd)          Bevol(:,i)    = Bevol(:,i)        + hdti*dBevol(:,i)
          if (use_dustfrac) dustevol(:,i) = abs(dustevol(:,i) + hdti*ddustfrac(:,i))
       endif
    endif
 enddo predictor
 !omp end parallel do

!----------------------------------------------------------------------
! substepping with external and sink particle forces, using dtextforce
! accretion onto sinks/potentials also happens during substepping
!----------------------------------------------------------------------
#ifdef GR
 if (iexternalforce > 0 .and. imetric /= imet_minkowski) then
    call step_extern_gr(npart,ntypes,dtsph,dtextforce,xyzh,vxyzu,pxyzu,dens,metrics,metricderivs,fext,t,damp)
 else
    call step_extern_sph_gr(dtsph,npart,xyzh,vxyzu,dens,pxyzu,metrics)
 endif

#else
 if (nptmass > 0 .or. iexternalforce > 0 .or. (h2chemistry .and. icooling > 0) .or. damp > 0.) then
    call step_extern(npart,ntypes,dtsph,dtextforce,xyzh,vxyzu,fext,t,damp, &
                     nptmass,xyzmh_ptmass,vxyz_ptmass,fxyz_ptmass,nbinmax,ibin_wake)
 else
    call step_extern_sph(dtsph,npart,xyzh,vxyzu)
 endif
#endif

 timei = timei + dtsph
!----------------------------------------------------
! interpolation of SPH quantities needed in the SPH
! force evaluations, using dtsph
!----------------------------------------------------
!$omp parallel do default(none) schedule(guided,1) &
!$omp shared(xyzh,vxyzu,vpred,fxyzu,divcurlv,npart,store_itype) &
!$omp shared(pxyzu,ppred) &
!$omp shared(Bevol,dBevol,Bpred,dtsph,massoftype,iphase) &
!$omp shared(dustevol,ddustprop,dustprop,dustproppred,dustfrac,ddustfrac,dustpred,use_dustfrac) &
!$omp shared(alphaind,ieos,alphamax) &
!$omp shared(temperature) &
#ifdef IND_TIMESTEPS
!$omp shared(twas,timei) &
#endif
!$omp private(hi,rhoi,tdecay1,source,ddenom,hdti) &
!$omp private(i,spsoundi,alphaloci,divvdti) &
!$omp firstprivate(pmassi,itype,avdecayconst,alpha)
 predict_sph: do i=1,npart
    if (.not.isdead_or_accreted(xyzh(4,i))) then
       if (store_itype) then
          itype = iamtype(iphase(i))
          pmassi = massoftype(itype)
          if (itype==iboundary) then
#ifdef GR
             ppred(:,i) = pxyzu(:,i)
#else
             vpred(:,i) = vxyzu(:,i)
#endif
             if (mhd)          Bpred(:,i)  = Bevol (:,i)
             if (use_dustgrowth) dustproppred(:,:) = dustprop(:,:)
             if (use_dustfrac) dustpred(:,i) = dustevol(:,i)
             cycle predict_sph
          endif
       endif
       !
       ! make prediction for h
       !
       if (ndivcurlv >= 1) then
          xyzh(4,i) = xyzh(4,i) - dtsph*dhdrho(xyzh(4,i),pmassi)*rhoh(xyzh(4,i),pmassi)*divcurlv(1,i)
       endif
       !
       ! make a prediction for v and u to the full step for use in the
       ! force evaluation. These have already been updated to the
       ! half step, so only need a half step (0.5*dtsph) here
       !
#ifdef IND_TIMESTEPS
       hdti = timei - twas(i)   ! interpolate to end time
#else
       hdti = 0.5*dtsph
#endif
#ifdef GR
       ppred(:,i) = pxyzu(:,i) + hdti*fxyzu(:,i)
#else
       vpred(:,i) = vxyzu(:,i) + hdti*fxyzu(:,i)
#endif
       if (use_dustgrowth .and. itype==idust) then
          dustproppred(:,i) = dustproppred(:,i) + hdti*ddustprop(:,i)
       endif
       if (itype==igas) then
          if (mhd) Bpred(:,i) = Bevol (:,i) + hdti*dBevol(:,i)
          if (use_dustfrac) then
             rhoi          = rhoh(xyzh(4,i),pmassi)
             dustpred(:,i) = dustevol(:,i) + hdti*ddustfrac(:,i)
!------------------------------------------------
!--sqrt(rho*epsilon) method
!             dustfrac(:,i) = min(dustpred(:,i)**2/rhoi,1.) ! dustevol = sqrt(rho*eps)
!------------------------------------------------
!--asin(sqrt(epsilon)) method
             dustfrac(:,i) = sin(dustpred(:,i))**2
!------------------------------------------------
          endif
       endif
       !
       ! viscosity switch ONLY (conductivity and resistivity do not use MM97-style switches)
       !
       if (maxalpha==maxp) then
          hi   = xyzh(4,i)
          rhoi = rhoh(hi,pmassi)
          if (store_temperature) then
             spsoundi = get_spsound(ieos,xyzh(:,i),rhoi,vpred(:,i),temperature(i))
          else
             spsoundi = get_spsound(ieos,xyzh(:,i),rhoi,vpred(:,i))
          endif
          tdecay1  = avdecayconst*spsoundi/hi
          ddenom   = 1./(1. + dtsph*tdecay1) ! implicit integration for decay term
          if (nalpha >= 2) then
             ! Cullen and Dehnen (2010) switch
             alphaloci = alphaind(2,i)
             if (alphaind(1,i) < alphaloci) then
                alphaind(1,i) = real(alphaloci,kind=kind(alphaind))
             else
                alphaind(1,i) = real((alphaind(1,i) + dtsph*alphaloci*tdecay1)*ddenom,kind=kind(alphaind))
             endif
          else
             if (ndivcurlv < 1) call fatal('step','alphaind used but divv not stored')
             ! MM97
             source = max(0.0_4,-divcurlv(1,i))
             alphaind(1,i) = real(min((alphaind(1,i) + dtsph*(source + alpha*tdecay1))*ddenom,alphamax),kind=kind(alphaind))
          endif
       endif
    endif
 enddo predict_sph
 !$omp end parallel do
!
! recalculate all SPH forces, and new timestep
!
 if ((iexternalforce /= 0 .or. nptmass > 0) .and. id==master .and. iverbose >= 2) &
   write(iprint,"(a,f14.6,/)") '> full step            : t=',timei

 if (npart > 0) then
    call derivs(1,npart,nactive,xyzh,vxyzu,fxyzu,fext,divcurlv,&
                divcurlB,Bpred,dBevol,dustproppred,ddustprop,dustfrac,ddustfrac,temperature,timei,dtsph,dtnew,&
                ppred,dens,metrics)
 endif
!
! if using super-timestepping, determine what dt will be used on the next loop
!
#ifdef IND_TIMESTEPS
 if ( use_sts ) call sts_get_dtau_next(dtsph_next,dtsph,dtmax,dtdiff,nbinmax)
 if (mod_dtmax_in_step .and. sts_it_n) then
    call decrease_dtmax(npart,maxbins,timei-dtsph,dtmax_rat,dtmax,ibin,ibin_wake,ibin_sts,ibin_dts,mod_dtmax_in_step)
 endif
#endif
!
!-------------------------------------------------------------------------
!  leapfrog corrector step: most of the time we should not need to take
!  any extra iterations, but to be reversible for velocity-dependent
!  forces we must iterate until velocities agree.
!-------------------------------------------------------------------------
 its        = 0
 converged  = .false.
 errmaxmean = 0.0
 iterations: do while (its < maxits .and. .not.converged)
    its     = its + 1
    errmax  = 0.
    v2mean  = 0.
    p2mean  = 0.
    np      = 0
    itype   = igas
    pmassi  = massoftype(igas)
    ntypes  = get_ntypes(npartoftype)
    store_itype = (maxphase==maxp .and. ntypes > 1)
    nwake   = 0
!$omp parallel default(none) &
!$omp shared(xyzh,vxyzu,vpred,fxyzu,npart,hdtsph,store_itype) &
!$omp shared(pxyzu,ppred) &
!$omp shared(Bevol,dBevol,iphase,its) &
!$omp shared(dustevol,ddustfrac,use_dustfrac) &
!$omp shared(dustprop,ddustprop,dustproppred) &
!$omp shared(xyzmh_ptmass,vxyz_ptmass,fxyz_ptmass,nptmass,massoftype) &
!$omp shared(dtsph,icooling) &
#ifdef IND_TIMESTEPS
!$omp shared(dtmax,ibin,ibin_old,ibin_sts,twas,timei,use_sts,dtsph_next,ibin_wake,sts_it_n) &
!$omp shared(ibin_dts,nbinmax,ibinnow) &
!$omp private(dti,hdti) &
#endif
!$omp private(i,vxi,vyi,vzi,vxoldi,vyoldi,vzoldi) &
!$omp private(pxi,pyi,pzi,p2i) &
!$omp private(erri,v2i,eni) &
!$omp reduction(max:errmax) &
!$omp reduction(+:np,v2mean,p2mean,nwake) &
!$omp firstprivate(pmassi,itype)
!$omp do
    corrector: do i=1,npart
       if (.not.isdead_or_accreted(xyzh(4,i))) then
          if (store_itype) itype = iamtype(iphase(i))
          if (itype==iboundary) cycle corrector
#ifdef IND_TIMESTEPS
          !
          !--update active particles
          !
          if (iactive(iphase(i))) then
             ibin_wake(i) = 0       ! cannot wake active particles
             hdti = timei - twas(i) ! = 0.5*get_dt(dtmax,ibin_old(i)) if .not.use_sts, dtmax has not changed, particle was not just woken up
             if (use_sts) then
                if (ibin(i) < ibin_sts(i)) ibin(i) = min(ibin_sts(i), nbinmax ) ! increase ibin if needed for super timestepping
                if (.not.sts_it_n .or. (sts_it_n .and. ibin_sts(i) > ibin(i))) then
                   dti = hdti + 0.5*dtsph_next
                else
                   dti = hdti + ibin_dts(ithdt,ibin(i))
                endif
             else
                dti = hdti + ibin_dts(ithdt,ibin(i))
             endif
#ifdef GR
             pxyzu(:,i) = pxyzu(:,i) + dti*fxyzu(:,i)
#else
             vxyzu(:,i) = vxyzu(:,i) + dti*fxyzu(:,i)
#endif
             if (use_dustgrowth .and. itype==idust) dustproppred(:,i) = dustproppred(:,i) + dti*ddustprop(:,i)
             if (itype==igas) then
                if (mhd)          Bevol(:,i)    = Bevol(:,i)    + dti*dBevol(:,i)
                if (use_dustfrac) dustevol(:,i) = dustevol(:,i) + dti*ddustfrac(:,i)
             endif
             twas(i) = twas(i) + dti
          endif
          !
          !--synchronise all particles
          !
          hdti = timei - twas(i)

#ifdef GR
          pxyzu(:,i) = pxyzu(:,i) + hdti*fxyzu(:,i)
#else
          vxyzu(:,i) = vxyzu(:,i) + hdti*fxyzu(:,i)
#endif

          if (itype==igas) then
             if (mhd)          Bevol(:,i)  = Bevol(:,i)  + hdti*dBevol(:,i)
             if (use_dustfrac) dustevol(:,i) = dustevol(:,i) + hdti*ddustfrac(:,i)
          endif
          !
          !--Wake inactive particles for next step, if required
          !
          if (sts_it_n .and. ibin_wake(i) > ibin(i) .and. allow_waking) then
             ibin_wake(i) = min(int(nbinmax,kind=1),ibin_wake(i))
             nwake        = nwake + 1
             twas(i)      = ibin_dts(ittwas,ibin_wake(i))
             ibin(i)      = ibin_wake(i)
             ibin_wake(i) = 0 ! reset flag
          endif
#else
          !
          ! For velocity-dependent forces compare the new v
          ! with the predicted v used in the force evaluation.
          ! Determine whether or not we need to iterate.
          !

#ifdef GR
          pxi = pxyzu(1,i) + hdtsph*fxyzu(1,i)
          pyi = pxyzu(2,i) + hdtsph*fxyzu(2,i)
          pzi = pxyzu(3,i) + hdtsph*fxyzu(3,i)
          eni = pxyzu(4,i) + hdtsph*fxyzu(4,i)

          erri = (pxi - ppred(1,i))**2 + (pyi - ppred(2,i))**2 + (pzi - ppred(3,i))**2
          !if (erri > errmax) print*,id,' errmax = ',erri,' part ',i,vxi,vxoldi,vyi,vyoldi,vzi,vzoldi
          errmax = max(errmax,erri)

          p2i = pxi*pxi + pyi*pyi + pzi*pzi
          p2mean = p2mean + p2i
          np = np + 1

          pxyzu(1,i) = pxi
          pxyzu(2,i) = pyi
          pxyzu(3,i) = pzi
          !--this is the energy equation if non-isothermal
          pxyzu(4,i) = eni
#else
          vxi = vxyzu(1,i) + hdtsph*fxyzu(1,i)
          vyi = vxyzu(2,i) + hdtsph*fxyzu(2,i)
          vzi = vxyzu(3,i) + hdtsph*fxyzu(3,i)
          if (maxvxyzu >= 4) eni = vxyzu(4,i) + hdtsph*fxyzu(4,i)

          erri = (vxi - vpred(1,i))**2 + (vyi - vpred(2,i))**2 + (vzi - vpred(3,i))**2
          !if (erri > errmax) print*,id,' errmax = ',erri,' part ',i,vxi,vxoldi,vyi,vyoldi,vzi,vzoldi
          errmax = max(errmax,erri)

          v2i    = vxi*vxi + vyi*vyi + vzi*vzi
          v2mean = v2mean + v2i
          np     = np + 1

          vxyzu(1,i) = vxi
          vxyzu(2,i) = vyi
          vxyzu(3,i) = vzi
          !--this is the energy equation if non-isothermal
          if (maxvxyzu >= 4) then
             vxyzu(4,i) = eni
             if (icooling==3) call energ_coolfunc(vxyzu(4,i),rhoh(xyzh(4,i),massoftype(itype)),dtsph,v2i)
          endif
#endif

          if (itype==igas) then
             !
             ! corrector step for magnetic field and dust
             !
             if (mhd)          Bevol(:,i)  = Bevol(:,i)  + hdtsph*dBevol(:,i)
             if (use_dustfrac) dustevol(:,i) = dustevol(:,i) + hdtsph*ddustfrac(:,i)
          endif
#endif
       endif
    enddo corrector
!$omp enddo
!$omp end parallel

#ifdef GR
    call check_velocity_error(errmax,p2mean,np,its,tolv,dtsph,timei,damp,dterr,errmaxmean,converged)
#else
    call check_velocity_error(errmax,v2mean,np,its,tolv,dtsph,timei,damp,dterr,errmaxmean,converged)
#endif

    if (.not.converged .and. npart > 0) then
       !$omp parallel do private(i) schedule(static)
       do i=1,npart
          if (store_itype) itype = iamtype(iphase(i))
#ifdef IND_TIMESTEPS
          if (iactive(iphase(i))) then
#ifdef GR
             ppred(:,i) = pxyzu(:,i)
#else
             vpred(:,i) = vxyzu(:,i)
#endif
             if (mhd)          Bpred(:,i)  = Bevol(:,i)
             if (use_dustfrac) dustpred(:,i) = dustevol(:,i)
          endif
#else
#ifdef GR
          ppred(:,i) = pxyzu(:,i)
#else
          vpred(:,i) = vxyzu(:,i)
#endif
          if (mhd)          Bpred(:,i)  = Bevol(:,i)
          if (use_dustfrac) dustpred(:,i) = dustevol(:,i)
!
! shift v back to the half step
!
#ifdef GR
          pxyzu(:,i) = pxyzu(:,i) - hdtsph*fxyzu(:,i)
#else
          vxyzu(:,i) = vxyzu(:,i) - hdtsph*fxyzu(:,i)
#endif
          if (itype==igas) then
             if (mhd)          Bevol(:,i)  = Bevol(:,i)  - hdtsph*dBevol(:,i)
             if (use_dustfrac) dustevol(:,i) = dustevol(:,i) - hdtsph*ddustfrac(:,i)
          endif
#endif
       enddo
       !$omp end parallel do
!
!   get new force using updated velocity: no need to recalculate density etc.
!

       call derivs(2,npart,nactive,xyzh,vxyzu,fxyzu,fext,divcurlv,divcurlB, &
                     Bpred,dBevol,dustproppred,ddustprop,dustfrac,ddustfrac,&
<<<<<<< HEAD
                                         temperature,timei,dtsph,dtnew,ppred,dens,metrics)
=======
                     temperature,timei,dtsph,dtnew)
>>>>>>> 3cb93776
    endif
#ifdef DUSTGROWTH
    call update_dustprop(npart,dustproppred) !--update dustprop values
#endif
 enddo iterations
 ! Summary statements & crash if velocity is not converged
 if (nwake > 1) call summary_variable('wake',iowake,  0,real(nwake))
 if (its   > 1) call summary_variable('tolv',iosumtvi,0,real(its)  )
 if (maxits > 1 .and. its >= maxits) then
    call summary_printout(iprint,nptmass)
    call fatal('step','VELOCITY ITERATIONS NOT CONVERGED!!')
 endif

#ifdef GR
 call conservative_to_primitive(npart,xyzh,metrics,pxyzu,vxyzu,dens)
#endif

 return
end subroutine step

#ifdef GR
subroutine step_extern_sph_gr(dt,npart,xyzh,vxyzu,dens,pxyzu,metrics)
 use part,         only:isdead_or_accreted
 use cons2prim,    only:conservative_to_primitive
 use io,           only:warning
 use metric_tools, only:pack_metric
 real,    intent(in)    :: dt
 integer, intent(in)    :: npart
 real,    intent(inout) :: xyzh(:,:),dens(:),metrics(:,:,:,:)
 real,    intent(in)    :: pxyzu(:,:)
 real,    intent(out)   :: vxyzu(:,:)
 integer, parameter :: nitermax = 50
 real,    parameter ::     xtol = 1.e-15
 integer :: i,niter
 real    :: xpred(1:3),vold(1:3),diff
 logical :: converged

 !$omp parallel do default(none) &
 !$omp shared(npart,xyzh,vxyzu,dens,dt) &
 !$omp shared(pxyzu,metrics) &
 !$omp private(i,niter,diff,xpred,vold,converged)
 do i=1,npart
    if (.not.isdead_or_accreted(xyzh(4,i))) then
       call conservative_to_primitive(xyzh(:,i),metrics(:,:,:,i),pxyzu(:,i),vxyzu(:,i),dens(i))
       !
       ! main position update
       !
       xpred = xyzh(1:3,i) + dt*vxyzu(1:3,i)
       vold  = vxyzu(1:3,i)
       converged = .false.
       niter = 0
       do while (.not. converged .and. niter<=nitermax)
          niter = niter + 1
          call conservative_to_primitive(xyzh(:,i),metrics(:,:,:,i),pxyzu(:,i),vxyzu(:,i),dens(i))
          xyzh(1:3,i) = xpred + 0.5*dt*(vxyzu(1:3,i)-vold)
          diff = maxval(abs(xyzh(1:3,i)-xpred)/xpred)
          if (diff < xtol) converged = .true.
          ! UPDATE METRIC HERE
          call pack_metric(xyzh(1:3,i),metrics(:,:,:,i))
       enddo
       if (niter > nitermax) call warning('step_extern_sph_gr','Reached max number of x iterations. x_err ',val=diff)

    endif
 enddo
 !$omp end parallel do

end subroutine step_extern_sph_gr

subroutine step_extern_gr(npart,ntypes,dtsph,dtextforce,xyzh,vxyzu,pxyzu,dens,metrics,metricderivs,fext,time,damp)
 use dim,            only:maxptmass,maxp,maxvxyzu
 use io,             only:iverbose,id,master,iprint,warning
 use externalforces, only:externalforce,accrete_particles,update_externalforce
 use options,        only:iexternalforce
 use part,           only:maxphase,isdead_or_accreted,iboundary,igas,iphase,iamtype,massoftype,rhoh
 use io_summary,     only:summary_variable,iosumextsr,iosumextst,iosumexter,iosumextet,iosumextr,iosumextt, &
                          summary_accrete,summary_accrete_fail
 use timestep,       only:bignumber
 use eos,            only:equationofstate,ieos
 use cons2prim,      only:conservative_to_primitive
 use extern_gr,      only:get_grforce
 use metric_tools,   only:pack_metric,pack_metricderivs
 integer, intent(in)    :: npart,ntypes
 real,    intent(in)    :: dtsph,time,damp
 real,    intent(inout) :: dtextforce
 real,    intent(inout) :: xyzh(:,:),vxyzu(:,:),fext(:,:),pxyzu(:,:),dens(:),metrics(:,:,:,:),metricderivs(:,:,:,:)
 integer :: i,itype,nsubsteps,naccreted,its
 real    :: timei,t_end_step,hdt,pmassi
 real    :: dt,dtf,dtextforcenew,dtextforce_min
 real    :: pi,pprev(3),xyz_prev(3),spsoundi,pondensi
 real    :: x_err,pmom_err,fstar(3),vxyzu_star(4),accretedmass
 ! real, save :: dmdt = 0.
 logical :: last_step,done,converged,accreted
 integer, parameter :: itsmax = 50
 real, parameter :: ptol = 1.e-15, xtol = 1.e-15
 integer, save :: pitsmax = 0, xitsmax = 0
!
! determine whether or not to use substepping
!
 if ((iexternalforce > 0) .and. dtextforce < dtsph) then
    dt = dtextforce
    last_step = .false.
 else
    dt = dtsph
    last_step = .true.
 endif

 timei = time
 itype          = igas
 pmassi         = massoftype(igas)
 t_end_step     = timei + dtsph
 nsubsteps      = 0
 dtextforce_min = huge(dt)
 done           = .false.

 substeps: do while (timei <= t_end_step .and. .not.done)
    hdt           = 0.5*dt
    timei         = timei + dt
    nsubsteps     = nsubsteps + 1
    dtextforcenew = bignumber

    if (.not.last_step .and. iverbose > 1 .and. id==master) then
       write(iprint,"(a,f14.6)") '> external forces only : t=',timei
    endif

    !---------------------------
    ! predictor during substeps
    !---------------------------
    !
    ! predictor step for external forces, also recompute external forces
    !
    !$omp parallel default(none) &
    !$omp shared(npart,xyzh,vxyzu,fext,iphase,ntypes,massoftype) &
    !$omp shared(dt,hdt) &
    !$omp shared(its,pxyzu,dens,metrics,metricderivs) &
    !$omp private(i,dtf,vxyzu_star,fstar) &
    !$omp private(converged,pprev,pmom_err,xyz_prev,x_err,pi) &
    !$omp firstprivate(pmassi,itype) &
    !$omp reduction(max:xitsmax,pitsmax) &
    !$omp reduction(min:dtextforcenew)
    !$omp do
    predictor: do i=1,npart
       if (.not.isdead_or_accreted(xyzh(4,i))) then
          if (ntypes > 1 .and. maxphase==maxp) then
             itype = iamtype(iphase(i))
             pmassi = massoftype(itype)
          endif

          its       = 0
          converged = .false.

          pxyzu(1:3,i) = pxyzu(1:3,i) + hdt*fext(1:3,i)

! Note: grforce needs derivatives of the metric, which do not change between pmom iterations
          pmom_iterations: do while (its <= itsmax .and. .not. converged)
             its   = its + 1
             pprev = pxyzu(1:3,i)
             call conservative_to_primitive(xyzh(:,i),metrics(:,:,:,i),pxyzu(:,i),vxyzu(:,i),dens(i),pi)
             call get_grforce(xyzh(:,i),metrics(:,:,:,i),metricderivs(:,:,:,i),vxyzu(1:3,i),dens(i),vxyzu(4,i),pi,fstar,dtf)
             pxyzu(1:3,i) = pprev + hdt*(fstar - fext(1:3,i))
             pmom_err = maxval( abs( (pxyzu(1:3,i) - pprev)/pprev ) )
             if (pmom_err < ptol) converged = .true.
             fext(1:3,i) = fstar
          enddo pmom_iterations
          if (its > itsmax ) call warning('step_extern_gr','Reached max number of pmom iterations. pmom_err ',val=pmom_err)

          pitsmax = max(its,pitsmax)

          call conservative_to_primitive(xyzh(:,i),metrics(:,:,:,i),pxyzu(:,i),vxyzu(:,i),dens(i),pi)
          xyzh(1:3,i) = xyzh(1:3,i) + dt*vxyzu(1:3,i)


          its        = 0
          converged  = .false.
          vxyzu_star = vxyzu(:,i)
! Note: since particle positions change between iterations the metric and its derivatives need to be updated.
!       conservative_to_primitive does not require derivatives of the metric, so those can updated once the iterations
!       are complete, in order to reduce the number of computations.
          xyz_iterations: do while (its <= itsmax .and. .not. converged)
             its         = its+1
             xyz_prev    = xyzh(1:3,i)
             call conservative_to_primitive(xyzh(:,i),metrics(:,:,:,i),pxyzu(:,i),vxyzu_star,dens(i))
             xyzh(1:3,i)  = xyz_prev + hdt*(vxyzu_star(1:3) - vxyzu(1:3,i))
             x_err = maxval( abs( (xyzh(1:3,i)-xyz_prev)/xyz_prev ) )
             if (x_err < xtol) converged = .true.
             vxyzu(:,i)   = vxyzu_star
             ! UPDATE METRIC HERE
             call pack_metric(xyzh(1:3,i),metrics(:,:,:,i))
          enddo xyz_iterations
          call pack_metricderivs(xyzh(1:3,i),metricderivs(:,:,:,i))
          if (its > itsmax ) call warning('step_extern_gr','Reached max number of x iterations. x_err ',val=x_err)
          xitsmax = max(its,xitsmax)


          ! Skip remainder of update if boundary particle; note that fext==0 for these particles
          if (itype==iboundary) cycle predictor
       endif
    enddo predictor
    !$omp enddo
    !$omp end parallel

    !
    ! corrector step on gas particles (also accrete particles at end of step)
    !
    accretedmass = 0.
    naccreted    = 0
    dtextforce_min = bignumber

    !$omp parallel do default(none) &
    !$omp shared(npart,xyzh,metrics,metricderivs,vxyzu,fext,iphase,ntypes,massoftype,hdt,timei) &
    !$omp private(i,accreted) &
    !$omp shared(ieos,dens,pxyzu,iexternalforce) &
    !$omp private(pi,pondensi,spsoundi,dtf) &
    !$omp firstprivate(itype,pmassi) &
    !$omp reduction(min:dtextforce_min) &
    !$omp reduction(+:accretedmass,naccreted)
    accreteloop: do i=1,npart
       if (.not.isdead_or_accreted(xyzh(4,i))) then
          if (ntypes > 1 .and. maxphase==maxp) then
             itype = iamtype(iphase(i))
             pmassi = massoftype(itype)
             !  if (itype==iboundary) cycle accreteloop
          endif

          call equationofstate(ieos,pondensi,spsoundi,dens(i),xyzh(1,i),xyzh(2,i),xyzh(3,i),vxyzu(4,i))
          pi = pondensi*dens(i)
          call get_grforce(xyzh(:,i),metrics(:,:,:,i),metricderivs(:,:,:,i),vxyzu(1:3,i),dens(i),vxyzu(4,i),pi,fext(1:3,i),dtf)
          dtextforce_min = min(dtf,dtextforce_min)
          !
          ! correct v to the full step using only the external force
          !
          pxyzu(1:3,i) = pxyzu(1:3,i) + hdt*fext(1:3,i)

          if (iexternalforce > 0) then
             call accrete_particles(iexternalforce,xyzh(1,i),xyzh(2,i), &
                                    xyzh(3,i),xyzh(4,i),pmassi,timei,accreted,i)
             if (accreted) then
                accretedmass = accretedmass + pmassi
                naccreted = naccreted + 1
             endif
          endif
       endif
    enddo accreteloop
    !$omp end parallel do

    if (iverbose >= 2 .and. id==master .and. naccreted /= 0) write(iprint,"(a,es10.3,a,i4,a)") &
       'Step: at time ',timei,', ',naccreted,' particles were accreted. Mass accreted = ',accretedmass

    dtextforcenew = min(dtextforce_min,dtextforcenew)
    dtextforce    = dtextforcenew

    if (last_step) then
       done = .true.
    else
       dt = dtextforce
       if (timei + dt > t_end_step) then
          dt = t_end_step - timei
          last_step = .true.
       endif
    endif

 enddo substeps

 if (nsubsteps > 1) then
    if (iverbose>=1 .and. id==master) then
       write(iprint,"(a,i6,a,f8.2,a,es10.3,a,es10.3)") &
           ' using ',nsubsteps,' substeps (dthydro/dtextf = ',dtsph/dtextforce_min,'), dt = ',dtextforce_min,' dtsph = ',dtsph
    endif
    call summary_variable('ext',iosumextr ,nsubsteps,dtsph/dtextforce_min)
    call summary_variable('ext',iosumextt ,nsubsteps,dtextforce_min,1.0/dtextforce_min)
 endif

end subroutine step_extern_gr

#endif
!----------------------------------------------------------------
!+
!  This is the equivalent of the routine below when no external
!  forces, sink particles or cooling are used
!+
!----------------------------------------------------------------
subroutine step_extern_sph(dt,npart,xyzh,vxyzu)
 use part, only:isdead_or_accreted
 real,    intent(in)    :: dt
 integer, intent(in)    :: npart
 real,    intent(inout) :: xyzh(:,:)
 real,    intent(in)    :: vxyzu(:,:)
 integer :: i

 !$omp parallel do default(none) &
 !$omp shared(npart,xyzh,vxyzu,dt) &
 !$omp private(i)
 do i=1,npart
    if (.not.isdead_or_accreted(xyzh(4,i))) then
       !
       ! main position update
       !
       xyzh(1,i) = xyzh(1,i) + dt*vxyzu(1,i)
       xyzh(2,i) = xyzh(2,i) + dt*vxyzu(2,i)
       xyzh(3,i) = xyzh(3,i) + dt*vxyzu(3,i)
    endif
 enddo
 !$omp end parallel do

end subroutine step_extern_sph

!----------------------------------------------------------------
!+
!  Substepping of external and sink particle forces.
!  Also updates position of all particles even if no external
!  forces applied. This is the internal loop of the RESPA
!  algorithm over the "fast" forces.
!+
!----------------------------------------------------------------
subroutine step_extern(npart,ntypes,dtsph,dtextforce,xyzh,vxyzu,fext,time,damp,nptmass, &
                       xyzmh_ptmass,vxyz_ptmass,fxyz_ptmass,nbinmax,ibin_wake)
 use dim,            only:maxptmass,maxp,maxvxyzu
 use io,             only:iverbose,id,master,iprint,warning
 use externalforces, only:externalforce,accrete_particles,update_externalforce, &
                          update_vdependent_extforce_leapfrog,is_velocity_dependent
 use ptmass,         only:ptmass_predictor,ptmass_corrector,ptmass_accrete, &
                          get_accel_sink_gas,get_accel_sink_sink,f_acc,pt_write_sinkev, &
                          idxmsi,idymsi,idzmsi,idmsi,idspinxsi,idspinysi,idspinzsi, &
                          idvxmsi,idvymsi,idvzmsi,idfxmsi,idfymsi,idfzmsi, &
                          ndptmass,update_ptmass
 use options,        only:iexternalforce
 use part,           only:maxphase,abundance,nabundances,h2chemistry,temperature,store_temperature,epot_sinksink,&
                          isdead_or_accreted,iboundary,igas,iphase,iamtype,massoftype,rhoh,divcurlv, &
                          fxyz_ptmass_sinksink
 use options,        only:icooling
 use chem,           only:energ_h2cooling
 use io_summary,     only:summary_variable,iosumextsr,iosumextst,iosumexter,iosumextet,iosumextr,iosumextt, &
                          summary_accrete,summary_accrete_fail
 use timestep,       only:bignumber,C_force
 use timestep_sts,   only:sts_it_n
 use mpiutils,       only:bcast_mpi,reduce_in_place_mpi,reduceall_mpi
 integer,         intent(in)    :: npart,ntypes,nptmass
 real,            intent(in)    :: dtsph,time,damp
 real,            intent(inout) :: dtextforce
 real,            intent(inout) :: xyzh(:,:),vxyzu(:,:),fext(:,:)
 real,            intent(inout) :: xyzmh_ptmass(:,:),vxyz_ptmass(:,:),fxyz_ptmass(:,:)
 integer(kind=1), intent(in)    :: nbinmax
 integer(kind=1), intent(inout) :: ibin_wake(:)
 integer         :: i,itype,nsubsteps,idudtcool,ichem,naccreted,nfail,nfaili
 integer(kind=1) :: ibin_wakei
 real            :: timei,hdt,fextx,fexty,fextz,fextxi,fextyi,fextzi,phii,pmassi
 real            :: dtphi2,dtphi2i,vxhalfi,vyhalfi,vzhalfi,fxi,fyi,fzi,deni
 real            :: dudtcool,fextv(3),fac,poti
 real            :: dt,dtextforcenew,dtsinkgas,fonrmax,fonrmaxi
 real            :: dtf,accretedmass,t_end_step,dtextforce_min
 real            :: dptmass(ndptmass,nptmass)
 real, save      :: dmdt = 0.
 logical         :: accreted,extf_is_velocity_dependent
 logical         :: last_step,done
!
! determine whether or not to use substepping
!
 if ((iexternalforce > 0 .or. nptmass > 0) .and. dtextforce < dtsph) then
    dt = dtextforce
    last_step = .false.
 else
    dt = dtsph
    last_step = .true.
 endif

 timei = time
 extf_is_velocity_dependent = is_velocity_dependent(iexternalforce)
 accretedmass   = 0.
 itype          = igas
 pmassi         = massoftype(igas)
 fac            = 0.
 t_end_step     = timei + dtsph
 nsubsteps      = 0
 dtextforce_min = huge(dt)
 done           = .false.

 substeps: do while (timei <= t_end_step .and. .not.done)
    hdt           = 0.5*dt
    timei         = timei + dt
    nsubsteps     = nsubsteps + 1
    dtextforcenew = bignumber
    dtsinkgas     = bignumber
    dtphi2        = bignumber

    if (.not.last_step .and. iverbose > 1 .and. id==master) then
       write(iprint,"(a,f14.6)") '> external/ptmass forces only : t=',timei
    endif
    !
    ! update time-dependent external forces
    !
    call update_externalforce(iexternalforce,timei,dmdt)

    !---------------------------
    ! predictor during substeps
    !---------------------------
    !
    ! point mass predictor step
    !
    if (nptmass > 0) then
       if (id==master) then
          call ptmass_predictor(nptmass,dt,xyzmh_ptmass,vxyz_ptmass,fxyz_ptmass)
          !
          ! get sink-sink forces (and a new sink-sink timestep.  Note: fxyz_ptmass is zeroed in this subroutine)
          ! pass sink-sink forces to variable fxyz_ptmass_sinksink for later writing.
          !
          call get_accel_sink_sink(nptmass,xyzmh_ptmass,fxyz_ptmass,epot_sinksink,dtf,iexternalforce,timei)
          fxyz_ptmass_sinksink=fxyz_ptmass
          if (iverbose >= 2) write(iprint,*) 'dt(sink-sink) = ',C_force*dtf
       else
          fxyz_ptmass(:,:) = 0.
       endif
       call bcast_mpi(xyzmh_ptmass(:,1:nptmass))
       call bcast_mpi(vxyz_ptmass(:,1:nptmass))
       call bcast_mpi(epot_sinksink)
       call bcast_mpi(dtf)
       dtextforcenew = min(dtextforcenew,C_force*dtf)
    endif

    !
    ! predictor step for sink-gas and external forces, also recompute sink-gas and external forces
    !
    fonrmax = 0.
    !$omp parallel default(none) &
    !$omp shared(npart,xyzh,vxyzu,fext,abundance,iphase,ntypes,massoftype) &
    !$omp shared(temperature) &
    !$omp shared(dt,hdt,timei,iexternalforce,extf_is_velocity_dependent,icooling) &
    !$omp shared(xyzmh_ptmass,vxyz_ptmass,damp) &
    !$omp shared(nptmass,f_acc,nsubsteps,C_force,divcurlv) &
    !$omp private(i,ichem,idudtcool,dudtcool,fxi,fyi,fzi,phii) &
    !$omp private(fextx,fexty,fextz,fextxi,fextyi,fextzi,poti,deni,fextv,accreted) &
    !$omp private(fonrmaxi,dtphi2i,dtf) &
    !$omp private(vxhalfi,vyhalfi,vzhalfi) &
    !$omp firstprivate(pmassi,itype) &
    !$omp reduction(+:accretedmass) &
    !$omp reduction(min:dtextforcenew,dtsinkgas,dtphi2) &
    !$omp reduction(max:fonrmax) &
    !$omp reduction(+:fxyz_ptmass)
    !$omp do
    predictor: do i=1,npart
       if (.not.isdead_or_accreted(xyzh(4,i))) then
          if (ntypes > 1 .and. maxphase==maxp) then
             itype = iamtype(iphase(i))
             pmassi = massoftype(itype)
          endif
          !
          ! predict v to the half step
          !
          vxyzu(1:3,i) = vxyzu(1:3,i) + hdt*fext(1:3,i)
          !
          ! main position update
          !
          xyzh(1,i) = xyzh(1,i) + dt*vxyzu(1,i)
          xyzh(2,i) = xyzh(2,i) + dt*vxyzu(2,i)
          xyzh(3,i) = xyzh(3,i) + dt*vxyzu(3,i)
          !
          ! Skip remainder of update if boundary particle; note that fext==0 for these particles
          if (itype==iboundary) cycle predictor
          !
          ! compute and add sink-gas force
          !
          fextx = 0.
          fexty = 0.
          fextz = 0.
          if (nptmass > 0) then
             call get_accel_sink_gas(nptmass,xyzh(1,i),xyzh(2,i),xyzh(3,i),xyzh(4,i),xyzmh_ptmass,&
                      fextx,fexty,fextz,phii,pmassi,fxyz_ptmass,fonrmaxi,dtphi2i)
             fonrmax = max(fonrmax,fonrmaxi)
             dtphi2  = min(dtphi2,dtphi2i)
          endif
          !
          ! compute and add external forces
          !
          if (iexternalforce > 0) then
             call externalforce(iexternalforce,xyzh(1,i),xyzh(2,i),xyzh(3,i),xyzh(4,i), &
                                timei,fextxi,fextyi,fextzi,poti,dtf,i)
             dtextforcenew = min(dtextforcenew,C_force*dtf)

             fextx = fextx + fextxi
             fexty = fexty + fextyi
             fextz = fextz + fextzi
             !
             !  Velocity-dependent external forces require special handling
             !  in leapfrog (corrector is implicit)
             !
             if (extf_is_velocity_dependent) then
                vxhalfi = vxyzu(1,i)
                vyhalfi = vxyzu(2,i)
                vzhalfi = vxyzu(3,i)
                fxi = fextx
                fyi = fexty
                fzi = fextz
                call update_vdependent_extforce_leapfrog(iexternalforce,&
                     vxhalfi,vyhalfi,vzhalfi, &
                     fxi,fyi,fzi,fextv,dt,xyzh(1,i),xyzh(2,i),xyzh(3,i))
                fextx = fextx + fextv(1)
                fexty = fexty + fextv(2)
                fextz = fextz + fextv(3)
             endif
          endif
          if (damp > 0.) then
             fextx = fextx - damp*vxyzu(1,i)
             fexty = fexty - damp*vxyzu(2,i)
             fextz = fextz - damp*vxyzu(3,i)
          endif
          fext(1,i) = fextx
          fext(2,i) = fexty
          fext(3,i) = fextz
          !
          ! ARP added:
          ! Chemistry must be updated on each substep, else will severely underestimate.
          !
          if ((maxvxyzu >= 4).and.(icooling > 0).and.h2chemistry) then
             !--Flag determines no cooling, just update abundances.
             ichem     = 1
             idudtcool = 0
             !--Dummy variable to fill for cooling (will remain empty)
             dudtcool  = 0.
             !--Provide a blank dudt_cool element, not needed here
             call energ_h2cooling(vxyzu(4,i),dudtcool,rhoh(xyzh(4,i),pmassi),abundance(:,i), &
                                  nabundances,dt,xyzh(1,i),xyzh(2,i),xyzh(3,i), &
                                  divcurlv(1,i),idudtcool,ichem)
          endif
       endif
    enddo predictor
    !$omp enddo
    !$omp end parallel

    !
    ! reduction of sink-gas forces from each MPI thread
    !
    call reduce_in_place_mpi('+',fxyz_ptmass(:,1:nptmass))

    !---------------------------
    ! corrector during substeps
    !---------------------------
    !
    ! corrector step on sinks (changes velocities only, does not change position)
    !
    if (nptmass > 0) then
       if (id==master) then
          call ptmass_corrector(nptmass,dt,vxyz_ptmass,fxyz_ptmass,xyzmh_ptmass,iexternalforce)
       endif
       call bcast_mpi(vxyz_ptmass(:,1:nptmass))
    endif

    !
    ! corrector step on gas particles (also accrete particles at end of step)
    !
    accretedmass = 0.
    nfail        = 0
    naccreted    = 0
    ibin_wakei   = 0
    dptmass(:,1:nptmass) = 0.

    !$omp parallel default(none) &
    !$omp shared(npart,xyzh,vxyzu,fext,iphase,ntypes,massoftype,hdt,timei,nptmass,sts_it_n) &
    !$omp shared(xyzmh_ptmass,vxyz_ptmass,fxyz_ptmass,f_acc) &
    !$omp shared(iexternalforce) &
    !$omp shared(nbinmax,ibin_wake) &
    !$omp reduction(+:dptmass) &
    !$omp private(i,accreted,nfaili,fxi,fyi,fzi) &
    !$omp firstprivate(itype,pmassi,ibin_wakei) &
    !$omp reduction(+:accretedmass,nfail,naccreted)
    !$omp do
    accreteloop: do i=1,npart
       if (.not.isdead_or_accreted(xyzh(4,i))) then
          if (ntypes > 1 .and. maxphase==maxp) then
             itype = iamtype(iphase(i))
             pmassi = massoftype(itype)
             !if (itype==iboundary) cycle accreteloop
          endif
          !
          ! correct v to the full step using only the external force
          !
          vxyzu(1:3,i) = vxyzu(1:3,i) + hdt*fext(1:3,i)

          if (iexternalforce > 0) then
             call accrete_particles(iexternalforce,xyzh(1,i),xyzh(2,i), &
                                    xyzh(3,i),xyzh(4,i),pmassi,timei,accreted,i)
             if (accreted) accretedmass = accretedmass + pmassi
          endif
          !
          ! accretion onto sink particles
          ! need position, velocities and accelerations of both gas and sinks to be synchronised,
          ! otherwise will not conserve momentum
          ! Note: requiring sts_it_n since this is supertimestep with the most active particles
          !
          if (nptmass > 0 .and. sts_it_n) then
             fxi = fext(1,i)
             fyi = fext(2,i)
             fzi = fext(3,i)
#ifdef IND_TIMESTEPS
             ibin_wakei = ibin_wake(i)
#endif
             call ptmass_accrete(1,nptmass,xyzh(1,i),xyzh(2,i),xyzh(3,i),xyzh(4,i),&
                                 vxyzu(1,i),vxyzu(2,i),vxyzu(3,i),fxi,fyi,fzi,&
                                 itype,pmassi,xyzmh_ptmass,vxyz_ptmass,&
                                 accreted,dptmass,timei,f_acc,nbinmax,ibin_wakei,nfaili)
             if (accreted) then
                naccreted = naccreted + 1
                cycle accreteloop
#ifdef IND_TIMESTEPS
             else
                ibin_wake(i) = ibin_wakei
#endif
             endif
             if (nfaili > 1) nfail = nfail + 1
          endif
       endif

    enddo accreteloop
    !$omp enddo
    !$omp end parallel

    !
    ! reduction of sink particle changes across MPI
    !
    call reduce_in_place_mpi('+',dptmass(:,1:nptmass))

    naccreted = int(reduceall_mpi('+',naccreted))
    nfail = int(reduceall_mpi('+',nfail))

    if (id==master) call update_ptmass(dptmass,xyzmh_ptmass,vxyz_ptmass,fxyz_ptmass,nptmass)

    call bcast_mpi(xyzmh_ptmass(:,1:nptmass))
    call bcast_mpi(vxyz_ptmass(:,1:nptmass))
    call bcast_mpi(fxyz_ptmass(:,1:nptmass))

    if (iverbose >= 2 .and. id==master .and. naccreted /= 0) write(iprint,"(a,es10.3,a,i4,a,i4,a)") &
       'Step: at time ',timei,', ',naccreted,' particles were accreted amongst ',nptmass,' sink(s).'

    if (nptmass > 0) then
       call summary_accrete_fail(nfail)
       call summary_accrete(nptmass)
       ! only write to .ev during substeps if no gas particles present
       if (npart==0) call pt_write_sinkev(nptmass,timei,xyzmh_ptmass,vxyz_ptmass, &
                                          fxyz_ptmass,fxyz_ptmass_sinksink)
    endif
    !
    ! check if timestep criterion was violated during substeps
    !
    if (nptmass > 0) then
       if (fonrmax > 0.) then
          dtsinkgas = min(dtsinkgas,C_force*1./sqrt(fonrmax),C_force*sqrt(dtphi2))
       endif
       if (iverbose >= 2) write(iprint,*) nsubsteps,'dt(ext/sink-sink) = ',dtextforcenew,', dt(sink-gas) = ',dtsinkgas
       dtextforcenew = min(dtextforcenew,dtsinkgas)
    endif

    dtextforcenew = reduceall_mpi('min',dtextforcenew)

    dtextforce_min = min(dtextforce_min,dtextforcenew)
    dtextforce = dtextforcenew

    if (last_step) then
       done = .true.
    else
       dt = dtextforce
       if (timei + dt > t_end_step) then
          dt = t_end_step - timei
          last_step = .true.
       endif
    endif
 enddo substeps

 if (nsubsteps > 1) then
    if (iverbose>=1 .and. id==master) then
       write(iprint,"(a,i6,a,f8.2,a,es10.3,a,es10.3)") &
           ' using ',nsubsteps,' substeps (dthydro/dtextf = ',dtsph/dtextforce_min,'), dt = ',dtextforce_min,' dtsph = ',dtsph
    endif
    if (nptmass >  0 .and. iexternalforce <= 0) then
       call summary_variable('ext',iosumextsr,nsubsteps,dtsph/dtextforce_min)
       call summary_variable('ext',iosumextst,nsubsteps,dtextforce_min,1.0/dtextforce_min)
    elseif (nptmass <= 0 .and. iexternalforce >  0) then
       call summary_variable('ext',iosumexter,nsubsteps,dtsph/dtextforce_min)
       call summary_variable('ext',iosumextet,nsubsteps,dtextforce_min,1.0/dtextforce_min)
    else
       call summary_variable('ext',iosumextr ,nsubsteps,dtsph/dtextforce_min)
       call summary_variable('ext',iosumextt ,nsubsteps,dtextforce_min,1.0/dtextforce_min)
    endif
 endif

end subroutine step_extern

!-----------------------------------------------------
!+
!  Check error in v^1 compared to the predicted v^*
!  in the leapfrog corrector step. If this is not
!  within some tolerance we iterate the corrector step
!+
!-----------------------------------------------------
subroutine check_velocity_error(errmax,v2mean,np,its,tolv,dt,timei,damp,dterr,errmaxmean,converged)
 use io,         only:id,master,iprint,iverbose,warning
#ifndef IND_TIMESTEPS
 use timestep,   only:dtcourant,dtforce,bignumber
#endif
 use mpiutils,   only:reduceall_mpi
 use io_summary, only:summary_variable,iosumtve,iosumtvv
 real,    intent(inout) :: errmax,v2mean,errmaxmean
 integer, intent(in)    :: np,its
 real,    intent(in)    :: tolv,dt,timei,damp
 real,    intent(out)   :: dterr
 logical, intent(out)   :: converged
 real            :: errtol,vmean
#ifndef IND_TIMESTEPS
 real            :: dtf
#endif
 integer(kind=8) :: nptot
!
!  Check v^1 against the predicted velocity
!  this will only be different because of velocity-dependent forces
!  (i.e., viscosity). If these are not a small fraction of the total force
!  we need to take iterations in order to get this right in leapfrog.
!  Also, if this occurs, we take the timestep down to try to avoid the need
!  for iterations.
!
 nptot = reduceall_mpi('+',np)
 v2mean = reduceall_mpi('+',v2mean)
 errmax = reduceall_mpi('max',errmax)
 if (damp > 0.) call warning('step','damping is ON')

 if (nptot > 0) then
    v2mean = v2mean/real(nptot)
 else
    v2mean = 0.
 endif
 if (v2mean > tiny(v2mean)) then
    errmax = errmax/sqrt(v2mean)
 else
    errmax = 0.
 endif
 errmaxmean = errmaxmean + errmax
 errtol = tolv
 dterr = huge(dterr)
 if (tolv < 1.e2 .and. damp < tiny(damp)) then
#ifndef IND_TIMESTEPS
    dtf = min(dtcourant,dtforce)
    !--if errors are controlling the timestep
    if (dtf > dt .and. dtf < bignumber) then
       errtol = errtol*(dt/dtf)**2
    endif
    if (its==1) then
       if (errtol > tiny(errtol) .and. errmax > epsilon(errmax)) then ! avoid divide-by-zero
          dterr = dt*sqrt(errtol/errmax)
       endif
    endif
#endif
 endif
!
! if the error in the predicted velocity exceeds the tolerance, take iterations
!
! if (maxits > 1 .and. tolv < 1.e2) then
 if (tolv < 1.e2 .and. damp < tiny(damp)) then
    converged = (errmax < tolv)
    if (id==master .and. .not.converged) then
       vmean = sqrt(v2mean)
       call summary_variable('tolv',iosumtve,0,errmax)
       call summary_variable('tolv',iosumtvv,0,vmean)
    endif
    if (id==master .and.((iverbose >= 1.and.(.not.converged.or.its > 1)) .or. iverbose >= 2)) &
       write(iprint,"(a,i2,a,es10.3,a,es10.3,a)") &
            ' velocity-dependent force (tolv) iteration ',its,' errmax = ',errmax,' (vmean = ',sqrt(v2mean),')'
 else
    converged = .true.
 endif
 if (id==master .and. tolv > 1.e2 .and. errmax > 1.0d-2) &
   write(iprint,"(a,es10.3,a,es10.3,a,es10.3)") &
        ' velocity-dependent force (tolv) at time = ',timei,' with errmax = ',errmax,' and vmean = ',sqrt(v2mean)

end subroutine check_velocity_error

end module step_lf_global<|MERGE_RESOLUTION|>--- conflicted
+++ resolved
@@ -32,13 +32,8 @@
 !+
 !--------------------------------------------------------------------------
 module step_lf_global
-<<<<<<< HEAD
- use dim,  only:maxp,maxvxyzu,maxBevol
+ use dim,  only:maxp,maxvxyzu,maxBevol,ndusttypes
  use part, only:vpred,Bpred,dustpred,ppred
-=======
- use dim,  only:maxp,maxvxyzu,maxBevol,ndusttypes
- use part, only:vpred,Bpred,dustpred
->>>>>>> 3cb93776
  use timestep_ind, only:maxbins,itdt,ithdt,itdt1,ittwas
  implicit none
  character(len=80), parameter, public :: &  ! module version
@@ -95,11 +90,7 @@
                           iphase,iamtype,massoftype,maxphase,igas,idust,mhd,maxBevol,&
                           switches_done_in_derivs,iboundary,get_ntypes,npartoftype,&
                           dustfrac,dustevol,ddustfrac,temperature,alphaind,nptmass,store_temperature,&
-<<<<<<< HEAD
-                                                  dustprop,ddustprop,dustproppred,pxyzu,dens,metrics,metricderivs
-=======
-                          dustprop,ddustprop,dustproppred
->>>>>>> 3cb93776
+                          dustprop,ddustprop,dustproppred,pxyzu,dens,metrics,metricderivs
  use eos,            only:get_spsound
  use options,        only:avdecayconst,alpha,ieos,alphamax
  use deriv,          only:derivs
@@ -202,13 +193,10 @@
        pxyzu(:,i) = pxyzu(:,i) + hdti*fxyzu(:,i)
 #else
        vxyzu(:,i) = vxyzu(:,i) + hdti*fxyzu(:,i)
-<<<<<<< HEAD
-#endif
-=======
+#endif
        if (itype==idust .and. use_dustgrowth) then
           dustproppred(:,i) = dustprop(:,i) + hdti*ddustprop(:,i)
        endif
->>>>>>> 3cb93776
        if (itype==igas) then
           if (mhd)          Bevol(:,i)    = Bevol(:,i)        + hdti*dBevol(:,i)
           if (use_dustfrac) dustevol(:,i) = abs(dustevol(:,i) + hdti*ddustfrac(:,i))
@@ -571,11 +559,7 @@
 
        call derivs(2,npart,nactive,xyzh,vxyzu,fxyzu,fext,divcurlv,divcurlB, &
                      Bpred,dBevol,dustproppred,ddustprop,dustfrac,ddustfrac,&
-<<<<<<< HEAD
-                                         temperature,timei,dtsph,dtnew,ppred,dens,metrics)
-=======
-                     temperature,timei,dtsph,dtnew)
->>>>>>> 3cb93776
+                     temperature,timei,dtsph,dtnew,ppred,dens,metrics)
     endif
 #ifdef DUSTGROWTH
     call update_dustprop(npart,dustproppred) !--update dustprop values
