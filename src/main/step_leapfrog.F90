!--------------------------------------------------------------------------!
! The Phantom Smoothed Particle Hydrodynamics code, by Daniel Price et al. !
! Copyright (c) 2007-2024 The Authors (see AUTHORS)                        !
! See LICENCE file for usage and distribution conditions                   !
! http://phantomsph.github.io/                                             !
!--------------------------------------------------------------------------!
module step_lf_global
!
! Computes one (hydro) timestep
!
!   Change this subroutine to change the timestepping algorithm
!
!   This version uses a Velocity Verlet (leapfrog) integrator with
!   substepping (operator splitting) of external/sink particle forces,
!   following the Reversible RESPA algorithm of Tuckerman et al. 1992
!
! :References:
!     Verlet (1967), Phys. Rev. 159, 98-103
!     Tuckerman, Berne & Martyna (1992), J. Chem. Phys. 97, 1990-2001
!
! :Owner: Daniel Price
!
! :Runtime parameters: None
!
! :Dependencies: boundary_dyn, cons2prim, cons2primsolver, cooling,
!   damping, deriv, dim, extern_gr, growth, io, io_summary, metric_tools,
!   mpiutils, options, part, porosity, substepping, timestep, timestep_ind,
!   timestep_sts, timing
!
 use dim,  only:maxp,maxvxyzu,do_radiation,ind_timesteps
 use part, only:vpred,Bpred,dustpred,ppred
 use part, only:radpred
 use timestep_ind, only:maxbins,itdt,ithdt,itdt1,ittwas
 implicit none
 real :: ibin_dts(4,0:maxbins)

contains

!------------------------------------------------------------
!+
!  initialisation routine necessary for individual timesteps
!+
!------------------------------------------------------------
subroutine init_step(npart,time,dtmax)
 use timestep_ind, only:get_dt,nbinmax
 use part,         only:ibin,twas,iphase,iamboundary,iamtype
 integer, intent(in) :: npart
 real,    intent(in) :: time,dtmax
 integer             :: i
 !
 ! first time through, move all particles on shortest timestep
 ! then allow them to gradually adjust levels.
 ! Keep boundary particles on level 0 since forces are never calculated
 ! and to prevent boundaries from limiting the timestep
 !
 if (ind_timesteps) then
    if (time < tiny(time)) then
       !$omp parallel do schedule(static) private(i)
       do i=1,npart
          ibin(i) = nbinmax
          if (iamboundary(iamtype(iphase(i)))) ibin(i) = 0
       enddo
    endif
    !
    ! twas is set so that at start of step we predict
    ! forwards to half of current timestep
    !
    !$omp parallel do schedule(static) private(i)
    do i=1,npart
       twas(i) = time + 0.5*get_dt(dtmax,ibin(i))
    enddo
    !
    ! For each ibin option, calculate dt, dt/2, 1/dt and twas
    !
    do i=0,maxbins
       ibin_dts(itdt,  i) = get_dt(dtmax,int(i,kind=1))
       ibin_dts(ithdt, i) = 0.5*ibin_dts(itdt,i)
       ibin_dts(itdt1, i) = 1.0/ibin_dts(itdt,i)
       ibin_dts(ittwas,i) = time + 0.5*get_dt(dtmax,int(i,kind=1))
    enddo
 endif

end subroutine init_step

!------------------------------------------------------------
!+
!  main timestepping routine
!+
!------------------------------------------------------------
subroutine step(npart,nactive,t,dtsph,dtextforce,dtnew)
 use dim,            only:maxp,ndivcurlv,maxvxyzu,maxptmass,maxalpha,nalpha,h2chemistry,&
                          use_dustgrowth,use_krome,gr,do_radiation,use_apr
 use io,             only:iprint,fatal,iverbose,id,master,warning
 use options,        only:iexternalforce,use_dustfrac,implicit_radiation
 use part,           only:xyzh,vxyzu,fxyzu,fext,divcurlv,divcurlB,Bevol,dBevol, &
                          rad,drad,radprop,isdead_or_accreted,rhoh,dhdrho,&
                          iphase,iamtype,massoftype,maxphase,igas,idust,mhd,&
                          iamboundary,get_ntypes,npartoftypetot,apr_level,&
                          dustfrac,dustevol,ddustevol,eos_vars,alphaind,nptmass,&
                          dustprop,ddustprop,dustproppred,pxyzu,dens,metrics,ics,&
<<<<<<< HEAD
                          filfac,filfacpred,mprev,filfacprev,isionised
=======
                          filfac,filfacpred,mprev,filfacprev,aprmassoftype
>>>>>>> 365d2d90
 use options,        only:avdecayconst,alpha,ieos,alphamax
 use deriv,          only:derivs
 use timestep,       only:dterr,bignumber,tolv
 use mpiutils,       only:reduceall_mpi
 use part,           only:nptmass,xyzmh_ptmass,vxyz_ptmass,fxyz_ptmass, &
                          dsdt_ptmass,fsink_old,ibin_wake,dptmass,linklist_ptmass
 use part,           only:n_group,n_ingroup,n_sing,gtgrad,group_info,bin_info,nmatrix
 use io_summary,     only:summary_printout,summary_variable,iosumtvi,iowake, &
                          iosumflrp,iosumflrps,iosumflrc
 use boundary_dyn,   only:dynamic_bdy,update_xyzminmax
 use timestep,       only:dtmax,dtmax_ifactor,dtdiff
 use timestep_ind,   only:get_dt,nbinmax,decrease_dtmax,dt_too_small
 use timestep_sts,   only:sts_get_dtau_next,use_sts,ibin_sts,sts_it_n
 use part,           only:ibin,ibin_old,twas,iactive,ibin_wake
 use part,           only:metricderivs
 use metric_tools,   only:imet_minkowski,imetric
 use cons2prim,      only:cons2primall
 use extern_gr,      only:get_grforce_all
 use cooling,        only:ufloor,cooling_in_step
 use timing,         only:increment_timer,get_timings,itimer_substep
 use growth,         only:check_dustprop
 use options,        only:use_porosity
 use porosity,       only:get_filfac
 use damping,        only:idamp
 use cons2primsolver, only:conservative2primitive,primitive2conservative
 use substepping,     only:substep,substep_gr, &
                           substep_sph_gr,substep_sph

 integer, intent(inout) :: npart
 integer, intent(in)    :: nactive
 real,    intent(in)    :: t,dtsph
 real,    intent(inout) :: dtextforce
 real,    intent(out)   :: dtnew
 integer            :: i,its,np,ntypes,itype,nwake,nvfloorp,nvfloorps,nvfloorc,ialphaloc
 real               :: timei,erri,errmax,v2i,errmaxmean
 real               :: vxi,vyi,vzi,eni,hdtsph,pmassi
 real               :: alphaloci,source,tdecay1,hi,rhoi,ddenom,spsoundi
 real               :: v2mean,hdti
 real(kind=4)       :: t1,t2,tcpu1,tcpu2
 real               :: pxi,pyi,pzi,p2i,p2mean
 real               :: dtsph_next,dti,time_now
 logical, parameter :: allow_waking = .true.
 integer, parameter :: maxits = 30
 logical            :: converged,store_itype

!
! set initial quantities
!
 timei  = t
 hdtsph = 0.5*dtsph
 dterr  = bignumber
! determine twas for each ibin
 if (ind_timesteps .and. sts_it_n) then
    time_now = timei + dtsph
    do i=0,maxbins
       ibin_dts(ittwas,i) = (int(time_now*ibin_dts(itdt1,i),kind=8) + 0.5)*ibin_dts(itdt,i)
    enddo
 endif

!--------------------------------------
! velocity predictor step, using dtsph
!--------------------------------------
 itype   = igas
 ntypes  = get_ntypes(npartoftypetot)
 pmassi  = massoftype(itype)
 store_itype = (maxphase==maxp .and. ntypes > 1)
 ialphaloc = 2
 nvfloorp  = 0

 !$omp parallel do default(none) &
 !$omp shared(npart,xyzh,vxyzu,fxyzu,iphase,hdtsph,store_itype) &
 !$omp shared(rad,drad,pxyzu) &
 !$omp shared(Bevol,dBevol,dustevol,ddustevol,use_dustfrac) &
 !$omp shared(dustprop,ddustprop,dustproppred,ufloor) &
 !$omp shared(mprev,filfacprev,filfac,use_porosity) &
 !$omp shared(ibin,ibin_old,twas,timei) &
 !$omp firstprivate(itype) &
 !$omp private(i,hdti) &
 !$omp reduction(+:nvfloorp)
 predictor: do i=1,npart
    if (.not.isdead_or_accreted(xyzh(4,i))) then
       if (ind_timesteps) then
          if (iactive(iphase(i))) ibin_old(i) = ibin(i) ! only required for ibin_neigh in force.F90
          !
          !--synchronise all particles to their half timesteps
          !
          hdti = twas(i) - timei
       else
          hdti = hdtsph
       endif
       if (store_itype) itype = iamtype(iphase(i))
       if (iamboundary(itype)) cycle predictor
       !
       ! predict v and u to the half step with "slow" forces
       !
       if (gr) then
          pxyzu(:,i) = pxyzu(:,i) + hdti*fxyzu(:,i)
       else
          vxyzu(:,i) = vxyzu(:,i) + hdti*fxyzu(:,i)
       endif

       !--floor the thermal energy if requested and required
       if (ufloor > 0.) then
          if (vxyzu(4,i) < ufloor) then
             vxyzu(4,i) = ufloor
             nvfloorp   = nvfloorp + 1
          endif
       endif
       if (use_porosity) then
          mprev(i) = dustprop(1,i)
          filfacprev(i) = filfac(i)
       endif
       if (itype==idust .and. use_dustgrowth) then
          dustprop(:,i) = dustprop(:,i) + hdti*ddustprop(:,i)
       endif
       if (itype==igas) then
          if (mhd)          Bevol(:,i) = Bevol(:,i) + hdti*dBevol(:,i)
          if (do_radiation) rad(:,i)   = rad(:,i) + hdti*drad(:,i)
          if (use_dustfrac) then
             dustevol(:,i) = abs(dustevol(:,i) + hdti*ddustevol(:,i))
             if (use_dustgrowth) dustprop(:,i) = dustprop(:,i) + hdti*ddustprop(:,i)
          endif
       endif
    endif
 enddo predictor
 !omp end parallel do
 if (use_dustgrowth) then
    if (use_porosity) then
       call get_filfac(npart,xyzh,mprev,filfac,dustprop,hdti)
    endif
    call check_dustprop(npart,dustprop,filfac,mprev,filfacprev)
 endif

!----------------------------------------------------------------------
! substepping with external and sink particle forces, using dtextforce
! accretion onto sinks/potentials also happens during substepping
!----------------------------------------------------------------------
 call get_timings(t1,tcpu1)
 if (gr) then
    if ((iexternalforce > 0 .and. imetric /= imet_minkowski) .or. idamp > 0) then
       call cons2primall(npart,xyzh,metrics,pxyzu,vxyzu,dens,eos_vars)
       call get_grforce_all(npart,xyzh,metrics,metricderivs,vxyzu,dens,fext,dtextforce)
       call substep_gr(npart,ntypes,dtsph,dtextforce,xyzh,vxyzu,pxyzu,dens,metrics,metricderivs,fext,t)
    else
       call substep_sph_gr(dtsph,npart,xyzh,vxyzu,dens,pxyzu,metrics)
    endif
 else
    if (nptmass > 0 .or. iexternalforce > 0 .or. h2chemistry .or. cooling_in_step .or. idamp > 0) then

       call substep(npart,ntypes,nptmass,dtsph,dtextforce,t,xyzh,vxyzu,&
                    fext,xyzmh_ptmass,vxyz_ptmass,fxyz_ptmass,dsdt_ptmass,&
                    dptmass,linklist_ptmass,fsink_old,nbinmax,ibin_wake,gtgrad, &
                    group_info,bin_info,nmatrix,n_group,n_ingroup,n_sing,isionised)
    else
       call substep_sph(dtsph,npart,xyzh,vxyzu)
    endif
 endif
 call get_timings(t2,tcpu2)
 call increment_timer(itimer_substep,t2-t1,tcpu2-tcpu1)

 timei = timei + dtsph
 nvfloorps  = 0



!----------------------------------------------------
! interpolation of SPH quantities needed in the SPH
! force evaluations, using dtsph
!----------------------------------------------------
!$omp parallel do default(none) schedule(guided,1) &
!$omp shared(maxp,maxphase,maxalpha) &
!$omp shared(xyzh,vxyzu,vpred,fxyzu,divcurlv,npart,store_itype) &
!$omp shared(pxyzu,ppred,apr_level,aprmassoftype) &
!$omp shared(Bevol,dBevol,Bpred,dtsph,massoftype,iphase) &
!$omp shared(dustevol,ddustprop,dustprop,dustproppred,dustfrac,ddustevol,dustpred,use_dustfrac) &
!$omp shared(filfac,filfacpred,use_porosity) &
!$omp shared(alphaind,ieos,alphamax,ialphaloc) &
!$omp shared(eos_vars,ufloor) &
!$omp shared(twas,timei) &
!$omp shared(rad,drad,radpred)&
!$omp private(hi,rhoi,tdecay1,source,ddenom,hdti) &
!$omp private(i,spsoundi,alphaloci) &
!$omp firstprivate(pmassi,itype,avdecayconst,alpha) &
!$omp reduction(+:nvfloorps)
 predict_sph: do i=1,npart
    if (.not.isdead_or_accreted(xyzh(4,i))) then
       if (store_itype) then
          itype = iamtype(iphase(i))
          if (use_apr) then
            pmassi = aprmassoftype(itype,apr_level(i))
          else
            pmassi = massoftype(itype)
          endif
          if (iamboundary(itype)) then
             if (gr) then
                ppred(:,i) = pxyzu(:,i)
             else
                vpred(:,i) = vxyzu(:,i)
             endif
             if (mhd)          Bpred(:,i)  = Bevol (:,i)
             if (use_dustgrowth) dustproppred(:,i) = dustprop(:,i)
             if (use_dustfrac)   dustpred(:,i) = dustevol(:,i)
             if (do_radiation)   radpred(:,i) = rad(:,i)
             cycle predict_sph
          endif
       endif
       !
       ! make prediction for h
       !
       if (ndivcurlv >= 1) then
          xyzh(4,i) = xyzh(4,i) - dtsph*dhdrho(xyzh(4,i),pmassi)*rhoh(xyzh(4,i),pmassi)*divcurlv(1,i)
       endif
       !
       ! make a prediction for v and u to the full step for use in the
       ! force evaluation. These have already been updated to the
       ! half step, so only need a half step (0.5*dtsph) here
       !
       if (ind_timesteps) then
          hdti = timei - twas(i)   ! interpolate to end time
       else
          hdti = 0.5*dtsph
       endif

       if (gr) then
          ppred(:,i) = pxyzu(:,i) + hdti*fxyzu(:,i)
       else
          vpred(:,i) = vxyzu(:,i) + hdti*fxyzu(:,i)
       endif

       !--floor the thermal energy if requested and required
       if (ufloor > 0.) then
          if (vpred(4,i) < ufloor) then
             vpred(4,i) = ufloor
             nvfloorps  = nvfloorps + 1
          endif
       endif
       if (use_porosity) filfacpred(i) = filfac(i)
       if (use_dustgrowth .and. itype==idust) then
          dustproppred(:,i) = dustprop(:,i) + hdti*ddustprop(:,i)
       endif
       if (itype==igas) then
          if (mhd) Bpred(:,i) = Bevol (:,i) + hdti*dBevol(:,i)
          if (use_dustfrac) then
             rhoi          = rhoh(xyzh(4,i),pmassi)
             dustpred(:,i) = dustevol(:,i) + hdti*ddustevol(:,i)
             if (use_dustgrowth) dustproppred(:,i) = dustprop(:,i) + hdti*ddustprop(:,i)
          endif
          if (do_radiation) radpred(:,i) = rad(:,i) + hdti*drad(:,i)
       endif
       !
       ! viscosity switch ONLY (conductivity and resistivity do not use MM97-style switches)
       !
       if (maxalpha==maxp) then
          hi   = xyzh(4,i)
          rhoi = rhoh(hi,pmassi)
          spsoundi = eos_vars(ics,i)
          tdecay1  = avdecayconst*spsoundi/hi
          ddenom   = 1./(1. + dtsph*tdecay1) ! implicit integration for decay term
          if (nalpha >= 2) then
             ! Cullen and Dehnen (2010) switch
             alphaloci = alphaind(ialphaloc,i)
             if (alphaind(1,i) < alphaloci) then
                alphaind(1,i) = real(alphaloci,kind=kind(alphaind))
             else
                alphaind(1,i) = real((alphaind(1,i) + dtsph*alphaloci*tdecay1)*ddenom,kind=kind(alphaind))
             endif
          else
             if (ndivcurlv < 1) call fatal('step','alphaind used but divv not stored')
             ! MM97
             source = max(0.0_4,-divcurlv(1,i))
             alphaind(1,i) = real(min((alphaind(1,i) + dtsph*(source + alpha*tdecay1))*ddenom,alphamax),kind=kind(alphaind))
          endif
       endif
    endif
 enddo predict_sph
 !$omp end parallel do
 if (use_dustgrowth) then
    if (use_porosity) then
       call get_filfac(npart,xyzh,dustprop(1,:),filfacpred,dustproppred,hdti)
    endif
    call check_dustprop(npart,dustproppred(:,:),filfacpred,dustprop(1,:),filfac)
 endif
!
! recalculate all SPH forces, and new timestep
!
 if ((iexternalforce /= 0 .or. nptmass > 0) .and. id==master .and. iverbose >= 2) &
   write(iprint,"(a,f14.6,/)") '> full step            : t=',timei

 if (npart > 0) then
    if (gr) vpred = vxyzu ! Need primitive utherm as a guess in cons2prim
    dt_too_small = .false.

    call derivs(1,npart,nactive,xyzh,vpred,fxyzu,fext,divcurlv,&
                divcurlB,Bpred,dBevol,radpred,drad,radprop,dustproppred,ddustprop,&
                dustpred,ddustevol,filfacpred,dustfrac,eos_vars,timei,dtsph,dtnew,&
                ppred,dens,metrics,apr_level)

    if (do_radiation .and. implicit_radiation) then
       rad = radpred
       vxyzu(4,1:npart) = vpred(4,1:npart)
    endif

    if (gr) vxyzu = vpred ! May need primitive variables elsewhere?
    if (dt_too_small) then
       ! dt < dtmax/2**nbinmax and exit
       ! Perform this here rather than in get_newbin so that we can get some diagnostic info
       ! This is only used for individual timesteps
       call summary_printout(iprint,nptmass)
       call fatal('step','step too small: bin would exceed maximum')
    endif
 endif
!
! if using super-timestepping, determine what dt will be used on the next loop
!
 if (ind_timesteps) then
    if ( use_sts ) call sts_get_dtau_next(dtsph_next,dtsph,dtmax,dtdiff,nbinmax)
    if (dtmax_ifactor /=0 .and. sts_it_n) then
       call decrease_dtmax(npart,maxbins,timei-dtsph,dtmax_ifactor,dtmax,ibin,ibin_wake,ibin_sts,ibin_dts)
    endif
 endif
!
!-------------------------------------------------------------------------
!  leapfrog corrector step: most of the time we should not need to take
!  any extra iterations, but to be reversible for velocity-dependent
!  forces we must iterate until velocities agree.
!-------------------------------------------------------------------------
 its        = 0
 converged  = .false.
 errmaxmean = 0.0
 nwake      = 0
 nvfloorc   = 0
 iterations: do while (its < maxits .and. .not.converged .and. npart > 0)
    its     = its + 1
    errmax  = 0.
    v2mean  = 0.
    p2mean  = 0.
    np      = 0
    itype   = igas
    pmassi  = massoftype(igas) ! this does not appear to be used below
    ntypes  = get_ntypes(npartoftypetot)
    store_itype = (maxphase==maxp .and. ntypes > 1)
!$omp parallel default(none) &
!$omp shared(xyzh,vxyzu,vpred,fxyzu,npart,hdtsph,store_itype) &
!$omp shared(pxyzu,ppred) &
!$omp shared(Bevol,dBevol,iphase,its) &
!$omp shared(dustevol,ddustevol,use_dustfrac) &
!$omp shared(dustprop,ddustprop,dustproppred) &
!$omp shared(xyzmh_ptmass,vxyz_ptmass,fxyz_ptmass,nptmass,massoftype) &
!$omp shared(dtsph,ieos,ufloor) &
!$omp shared(ibin,ibin_old,ibin_sts,twas,timei,use_sts,dtsph_next,ibin_wake,sts_it_n) &
!$omp shared(ibin_dts,nbinmax) &
!$omp private(dti,hdti) &
!$omp shared(rad,radpred,drad)&
!$omp private(i,vxi,vyi,vzi) &
!$omp private(pxi,pyi,pzi,p2i) &
!$omp private(erri,v2i,eni) &
!$omp reduction(max:errmax) &
!$omp reduction(+:np,v2mean,p2mean,nwake,nvfloorc) &
!$omp firstprivate(pmassi,itype)
!$omp do
    corrector: do i=1,npart
       if (.not.isdead_or_accreted(xyzh(4,i))) then
          if (store_itype) itype = iamtype(iphase(i))
          if (iamboundary(itype)) cycle corrector
          if (ind_timesteps) then
             !
             !--update active particles
             !
             if (iactive(iphase(i))) then
                ibin_wake(i) = 0       ! cannot wake active particles
                hdti = timei - twas(i) ! = 0.5*get_dt(dtmax,ibin_old(i)) if .not.use_sts & dtmax has not changed & particle was not just woken up
                if (use_sts) then
                   if (ibin(i) < ibin_sts(i)) ibin(i) = min(ibin_sts(i), nbinmax ) ! increase ibin if needed for super timestepping
                   if (.not.sts_it_n .or. (sts_it_n .and. ibin_sts(i) > ibin(i))) then
                      dti = hdti + 0.5*dtsph_next
                   else
                      dti = hdti + ibin_dts(ithdt,ibin(i))
                   endif
                else
                   dti = hdti + ibin_dts(ithdt,ibin(i))
                endif

                if (gr) then
                   pxyzu(:,i) = pxyzu(:,i) + dti*fxyzu(:,i)
                else
                   vxyzu(:,i) = vxyzu(:,i) + dti*fxyzu(:,i)
                endif

                if (use_dustgrowth .and. itype==idust) dustprop(:,i) = dustprop(:,i) + dti*ddustprop(:,i)
                if (itype==igas) then
                   if (mhd)          Bevol(:,i) = Bevol(:,i) + dti*dBevol(:,i)
                   if (do_radiation) rad(:,i)   = rad(:,i)   + dti*drad(:,i)
                   if (use_dustfrac) then
                      dustevol(:,i) = dustevol(:,i) + dti*ddustevol(:,i)
                      if (use_dustgrowth) dustprop(:,i) = dustprop(:,i) + dti*ddustprop(:,i)
                   endif
                endif
                twas(i) = twas(i) + dti
             endif
             !
             !--synchronise all particles
             !
             hdti = timei - twas(i)

             if (gr) then
                pxyzu(:,i) = pxyzu(:,i) + hdti*fxyzu(:,i)
             else
                vxyzu(:,i) = vxyzu(:,i) + hdti*fxyzu(:,i)
             endif

             !--floor the thermal energy if requested and required
             if (ufloor > 0.) then
                if (vxyzu(4,i) < ufloor) then
                   vxyzu(4,i) = ufloor
                   nvfloorc   = nvfloorc + 1
                endif
             endif

             if (itype==idust .and. use_dustgrowth) dustprop(:,i) = dustprop(:,i) + hdti*ddustprop(:,i)
             if (itype==igas) then
                if (mhd)          Bevol(:,i) = Bevol(:,i) + hdti*dBevol(:,i)
                if (do_radiation) rad(:,i)   = rad(:,i)   + hdti*drad(:,i)
                if (use_dustfrac) then
                   dustevol(:,i) = dustevol(:,i) + hdti*ddustevol(:,i)
                   if (use_dustgrowth) dustprop(:,i) = dustprop(:,i) + hdti*ddustprop(:,i)
                endif
             endif
             !
             !--Wake inactive particles for next step, if required
             !
             if (sts_it_n .and. ibin_wake(i) > ibin(i) .and. allow_waking) then
                ibin_wake(i) = min(int(nbinmax,kind=1),ibin_wake(i))
                nwake        = nwake + 1
                twas(i)      = ibin_dts(ittwas,ibin_wake(i))
                ibin(i)      = ibin_wake(i)
                ibin_wake(i) = 0 ! reset flag
             endif
          else  ! not individual timesteps == global timestepping
             !
             ! For velocity-dependent forces compare the new v
             ! with the predicted v used in the force evaluation.
             ! Determine whether or not we need to iterate.
             !

             if (gr) then
                pxi = pxyzu(1,i) + hdtsph*fxyzu(1,i)
                pyi = pxyzu(2,i) + hdtsph*fxyzu(2,i)
                pzi = pxyzu(3,i) + hdtsph*fxyzu(3,i)
                eni = pxyzu(4,i) + hdtsph*fxyzu(4,i)

                erri = (pxi - ppred(1,i))**2 + (pyi - ppred(2,i))**2 + (pzi - ppred(3,i))**2
                errmax = max(errmax,erri)

                p2i = pxi*pxi + pyi*pyi + pzi*pzi
                p2mean = p2mean + p2i
                np = np + 1

                pxyzu(1,i) = pxi
                pxyzu(2,i) = pyi
                pxyzu(3,i) = pzi
                pxyzu(4,i) = eni
             else
                vxi = vxyzu(1,i) + hdtsph*fxyzu(1,i)
                vyi = vxyzu(2,i) + hdtsph*fxyzu(2,i)
                vzi = vxyzu(3,i) + hdtsph*fxyzu(3,i)
                if (maxvxyzu >= 4) eni = vxyzu(4,i) + hdtsph*fxyzu(4,i)

                erri = (vxi - vpred(1,i))**2 + (vyi - vpred(2,i))**2 + (vzi - vpred(3,i))**2
                errmax = max(errmax,erri)

                v2i    = vxi*vxi + vyi*vyi + vzi*vzi
                v2mean = v2mean + v2i
                np     = np + 1

                vxyzu(1,i) = vxi
                vxyzu(2,i) = vyi
                vxyzu(3,i) = vzi
                !--this is the energy equation if non-isothermal
                if (maxvxyzu >= 4) vxyzu(4,i) = eni
             endif

             if (itype==idust .and. use_dustgrowth) dustprop(:,i) = dustprop(:,i) + hdtsph*ddustprop(:,i)
             if (itype==igas) then
                !
                ! corrector step for magnetic field and dust
                !
                if (mhd)          Bevol(:,i) = Bevol(:,i)  + hdtsph*dBevol(:,i)
                if (do_radiation) rad(:,i)   = rad(:,i) + hdtsph*drad(:,i)
                if (use_dustfrac) then
                   dustevol(:,i) = dustevol(:,i) + hdtsph*ddustevol(:,i)
                   if (use_dustgrowth) dustprop(:,i) = dustprop(:,i) + hdtsph*ddustprop(:,i)
                endif
             endif
          endif
       endif
    enddo corrector
!$omp enddo
!$omp end parallel
    if (use_dustgrowth) then
       if (use_porosity) then
          call get_filfac(npart,xyzh,mprev,filfac,dustprop,dtsph)
       endif
       call check_dustprop(npart,dustprop,filfac,mprev,filfacprev)
    endif

    if (gr) then
       call check_velocity_error(errmax,p2mean,np,its,tolv,dtsph,timei,idamp,dterr,errmaxmean,converged)
    else
       call check_velocity_error(errmax,v2mean,np,its,tolv,dtsph,timei,idamp,dterr,errmaxmean,converged)
    endif

    if (.not.converged .and. npart > 0) then
!$omp parallel do default(none)&
!$omp private(i) &
!$omp shared(npart,hdtsph)&
!$omp shared(store_itype,vxyzu,fxyzu,vpred,iphase) &
!$omp shared(Bevol,dBevol,Bpred,pxyzu,ppred) &
!$omp shared(dustprop,ddustprop,dustproppred,use_dustfrac,dustevol,dustpred,ddustevol) &
!$omp shared(filfac,filfacpred,use_porosity) &
!$omp shared(rad,drad,radpred) &
!$omp firstprivate(itype) &
!$omp schedule(static)
       until_converged: do i=1,npart
          if (store_itype) itype = iamtype(iphase(i))
          if (iamboundary(itype)) cycle until_converged

          if (ind_timesteps) then
             if (iactive(iphase(i))) then

                if (gr) then
                   ppred(:,i) = pxyzu(:,i)
                else
                   vpred(:,i) = vxyzu(:,i)
                endif
                if (use_dustgrowth) dustproppred(:,i) = dustprop(:,i)
                if (use_porosity) filfacpred(i) = filfac(i)
                if (mhd)          Bpred(:,i)  = Bevol(:,i)
                if (use_dustfrac) dustpred(:,i) = dustevol(:,i)
                if (do_radiation) radpred(:,i) = rad(:,i)
             endif
          else
             if (gr) then
                ppred(:,i) = pxyzu(:,i)
             else
                vpred(:,i) = vxyzu(:,i)
             endif
             if (use_dustgrowth) dustproppred(:,i) = dustprop(:,i)
             if (use_porosity) filfacpred(i) = filfac(i)
             if (mhd)          Bpred(:,i)  = Bevol(:,i)
             if (use_dustfrac) dustpred(:,i) = dustevol(:,i)
             if (do_radiation) radpred(:,i) = rad(:,i)
             !
             ! shift v back to the half step
             !
             if (gr) then
                pxyzu(:,i) = pxyzu(:,i) - hdtsph*fxyzu(:,i)
             else
                vxyzu(:,i) = vxyzu(:,i) - hdtsph*fxyzu(:,i)
             endif
             if (itype==idust .and. use_dustgrowth) dustprop(:,i) = dustprop(:,i) - hdtsph*ddustprop(:,i)
             if (itype==igas) then
                if (mhd)          Bevol(:,i)  = Bevol(:,i)  - hdtsph*dBevol(:,i)
                if (use_dustfrac) then
                   dustevol(:,i) = dustevol(:,i) - hdtsph*ddustevol(:,i)
                   if (use_dustgrowth) dustprop(:,i) = dustprop(:,i) - hdtsph*ddustprop(:,i)
                endif
                if (do_radiation) rad(:,i) = rad(:,i) - hdtsph*drad(:,i)
             endif
          endif
       enddo until_converged
!$omp end parallel do

       if (use_dustgrowth) then
          if (use_porosity) then
             call get_filfac(npart,xyzh,mprev,filfac,dustprop,dtsph)
          endif
          call check_dustprop(npart,dustprop,filfac,mprev,filfacprev)
       endif
!
!   get new force using updated velocity: no need to recalculate density etc.
!
       if (gr) vpred = vxyzu ! Need primitive utherm as a guess in cons2prim
       call derivs(2,npart,nactive,xyzh,vpred,fxyzu,fext,divcurlv,divcurlB, &
                     Bpred,dBevol,radpred,drad,radprop,dustproppred,ddustprop,dustpred,ddustevol,filfacpred,&
                     dustfrac,eos_vars,timei,dtsph,dtnew,ppred,dens,metrics,apr_level)
       if (gr) vxyzu = vpred ! May need primitive variables elsewhere?
       if (do_radiation .and. implicit_radiation) then
          rad = radpred
          vxyzu(4,1:npart) = vpred(4,1:npart)
       endif
    endif
 enddo iterations

 ! MPI reduce summary variables
 nwake     = int(reduceall_mpi('+', nwake))
 nvfloorp  = int(reduceall_mpi('+', nvfloorp))
 nvfloorps = int(reduceall_mpi('+', nvfloorps))
 nvfloorc  = int(reduceall_mpi('+', nvfloorc))

 if (dynamic_bdy) call update_xyzminmax(dtsph)

 ! Summary statements & crash if velocity is not converged
 if (nwake    > 0) call summary_variable('wake', iowake,    0,real(nwake)    )
 if (nvfloorp > 0) call summary_variable('floor',iosumflrp, 0,real(nvfloorp) )
 if (nvfloorps> 0) call summary_variable('floor',iosumflrps,0,real(nvfloorps))
 if (nvfloorc > 0) call summary_variable('floor',iosumflrc, 0,real(nvfloorc) )
 if (its      > 1) call summary_variable('tolv', iosumtvi,  0,real(its)      )
 if (maxits   > 1 .and. its >= maxits) then
    call summary_printout(iprint,nptmass)
    call fatal('step','VELOCITY ITERATIONS NOT CONVERGED!!')
 endif

 if (gr) call cons2primall(npart,xyzh,metrics,pxyzu,vxyzu,dens,eos_vars)

end subroutine step

!-----------------------------------------------------
!+
!  Check error in v^1 compared to the predicted v^*
!  in the leapfrog corrector step. If this is not
!  within some tolerance we iterate the corrector step
!+
!-----------------------------------------------------
subroutine check_velocity_error(errmax,v2mean,np,its,tolv,dt,timei,idamp,dterr,errmaxmean,converged)
 use io,         only:id,master,iprint,iverbose,warning
 use timestep,   only:dtcourant,dtforce,bignumber
 use mpiutils,   only:reduceall_mpi
 use io_summary, only:summary_variable,iosumtve,iosumtvv
 real,    intent(inout) :: errmax,v2mean,errmaxmean
 integer, intent(in)    :: np,its,idamp
 real,    intent(in)    :: tolv,dt,timei
 real,    intent(out)   :: dterr
 logical, intent(out)   :: converged
 real            :: errtol,vmean
 real            :: dtf
 integer(kind=8) :: nptot
!
!  Check v^1 against the predicted velocity
!  this will only be different because of velocity-dependent forces
!  (i.e., viscosity). If these are not a small fraction of the total force
!  we need to take iterations in order to get this right in leapfrog.
!  Also, if this occurs, we take the timestep down to try to avoid the need
!  for iterations.
!
 nptot = reduceall_mpi('+',np)
 v2mean = reduceall_mpi('+',v2mean)
 errmax = reduceall_mpi('max',errmax)
 if (idamp > 0) call warning('step','damping is ON')

 if (nptot > 0) then
    v2mean = v2mean/real(nptot)
 else
    v2mean = 0.
 endif
 if (v2mean > tiny(v2mean)) then
    errmax = errmax/sqrt(v2mean)
 else
    errmax = 0.
 endif
 errmaxmean = errmaxmean + errmax
 errtol = tolv
 dterr = huge(dterr)
 if (tolv < 1.e2 .and. idamp == 0) then
    if (.not.ind_timesteps) then
       dtf = min(dtcourant,dtforce)
       !--if errors are controlling the timestep
       if (dtf > dt .and. dtf < bignumber) then
          errtol = errtol*(dt/dtf)**2
       endif
       if (its==1) then
          if (errtol > tiny(errtol) .and. errmax > epsilon(errmax)) then ! avoid divide-by-zero
             dterr = dt*sqrt(errtol/errmax)
          endif
       endif
    endif
 endif
!
! if the error in the predicted velocity exceeds the tolerance, take iterations
!
! if (maxits > 1 .and. tolv < 1.e2) then
 if (tolv < 1.e2 .and. idamp == 0) then
    converged = (errmax < tolv)
    if (id==master .and. .not.converged) then
       vmean = sqrt(v2mean)
       call summary_variable('tolv',iosumtve,0,errmax)
       call summary_variable('tolv',iosumtvv,0,vmean)
    endif
    if (id==master .and.((iverbose >= 1.and.(.not.converged.or.its > 1)) .or. iverbose >= 2)) &
       write(iprint,"(a,i2,a,es10.3,a,es10.3,a)") &
            ' velocity-dependent force (tolv) iteration ',its,' errmax = ',errmax,' (vmean = ',sqrt(v2mean),')'
 else
    converged = .true.
 endif
 if (id==master .and. tolv > 1.e2 .and. errmax > 1.0d-2) &
   write(iprint,"(a,es10.3,a,es10.3,a,es10.3)") &
        ' velocity-dependent force (tolv) at time = ',timei,' with errmax = ',errmax,' and vmean = ',sqrt(v2mean)

end subroutine check_velocity_error

end module step_lf_global<|MERGE_RESOLUTION|>--- conflicted
+++ resolved
@@ -98,11 +98,7 @@
                           iamboundary,get_ntypes,npartoftypetot,apr_level,&
                           dustfrac,dustevol,ddustevol,eos_vars,alphaind,nptmass,&
                           dustprop,ddustprop,dustproppred,pxyzu,dens,metrics,ics,&
-<<<<<<< HEAD
-                          filfac,filfacpred,mprev,filfacprev,isionised
-=======
-                          filfac,filfacpred,mprev,filfacprev,aprmassoftype
->>>>>>> 365d2d90
+                          filfac,filfacpred,mprev,filfacprev,aprmassoftype,isionised
  use options,        only:avdecayconst,alpha,ieos,alphamax
  use deriv,          only:derivs
  use timestep,       only:dterr,bignumber,tolv
@@ -292,9 +288,9 @@
        if (store_itype) then
           itype = iamtype(iphase(i))
           if (use_apr) then
-            pmassi = aprmassoftype(itype,apr_level(i))
+             pmassi = aprmassoftype(itype,apr_level(i))
           else
-            pmassi = massoftype(itype)
+             pmassi = massoftype(itype)
           endif
           if (iamboundary(itype)) then
              if (gr) then
