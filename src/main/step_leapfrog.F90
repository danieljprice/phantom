!--------------------------------------------------------------------------!
! The Phantom Smoothed Particle Hydrodynamics code, by Daniel Price et al. !
! Copyright (c) 2007-2022 The Authors (see AUTHORS)                        !
! See LICENCE file for usage and distribution conditions                   !
! http://phantomsph.bitbucket.io/                                          !
!--------------------------------------------------------------------------!
module step_lf_global
!
! Computes one (hydro) timestep
!
!   Change this subroutine to change the timestepping algorithm
!
!   This version uses a Velocity Verlet (leapfrog) integrator with
!   substepping (operator splitting) of external/sink particle forces,
!   following the Reversible RESPA algorithm of Tuckerman et al. 1992
!
! :References:
!     Verlet (1967), Phys. Rev. 159, 98-103
!     Tuckerman, Berne & Martyna (1992), J. Chem. Phys. 97, 1990-2001
!
! :Owner: Daniel Price
!
! :Runtime parameters: None
!
! :Dependencies: chem, cons2prim, cons2primsolver, cooling, damping, deriv,
!   dim, dust_formation, eos, extern_gr, externalforces, growth, h2cooling,
!   io, io_summary, krome_interface, metric_tools, mpiutils, options, part,
!   ptmass, ptmass_radiation, timestep, timestep_ind, timestep_sts, timing
!
 use dim,  only:maxp,maxvxyzu,do_radiation
 use part, only:vpred,Bpred,dustpred,ppred
 use part, only:radpred
 use timestep_ind, only:maxbins,itdt,ithdt,itdt1,ittwas
 implicit none
 character(len=80), parameter, public :: &  ! module version
    modid="$Id$"
 real               :: ibin_dts(4,0:maxbins)

contains

!------------------------------------------------------------
!+
!  initialisation routine necessary for individual timesteps
!+
!------------------------------------------------------------
subroutine init_step(npart,time,dtmax)
#ifdef IND_TIMESTEPS
 use timestep_ind, only:get_dt,nbinmax
 use part,         only:ibin,twas,maxphase,maxp,iphase,iamboundary,iamtype
#endif
 integer, intent(in) :: npart
 real,    intent(in) :: time,dtmax
#ifdef IND_TIMESTEPS
 integer             :: i
 !
 ! first time through, move all particles on shortest timestep
 ! then allow them to gradually adjust levels.
 ! Keep boundary particles on level 0 since forces are never calculated
 ! and to prevent boundaries from limiting the timestep
 !
 if (time < tiny(time)) then
    !$omp parallel do schedule(static) private(i)
    do i=1,npart
       ibin(i) = nbinmax
       if (maxphase==maxp) then
          if (iamboundary(iamtype(iphase(i)))) ibin(i) = 0
       endif
    enddo
 endif
!
! twas is set so that at start of step we predict
! forwards to half of current timestep
!
 !$omp parallel do schedule(static) private(i)
 do i=1,npart
    twas(i) = time + 0.5*get_dt(dtmax,ibin(i))
 enddo
 !
 ! For each ibin option, calculate dt, dt/2, 1/dt and twas
 do i=0,maxbins
    ibin_dts(itdt,  i) = get_dt(dtmax,int(i,kind=1))
    ibin_dts(ithdt, i) = 0.5*ibin_dts(itdt,i)
    ibin_dts(itdt1, i) = 1.0/ibin_dts(itdt,i)
    ibin_dts(ittwas,i) = time + 0.5*get_dt(dtmax,int(i,kind=1))
 enddo
#endif

end subroutine init_step

!------------------------------------------------------------
!+
!  main timestepping routine
!+
!------------------------------------------------------------
subroutine step(npart,nactive,t,dtsph,dtextforce,dtnew)
 use dim,            only:maxp,ndivcurlv,maxvxyzu,maxptmass,maxalpha,nalpha,h2chemistry,&
                          use_dustgrowth,use_krome,gr
 use io,             only:iprint,fatal,iverbose,id,master,warning
 use options,        only:idamp,iexternalforce,use_dustfrac
 use part,           only:xyzh,vxyzu,fxyzu,fext,divcurlv,divcurlB,Bevol,dBevol, &
                          rad,drad,radprop,isdead_or_accreted,rhoh,dhdrho,&
                          iphase,iamtype,massoftype,maxphase,igas,idust,mhd,&
                          iamboundary,get_ntypes,npartoftypetot,&
                          dustfrac,dustevol,ddustevol,eos_vars,alphaind,nptmass,&
                          dustprop,ddustprop,dustproppred,ndustsmall,pxyzu,dens,metrics,ics
 use cooling,        only:cooling_implicit,ufloor
 use options,        only:avdecayconst,alpha,ieos,alphamax
 use deriv,          only:derivs
 use timestep,       only:dterr,bignumber,tolv
 use mpiutils,       only:reduceall_mpi
 use part,           only:nptmass,xyzmh_ptmass,vxyz_ptmass,fxyz_ptmass,ibin_wake
 use io_summary,     only:summary_printout,summary_variable,iosumtvi,iowake, &
                          iosumflrp,iosumflrps,iosumflrc
#ifdef KROME
 use part,           only:gamma_chem
#endif
#ifdef IND_TIMESTEPS
 use timestep,       only:dtmax,dtmax_ifactor,dtdiff
 use timestep_ind,   only:get_dt,nbinmax,decrease_dtmax,ibinnow
 use timestep_sts,   only:sts_get_dtau_next,use_sts,ibin_sts,sts_it_n
 use part,           only:ibin,ibin_old,twas,iactive
#endif
 use timestep_ind,   only:dt_too_small
#ifdef GR
 use part,           only:metricderivs
 use metric_tools,   only:imet_minkowski,imetric
 use cons2prim,      only:cons2primall
 use extern_gr,      only:get_grforce_all
#endif
 use timing,         only:increment_timer,get_timings,itimer_extf
 use growth,         only:check_dustprop
 integer, intent(inout) :: npart
 integer, intent(in)    :: nactive
 real,    intent(in)    :: t,dtsph
 real,    intent(inout) :: dtextforce
 real,    intent(out)   :: dtnew
 integer            :: i,its,np,ntypes,itype,nwake,nvfloorp,nvfloorps,nvfloorc,ialphaloc
 real               :: timei,erri,errmax,v2i,errmaxmean
 real               :: vxi,vyi,vzi,eni,vxoldi,vyoldi,vzoldi,hdtsph,pmassi
 real               :: alphaloci,divvdti,source,tdecay1,hi,rhoi,ddenom,spsoundi
 real               :: v2mean,hdti
 real(kind=4)       :: t1,t2,tcpu1,tcpu2
 real               :: pxi,pyi,pzi,p2i,p2mean
#ifdef IND_TIMESTEPS
 real               :: dtsph_next,dti,time_now
 logical, parameter :: allow_waking = .true.
#else
 integer(kind=1), parameter :: nbinmax = 0
#endif
 integer, parameter :: maxits = 30
 logical            :: converged,store_itype
!
! set initial quantities
!
 timei  = t
 hdtsph = 0.5*dtsph
 dterr  = bignumber

! determine twas for each ibin
#ifdef IND_TIMESTEPS
 if (sts_it_n) then
    time_now = timei + dtsph
    do i=0,maxbins
       ibin_dts(ittwas,i) = (int(time_now*ibin_dts(itdt1,i),kind=8) + 0.5)*ibin_dts(itdt,i)
    enddo
 endif
#endif

!--------------------------------------
! velocity predictor step, using dtsph
!--------------------------------------
 itype   = igas
 ntypes  = get_ntypes(npartoftypetot)
 pmassi  = massoftype(itype)
 store_itype = (maxphase==maxp .and. ntypes > 1)
 ialphaloc = 2
 nvfloorp  = 0

 !$omp parallel do default(none) &
 !$omp shared(npart,xyzh,vxyzu,fxyzu,iphase,hdtsph,store_itype) &
 !$omp shared(rad,drad,pxyzu)&
 !$omp shared(Bevol,dBevol,dustevol,ddustevol,use_dustfrac) &
 !$omp shared(dustprop,ddustprop,dustproppred,ufloor) &
#ifdef IND_TIMESTEPS
 !$omp shared(ibin,ibin_old,twas,timei) &
#endif
 !$omp firstprivate(itype) &
 !$omp private(i,hdti) &
 !$omp reduction(+:nvfloorp)
 predictor: do i=1,npart
    if (.not.isdead_or_accreted(xyzh(4,i))) then
#ifdef IND_TIMESTEPS
       if (iactive(iphase(i))) ibin_old(i) = ibin(i) ! only required for ibin_neigh in force.F90
       !
       !--synchronise all particles to their half timesteps
       !
       hdti = twas(i) - timei
#else
       hdti = hdtsph
#endif
       if (store_itype) itype = iamtype(iphase(i))
       if (iamboundary(itype)) cycle predictor
       !
       ! predict v and u to the half step with "slow" forces
       !
       if (gr) then
          pxyzu(:,i) = pxyzu(:,i) + hdti*fxyzu(:,i)
       else
          vxyzu(:,i) = vxyzu(:,i) + hdti*fxyzu(:,i)
       endif

       !--floor the thermal energy if requested and required
       if (ufloor > 0.) then
          if (vxyzu(4,i) < ufloor) then
             vxyzu(4,i) = ufloor
             nvfloorp   = nvfloorp + 1
          endif
       endif

       if (itype==idust .and. use_dustgrowth) then
          dustprop(:,i) = dustprop(:,i) + hdti*ddustprop(:,i)
       endif
       if (itype==igas) then
          if (mhd)          Bevol(:,i) = Bevol(:,i) + hdti*dBevol(:,i)
          if (do_radiation) rad(:,i)   = rad(:,i) + hdti*drad(:,i)
          if (use_dustfrac) then
             dustevol(:,i) = abs(dustevol(:,i) + hdti*ddustevol(:,i))
             if (use_dustgrowth) dustprop(:,i) = dustprop(:,i) + hdti*ddustprop(:,i)
          endif
       endif
    endif
 enddo predictor
 !omp end parallel do
 if (use_dustgrowth) call check_dustprop(npart,dustprop(1,:))


!----------------------------------------------------------------------
! substepping with external and sink particle forces, using dtextforce
! accretion onto sinks/potentials also happens during substepping
!----------------------------------------------------------------------
 call get_timings(t1,tcpu1)
#ifdef GR
 if ((iexternalforce > 0 .and. imetric /= imet_minkowski) .or. idamp > 0) then
    call cons2primall(npart,xyzh,metrics,pxyzu,vxyzu,dens,eos_vars)
    call get_grforce_all(npart,xyzh,metrics,metricderivs,vxyzu,dens,fext,dtextforce)
    call step_extern_gr(npart,ntypes,dtsph,dtextforce,xyzh,vxyzu,pxyzu,dens,metrics,metricderivs,fext,t)
 else
    call step_extern_sph_gr(dtsph,npart,xyzh,vxyzu,dens,pxyzu,metrics)
 endif

#else
 if (nptmass > 0 .or. iexternalforce > 0 .or. h2chemistry .or. cooling_implicit .or. idamp > 0) then
    call step_extern(npart,ntypes,dtsph,dtextforce,xyzh,vxyzu,fext,fxyzu,t, &
                     nptmass,xyzmh_ptmass,vxyz_ptmass,fxyz_ptmass,nbinmax,ibin_wake)
 else
    call step_extern_sph(dtsph,npart,xyzh,vxyzu)
 endif
#endif
 call get_timings(t2,tcpu2)
 call increment_timer(itimer_extf,t2-t1,tcpu2-tcpu1)

 timei = timei + dtsph
 nvfloorps  = 0
!----------------------------------------------------
! interpolation of SPH quantities needed in the SPH
! force evaluations, using dtsph
!----------------------------------------------------
!$omp parallel do default(none) schedule(guided,1) &
!$omp shared(maxp,maxphase,maxalpha) &
!$omp shared(xyzh,vxyzu,vpred,fxyzu,divcurlv,npart,store_itype) &
!$omp shared(pxyzu,ppred) &
!$omp shared(Bevol,dBevol,Bpred,dtsph,massoftype,iphase) &
!$omp shared(dustevol,ddustprop,dustprop,dustproppred,dustfrac,ddustevol,dustpred,use_dustfrac) &
!$omp shared(alphaind,ieos,alphamax,ndustsmall,ialphaloc) &
!$omp shared(eos_vars,ufloor) &
#ifdef IND_TIMESTEPS
!$omp shared(twas,timei) &
#endif
!$omp shared(rad,drad,radpred)&
!$omp private(hi,rhoi,tdecay1,source,ddenom,hdti) &
!$omp private(i,spsoundi,alphaloci,divvdti) &
!$omp firstprivate(pmassi,itype,avdecayconst,alpha) &
!$omp reduction(+:nvfloorps)
 predict_sph: do i=1,npart
    if (.not.isdead_or_accreted(xyzh(4,i))) then
       if (store_itype) then
          itype = iamtype(iphase(i))
          pmassi = massoftype(itype)
          if (iamboundary(itype)) then
             if (gr) then
                ppred(:,i) = pxyzu(:,i)
             else
                vpred(:,i) = vxyzu(:,i)
             endif
             if (mhd)          Bpred(:,i)  = Bevol (:,i)
             if (use_dustgrowth) dustproppred(:,i) = dustprop(:,i)
             if (use_dustfrac)   dustpred(:,i) = dustevol(:,i)
             if (do_radiation)   radpred(:,i) = rad(:,i)
             cycle predict_sph
          endif
       endif
       !
       ! make prediction for h
       !
       if (ndivcurlv >= 1) then
          xyzh(4,i) = xyzh(4,i) - dtsph*dhdrho(xyzh(4,i),pmassi)*rhoh(xyzh(4,i),pmassi)*divcurlv(1,i)
       endif
       !
       ! make a prediction for v and u to the full step for use in the
       ! force evaluation. These have already been updated to the
       ! half step, so only need a half step (0.5*dtsph) here
       !
#ifdef IND_TIMESTEPS
       hdti = timei - twas(i)   ! interpolate to end time
#else
       hdti = 0.5*dtsph
#endif

       if (gr) then
          ppred(:,i) = pxyzu(:,i) + hdti*fxyzu(:,i)
       else
          vpred(:,i) = vxyzu(:,i) + hdti*fxyzu(:,i)
       endif

       !--floor the thermal energy if requested and required
       if (ufloor > 0.) then
          if (vpred(4,i) < ufloor) then
             vpred(4,i) = ufloor
             nvfloorps  = nvfloorps + 1
          endif
       endif

       if (use_dustgrowth .and. itype==idust) then
          dustproppred(:,i) = dustprop(:,i) + hdti*ddustprop(:,i)
       endif
       if (itype==igas) then
          if (mhd) Bpred(:,i) = Bevol (:,i) + hdti*dBevol(:,i)
          if (use_dustfrac) then
             rhoi          = rhoh(xyzh(4,i),pmassi)
             dustpred(:,i) = dustevol(:,i) + hdti*ddustevol(:,i)
             if (use_dustgrowth) dustproppred(:,i) = dustprop(:,i) + hdti*ddustprop(:,i)
          endif
          if (do_radiation) radpred(:,i) = rad(:,i) + hdti*drad(:,i)
       endif
       !
       ! viscosity switch ONLY (conductivity and resistivity do not use MM97-style switches)
       !
       if (maxalpha==maxp) then
          hi   = xyzh(4,i)
          rhoi = rhoh(hi,pmassi)
          spsoundi = eos_vars(ics,i)
          tdecay1  = avdecayconst*spsoundi/hi
          ddenom   = 1./(1. + dtsph*tdecay1) ! implicit integration for decay term
          if (nalpha >= 2) then
             ! Cullen and Dehnen (2010) switch
             alphaloci = alphaind(ialphaloc,i)
             if (alphaind(1,i) < alphaloci) then
                alphaind(1,i) = real(alphaloci,kind=kind(alphaind))
             else
                alphaind(1,i) = real((alphaind(1,i) + dtsph*alphaloci*tdecay1)*ddenom,kind=kind(alphaind))
             endif
          else
             if (ndivcurlv < 1) call fatal('step','alphaind used but divv not stored')
             ! MM97
             source = max(0.0_4,-divcurlv(1,i))
             alphaind(1,i) = real(min((alphaind(1,i) + dtsph*(source + alpha*tdecay1))*ddenom,alphamax),kind=kind(alphaind))
          endif
       endif
    endif
 enddo predict_sph
 !$omp end parallel do
 if (use_dustgrowth) call check_dustprop(npart,dustproppred(1,:))

!
! recalculate all SPH forces, and new timestep
!
 if ((iexternalforce /= 0 .or. nptmass > 0) .and. id==master .and. iverbose >= 2) &
   write(iprint,"(a,f14.6,/)") '> full step            : t=',timei

 if (npart > 0) then
    if (gr) vpred = vxyzu ! Need primitive utherm as a guess in cons2prim
    dt_too_small = .false.
    call derivs(1,npart,nactive,xyzh,vpred,fxyzu,fext,divcurlv,&
                divcurlB,Bpred,dBevol,radpred,drad,radprop,dustproppred,ddustprop,&
                dustpred,ddustevol,dustfrac,eos_vars,timei,dtsph,dtnew,&
                ppred,dens,metrics)
    if (gr) vxyzu = vpred ! May need primitive variables elsewhere?
    if (dt_too_small) then
       ! dt < dtmax/2**nbinmax and exit
       ! Perform this here rather than in get_newbin so that we can get some diagnostic info
       ! This is only used for individual timesteps
       call summary_printout(iprint,nptmass)
       call fatal('step','step too small: bin would exceed maximum')
    endif
 endif
!
! if using super-timestepping, determine what dt will be used on the next loop
!
#ifdef IND_TIMESTEPS
 if ( use_sts ) call sts_get_dtau_next(dtsph_next,dtsph,dtmax,dtdiff,nbinmax)
 if (dtmax_ifactor /=0 .and. sts_it_n) then
    call decrease_dtmax(npart,maxbins,timei-dtsph,dtmax_ifactor,dtmax,ibin,ibin_wake,ibin_sts,ibin_dts)
 endif
#endif
!
!-------------------------------------------------------------------------
!  leapfrog corrector step: most of the time we should not need to take
!  any extra iterations, but to be reversible for velocity-dependent
!  forces we must iterate until velocities agree.
!-------------------------------------------------------------------------
 its        = 0
 converged  = .false.
 errmaxmean = 0.0
 nwake      = 0
 nvfloorc   = 0
 iterations: do while (its < maxits .and. .not.converged .and. npart > 0)
    its     = its + 1
    errmax  = 0.
    v2mean  = 0.
    p2mean  = 0.
    np      = 0
    itype   = igas
    pmassi  = massoftype(igas)
    ntypes  = get_ntypes(npartoftypetot)
    store_itype = (maxphase==maxp .and. ntypes > 1)
!$omp parallel default(none) &
!$omp shared(xyzh,vxyzu,vpred,fxyzu,npart,hdtsph,store_itype) &
!$omp shared(pxyzu,ppred) &
!$omp shared(Bevol,dBevol,iphase,its) &
!$omp shared(dustevol,ddustevol,use_dustfrac) &
!$omp shared(dustprop,ddustprop,dustproppred) &
!$omp shared(xyzmh_ptmass,vxyz_ptmass,fxyz_ptmass,nptmass,massoftype) &
!$omp shared(dtsph,ieos,ufloor) &
#ifdef IND_TIMESTEPS
!$omp shared(ibin,ibin_old,ibin_sts,twas,timei,use_sts,dtsph_next,ibin_wake,sts_it_n) &
!$omp shared(ibin_dts,nbinmax,ibinnow) &
!$omp private(dti,hdti) &
#endif
!$omp shared(rad,radpred,drad)&
!$omp private(i,vxi,vyi,vzi,vxoldi,vyoldi,vzoldi) &
!$omp private(pxi,pyi,pzi,p2i) &
!$omp private(erri,v2i,eni) &
!$omp reduction(max:errmax) &
!$omp reduction(+:np,v2mean,p2mean,nwake,nvfloorc) &
!$omp firstprivate(pmassi,itype)
!$omp do
    corrector: do i=1,npart
       if (.not.isdead_or_accreted(xyzh(4,i))) then
          if (store_itype) itype = iamtype(iphase(i))
          if (iamboundary(itype)) cycle corrector
#ifdef IND_TIMESTEPS
          !
          !--update active particles
          !
          if (iactive(iphase(i))) then
             ibin_wake(i) = 0       ! cannot wake active particles
             hdti = timei - twas(i) ! = 0.5*get_dt(dtmax,ibin_old(i)) if .not.use_sts & dtmax has not changed & particle was not just woken up
             if (use_sts) then
                if (ibin(i) < ibin_sts(i)) ibin(i) = min(ibin_sts(i), nbinmax ) ! increase ibin if needed for super timestepping
                if (.not.sts_it_n .or. (sts_it_n .and. ibin_sts(i) > ibin(i))) then
                   dti = hdti + 0.5*dtsph_next
                else
                   dti = hdti + ibin_dts(ithdt,ibin(i))
                endif
             else
                dti = hdti + ibin_dts(ithdt,ibin(i))
             endif

             if (gr) then
                pxyzu(:,i) = pxyzu(:,i) + dti*fxyzu(:,i)
             else
                vxyzu(:,i) = vxyzu(:,i) + dti*fxyzu(:,i)
             endif

             if (use_dustgrowth .and. itype==idust) dustprop(:,i) = dustprop(:,i) + dti*ddustprop(:,i)
             if (itype==igas) then
                if (mhd)          Bevol(:,i) = Bevol(:,i) + dti*dBevol(:,i)
                if (do_radiation) rad(:,i)   = rad(:,i)   + dti*drad(:,i)
                if (use_dustfrac) then
                   dustevol(:,i) = dustevol(:,i) + dti*ddustevol(:,i)
                   if (use_dustgrowth) dustprop(:,i) = dustprop(:,i) + dti*ddustprop(:,i)
                endif
             endif
             twas(i) = twas(i) + dti
          endif
          !
          !--synchronise all particles
          !
          hdti = timei - twas(i)

          if (gr) then
             pxyzu(:,i) = pxyzu(:,i) + hdti*fxyzu(:,i)
          else
             vxyzu(:,i) = vxyzu(:,i) + hdti*fxyzu(:,i)
          endif

          !--floor the thermal energy if requested and required
          if (ufloor > 0.) then
             if (vxyzu(4,i) < ufloor) then
                vxyzu(4,i) = ufloor
                nvfloorc   = nvfloorc + 1
             endif
          endif

          if (itype==idust .and. use_dustgrowth) dustprop(:,i) = dustprop(:,i) + hdti*ddustprop(:,i)
          if (itype==igas) then
             if (mhd)          Bevol(:,i) = Bevol(:,i) + hdti*dBevol(:,i)
             if (do_radiation) rad(:,i)   = rad(:,i)   + hdti*drad(:,i)
             if (use_dustfrac) then
                dustevol(:,i) = dustevol(:,i) + hdti*ddustevol(:,i)
                if (use_dustgrowth) dustprop(:,i) = dustprop(:,i) + hdti*ddustprop(:,i)
             endif
          endif
          !
          !--Wake inactive particles for next step, if required
          !
          if (sts_it_n .and. ibin_wake(i) > ibin(i) .and. allow_waking) then
             ibin_wake(i) = min(int(nbinmax,kind=1),ibin_wake(i))
             nwake        = nwake + 1
             twas(i)      = ibin_dts(ittwas,ibin_wake(i))
             ibin(i)      = ibin_wake(i)
             ibin_wake(i) = 0 ! reset flag
          endif
#else
          !
          ! For velocity-dependent forces compare the new v
          ! with the predicted v used in the force evaluation.
          ! Determine whether or not we need to iterate.
          !

          if (gr) then
             pxi = pxyzu(1,i) + hdtsph*fxyzu(1,i)
             pyi = pxyzu(2,i) + hdtsph*fxyzu(2,i)
             pzi = pxyzu(3,i) + hdtsph*fxyzu(3,i)
             eni = pxyzu(4,i) + hdtsph*fxyzu(4,i)

             erri = (pxi - ppred(1,i))**2 + (pyi - ppred(2,i))**2 + (pzi - ppred(3,i))**2
             errmax = max(errmax,erri)

             p2i = pxi*pxi + pyi*pyi + pzi*pzi
             p2mean = p2mean + p2i
             np = np + 1

             pxyzu(1,i) = pxi
             pxyzu(2,i) = pyi
             pxyzu(3,i) = pzi
             pxyzu(4,i) = eni
          else
             vxi = vxyzu(1,i) + hdtsph*fxyzu(1,i)
             vyi = vxyzu(2,i) + hdtsph*fxyzu(2,i)
             vzi = vxyzu(3,i) + hdtsph*fxyzu(3,i)
             if (maxvxyzu >= 4) eni = vxyzu(4,i) + hdtsph*fxyzu(4,i)

             erri = (vxi - vpred(1,i))**2 + (vyi - vpred(2,i))**2 + (vzi - vpred(3,i))**2
             !if (erri > errmax) print*,id,' errmax = ',erri,' part ',i,vxi,vxoldi,vyi,vyoldi,vzi,vzoldi
             errmax = max(errmax,erri)

             v2i    = vxi*vxi + vyi*vyi + vzi*vzi
             v2mean = v2mean + v2i
             np     = np + 1

             vxyzu(1,i) = vxi
             vxyzu(2,i) = vyi
             vxyzu(3,i) = vzi
             !--this is the energy equation if non-isothermal
             if (maxvxyzu >= 4) vxyzu(4,i) = eni
          endif

          if (itype==idust .and. use_dustgrowth) dustprop(:,i) = dustprop(:,i) + hdtsph*ddustprop(:,i)
          if (itype==igas) then
             !
             ! corrector step for magnetic field and dust
             !
             if (mhd)          Bevol(:,i) = Bevol(:,i)  + hdtsph*dBevol(:,i)
             if (do_radiation) rad(:,i)   = rad(:,i) + hdtsph*drad(:,i)
             if (use_dustfrac) then
                dustevol(:,i) = dustevol(:,i) + hdtsph*ddustevol(:,i)
                if (use_dustgrowth) dustprop(:,i) = dustprop(:,i) + hdtsph*ddustprop(:,i)
             endif
          endif
#endif
       endif
    enddo corrector
!$omp enddo
!$omp end parallel
    if (use_dustgrowth) call check_dustprop(npart,dustprop(1,:))

    if (gr) then
       call check_velocity_error(errmax,p2mean,np,its,tolv,dtsph,timei,idamp,dterr,errmaxmean,converged)
    else
       call check_velocity_error(errmax,v2mean,np,its,tolv,dtsph,timei,idamp,dterr,errmaxmean,converged)
    endif

    if (.not.converged .and. npart > 0) then
!$omp parallel do default(none)&
!$omp private(i) &
!$omp shared(npart,hdtsph)&
!$omp shared(store_itype,vxyzu,fxyzu,vpred,iphase) &
!$omp shared(Bevol,dBevol,Bpred,pxyzu,ppred) &
!$omp shared(dustprop,ddustprop,dustproppred,use_dustfrac,dustevol,dustpred,ddustevol) &
!$omp shared(rad,drad,radpred) &
!$omp firstprivate(itype) &
!$omp schedule(static)
       until_converged: do i=1,npart
          if (store_itype) itype = iamtype(iphase(i))
          if (iamboundary(itype)) cycle until_converged

#ifdef IND_TIMESTEPS
          if (iactive(iphase(i))) then

             if (gr) then
                ppred(:,i) = pxyzu(:,i)
             else
                vpred(:,i) = vxyzu(:,i)
             endif
             if (use_dustgrowth) dustproppred(:,i) = dustprop(:,i)
             if (mhd)          Bpred(:,i)  = Bevol(:,i)
             if (use_dustfrac) dustpred(:,i) = dustevol(:,i)
             if (do_radiation) radpred(:,i) = rad(:,i)
          endif
#else
          if (gr) then
             ppred(:,i) = pxyzu(:,i)
          else
             vpred(:,i) = vxyzu(:,i)
          endif
          if (use_dustgrowth) dustproppred(:,i) = dustprop(:,i)
          if (mhd)          Bpred(:,i)  = Bevol(:,i)
          if (use_dustfrac) dustpred(:,i) = dustevol(:,i)
          if (do_radiation) radpred(:,i) = rad(:,i)
          !
          ! shift v back to the half step
          !
          if (gr) then
             pxyzu(:,i) = pxyzu(:,i) - hdtsph*fxyzu(:,i)
          else
             vxyzu(:,i) = vxyzu(:,i) - hdtsph*fxyzu(:,i)
          endif
          if (itype==idust .and. use_dustgrowth) dustprop(:,i) = dustprop(:,i) - hdtsph*ddustprop(:,i)
          if (itype==igas) then
             if (mhd)          Bevol(:,i)  = Bevol(:,i)  - hdtsph*dBevol(:,i)
             if (use_dustfrac) then
                dustevol(:,i) = dustevol(:,i) - hdtsph*ddustevol(:,i)
                if (use_dustgrowth) dustprop(:,i) = dustprop(:,i) - hdtsph*ddustprop(:,i)
             endif
             if (do_radiation) rad(:,i) = rad(:,i) - hdtsph*drad(:,i)
          endif

#endif
       enddo until_converged
!$omp end parallel do

       if (use_dustgrowth) call check_dustprop(npart,dustprop(1,:))

!
!   get new force using updated velocity: no need to recalculate density etc.
!
       if (gr) vpred = vxyzu ! Need primitive utherm as a guess in cons2prim
       call derivs(2,npart,nactive,xyzh,vpred,fxyzu,fext,divcurlv,divcurlB, &
                     Bpred,dBevol,radpred,drad,radprop,dustproppred,ddustprop,dustpred,ddustevol,dustfrac,&
                     eos_vars,timei,dtsph,dtnew,ppred,dens,metrics)
       if (gr) vxyzu = vpred ! May need primitive variables elsewhere?
    endif
 enddo iterations

 ! MPI reduce summary variables
 nwake     = int(reduceall_mpi('+', nwake))
 nvfloorp  = int(reduceall_mpi('+', nvfloorp))
 nvfloorps = int(reduceall_mpi('+', nvfloorps))
 nvfloorc  = int(reduceall_mpi('+', nvfloorc))

 ! Summary statements & crash if velocity is not converged
 if (nwake    > 0) call summary_variable('wake', iowake,    0,real(nwake)    )
 if (nvfloorp > 0) call summary_variable('floor',iosumflrp, 0,real(nvfloorp) )
 if (nvfloorps> 0) call summary_variable('floor',iosumflrps,0,real(nvfloorps))
 if (nvfloorc > 0) call summary_variable('floor',iosumflrc, 0,real(nvfloorc) )
 if (its      > 1) call summary_variable('tolv', iosumtvi,  0,real(its)      )
 if (maxits   > 1 .and. its >= maxits) then
    call summary_printout(iprint,nptmass)
    call fatal('step','VELOCITY ITERATIONS NOT CONVERGED!!')
 endif

#ifdef GR
 call cons2primall(npart,xyzh,metrics,pxyzu,vxyzu,dens,eos_vars)
#endif

 return
end subroutine step

#ifdef GR
subroutine step_extern_sph_gr(dt,npart,xyzh,vxyzu,dens,pxyzu,metrics)
 use part,            only:isdead_or_accreted,igas,massoftype,rhoh
 use cons2primsolver, only:conservative2primitive
 use eos,             only:ieos,get_pressure
 use io,              only:warning
 use metric_tools,    only:pack_metric
 use timestep,        only:xtol
 use options,         only:ien_type
 real,    intent(in)    :: dt
 integer, intent(in)    :: npart
 real,    intent(inout) :: xyzh(:,:),dens(:),metrics(:,:,:,:)
 real,    intent(in)    :: pxyzu(:,:)
 real,    intent(out)   :: vxyzu(:,:)
 integer, parameter :: nitermax = 50
 integer :: i,niter,ierr
 real    :: xpred(1:3),vold(1:3),diff
 logical :: converged
 real    :: rhoi,pri

 !$omp parallel do default(none) &
 !$omp shared(npart,xyzh,vxyzu,dens,dt,xtol) &
 !$omp shared(pxyzu,metrics,ieos,massoftype,ien_type) &
 !$omp private(i,niter,diff,xpred,vold,converged,ierr) &
 !$omp private(pri,rhoi)
 do i=1,npart
    if (.not.isdead_or_accreted(xyzh(4,i))) then

       !-- Compute pressure for the first guess in cons2prim
       pri  = get_pressure(ieos,xyzh(:,i),dens(i),vxyzu(:,i))
       rhoi = rhoh(xyzh(4,i),massoftype(igas))
       call conservative2primitive(xyzh(1:3,i),metrics(:,:,:,i),vxyzu(1:3,i),dens(i),vxyzu(4,i),pri,rhoi,&
                                   pxyzu(1:3,i),pxyzu(4,i),ierr,ien_type)
       if (ierr > 0) call warning('cons2primsolver [in step_extern_sph_gr (a)]','enthalpy did not converge',i=i)
       !
       ! main position update
       !
       xpred = xyzh(1:3,i) + dt*vxyzu(1:3,i)
       vold  = vxyzu(1:3,i)
       converged = .false.
       niter = 0
       do while (.not. converged .and. niter<=nitermax)
          niter = niter + 1
          call conservative2primitive(xyzh(1:3,i),metrics(:,:,:,i),vxyzu(1:3,i),dens(i),vxyzu(4,i),pri,rhoi,&
                                      pxyzu(1:3,i),pxyzu(4,i),ierr,ien_type)
          if (ierr > 0) call warning('cons2primsolver [in step_extern_sph_gr (b)]','enthalpy did not converge',i=i)
          xyzh(1:3,i) = xpred + 0.5*dt*(vxyzu(1:3,i)-vold)
          diff = maxval(abs(xyzh(1:3,i)-xpred)/xpred)
          if (diff < xtol) converged = .true.
          ! UPDATE METRIC HERE
          call pack_metric(xyzh(1:3,i),metrics(:,:,:,i))
       enddo
       if (niter > nitermax) call warning('step_extern_sph_gr','Reached max number of x iterations. x_err ',val=diff)

    endif
 enddo
 !$omp end parallel do

end subroutine step_extern_sph_gr

subroutine step_extern_gr(npart,ntypes,dtsph,dtextforce,xyzh,vxyzu,pxyzu,dens,metrics,metricderivs,fext,time)
 use dim,            only:maxptmass,maxp,maxvxyzu
 use io,             only:iverbose,id,master,iprint,warning
 use externalforces, only:externalforce,accrete_particles,update_externalforce
 use options,        only:iexternalforce,idamp
 use part,           only:maxphase,isdead_or_accreted,iamboundary,igas,iphase,iamtype,massoftype,rhoh
 use io_summary,     only:summary_variable,iosumextr,iosumextt,summary_accrete
 use timestep,       only:bignumber,C_force,xtol,ptol
 use eos,            only:equationofstate,ieos
 use cons2primsolver,only:conservative2primitive
 use extern_gr,      only:get_grforce
 use metric_tools,   only:pack_metric,pack_metricderivs
 use damping,        only:calc_damp,apply_damp
 use options,        only:ien_type
 integer, intent(in)    :: npart,ntypes
 real,    intent(in)    :: dtsph,time
 real,    intent(inout) :: dtextforce
 real,    intent(inout) :: xyzh(:,:),vxyzu(:,:),fext(:,:),pxyzu(:,:),dens(:),metrics(:,:,:,:),metricderivs(:,:,:,:)
 integer :: i,itype,nsubsteps,naccreted,its,ierr
 real    :: timei,t_end_step,hdt,pmassi
 real    :: dt,dtf,dtextforcenew,dtextforce_min
 real    :: pri,spsoundi,pondensi,tempi
 real, save :: pprev(3),xyz_prev(3),fstar(3),vxyz_star(3),xyz(3),pxyz(3),vxyz(3),fexti(3)
!$omp threadprivate(pprev,xyz_prev,fstar,vxyz_star,xyz,pxyz,vxyz,fexti)
 real    :: x_err,pmom_err,accretedmass,damp_fac
 ! real, save :: dmdt = 0.
 logical :: last_step,done,converged,accreted
 integer, parameter :: itsmax = 50
 integer :: pitsmax,xitsmax
 real    :: perrmax,xerrmax
 real :: rhoi,hi,eni,uui,densi

 pitsmax = 0
 xitsmax = 0
 perrmax = 0.
 xerrmax = 0.

!
! determine whether or not to use substepping
!
 if (dtextforce < dtsph) then
    dt = dtextforce
    last_step = .false.
 else
    dt = dtsph
    last_step = .true.
 endif

 timei = time
 itype          = igas
 pmassi         = massoftype(igas)
 t_end_step     = timei + dtsph
 nsubsteps      = 0
 dtextforce_min = huge(dt)
 done           = .false.

 substeps: do while (timei <= t_end_step .and. .not.done)
    hdt           = 0.5*dt
    timei         = timei + dt
    nsubsteps     = nsubsteps + 1
    dtextforcenew = bignumber

    call calc_damp(time, damp_fac, idamp)

    if (.not.last_step .and. iverbose > 1 .and. id==master) then
       write(iprint,"(a,f14.6)") '> external forces only : t=',timei
    endif

    !---------------------------
    ! predictor during substeps
    !---------------------------
    !
    ! predictor step for external forces, also recompute external forces
    !
    !$omp parallel default(none) &
    !$omp shared(npart,xyzh,vxyzu,fext,iphase,ntypes,massoftype) &
    !$omp shared(maxphase,maxp) &
    !$omp shared(dt,hdt,xtol,ptol) &
    !$omp shared(ieos,pxyzu,dens,metrics,metricderivs,ien_type) &
    !$omp private(i,its,pondensi,spsoundi,tempi,rhoi,hi,eni,uui,densi) &
    !$omp private(converged,pmom_err,x_err,pri,ierr) &
    !$omp firstprivate(pmassi,itype) &
    !$omp reduction(max:xitsmax,pitsmax,perrmax,xerrmax) &
    !$omp reduction(min:dtextforcenew)
    !$omp do
    predictor: do i=1,npart
       xyz(1) = xyzh(1,i)
       xyz(2) = xyzh(2,i)
       xyz(3) = xyzh(3,i)
       hi = xyzh(4,i)
       if (.not.isdead_or_accreted(hi)) then
          if (ntypes > 1 .and. maxphase==maxp) then
             itype = iamtype(iphase(i))
             pmassi = massoftype(itype)
          endif

          its       = 0
          converged = .false.
          !
          ! make local copies of array quantities
          !
          pxyz(1:3) = pxyzu(1:3,i)
          eni       = pxyzu(4,i)
          vxyz(1:3) = vxyzu(1:3,i)
          uui       = vxyzu(4,i)
          fexti     = fext(:,i)
          densi     = dens(i)

          pxyz      = pxyz + hdt*fexti

          !-- Compute pressure for the first guess in cons2prim
          call equationofstate(ieos,pondensi,spsoundi,densi,xyz(1),xyz(2),xyz(3),tempi,uui)
          pri  = pondensi*densi
          rhoi = rhoh(hi,massoftype(igas))

! Note: grforce needs derivatives of the metric, which do not change between pmom iterations
          pmom_iterations: do while (its <= itsmax .and. .not. converged)
             its   = its + 1
             pprev = pxyz
             call conservative2primitive(xyz,metrics(:,:,:,i),vxyz,densi,uui,pri,rhoi,&
                                         pxyz,eni,ierr,ien_type)
             if (ierr > 0) call warning('cons2primsolver [in step_extern_gr (a)]','enthalpy did not converge',i=i)
             call get_grforce(xyzh(:,i),metrics(:,:,:,i),metricderivs(:,:,:,i),vxyz,densi,uui,pri,fstar)
             pxyz = pprev + hdt*(fstar - fexti)
             pmom_err = maxval(abs(pxyz - pprev))
             if (pmom_err < ptol) converged = .true.
             fexti = fstar
          enddo pmom_iterations
          if (its > itsmax ) call warning('step_extern_gr','Reached max number of pmom iterations. pmom_err ',val=pmom_err)
          pitsmax = max(its,pitsmax)
          perrmax = max(pmom_err,perrmax)

          call conservative2primitive(xyz,metrics(:,:,:,i),vxyz,densi,uui,pri,rhoi,&
                                      pxyz,eni,ierr,ien_type)
          if (ierr > 0) call warning('cons2primsolver [in step_extern_gr (b)]','enthalpy did not converge',i=i)
          xyz = xyz + dt*vxyz
          call pack_metric(xyz,metrics(:,:,:,i))

          its        = 0
          converged  = .false.
          vxyz_star = vxyz
! Note: since particle positions change between iterations the metric and its derivatives need to be updated.
!       cons2prim does not require derivatives of the metric, so those can updated once the iterations
!       are complete, in order to reduce the number of computations.
          xyz_iterations: do while (its <= itsmax .and. .not. converged)
             its         = its+1
             xyz_prev    = xyz
             call conservative2primitive(xyz,metrics(:,:,:,i),vxyz_star,densi,uui,pri,rhoi,&
                                         pxyz,eni,ierr,ien_type)
             if (ierr > 0) call warning('cons2primsolver [in step_extern_gr (c)]','enthalpy did not converge',i=i)
             xyz  = xyz_prev + hdt*(vxyz_star - vxyz)
             x_err = maxval(abs(xyz-xyz_prev))
             if (x_err < xtol) converged = .true.
             vxyz = vxyz_star
             ! UPDATE METRIC HERE
             call pack_metric(xyz,metrics(:,:,:,i))
          enddo xyz_iterations
          call pack_metricderivs(xyz,metricderivs(:,:,:,i))
          if (its > itsmax ) call warning('step_extern_gr','Reached max number of x iterations. x_err ',val=x_err)
          xitsmax = max(its,xitsmax)
          xerrmax = max(x_err,xerrmax)

          ! re-pack arrays back where they belong
          xyzh(1:3,i) = xyz(1:3)
          pxyzu(1:3,i) = pxyz(1:3)
          vxyzu(1:3,i) = vxyz(1:3)
          vxyzu(4,i) = uui
          fext(:,i)  = fexti
          dens(i) = densi

          ! Skip remainder of update if boundary particle; note that fext==0 for these particles
          if (iamboundary(itype)) cycle predictor
       endif
    enddo predictor
    !$omp enddo
    !$omp end parallel

    if (iverbose >= 2 .and. id==master) then
       write(iprint,*)                '------ Iterations summary: -------------------------------'
       write(iprint,"(a,i2,a,f14.6)") 'Most pmom iterations = ',pitsmax,' | max error = ',perrmax
       write(iprint,"(a,i2,a,f14.6)") 'Most xyz  iterations = ',xitsmax,' | max error = ',xerrmax
       write(iprint,*)
    endif

    !
    ! corrector step on gas particles (also accrete particles at end of step)
    !
    accretedmass = 0.
    naccreted    = 0
    dtextforce_min = bignumber

    !$omp parallel default(none) &
    !$omp shared(npart,xyzh,metrics,metricderivs,vxyzu,fext,iphase,ntypes,massoftype,hdt,timei) &
    !$omp shared(maxphase,maxp) &
    !$omp private(i,accreted) &
    !$omp shared(ieos,dens,pxyzu,iexternalforce,C_force) &
    !$omp private(pri,pondensi,spsoundi,tempi,dtf) &
    !$omp firstprivate(itype,pmassi) &
    !$omp reduction(min:dtextforce_min) &
    !$omp reduction(+:accretedmass,naccreted) &
    !$omp shared(idamp,damp_fac)
    !$omp do
    accreteloop: do i=1,npart
       if (.not.isdead_or_accreted(xyzh(4,i))) then
          if (ntypes > 1 .and. maxphase==maxp) then
             itype = iamtype(iphase(i))
             pmassi = massoftype(itype)
             !  if (itype==iboundary) cycle accreteloop
          endif

          call equationofstate(ieos,pondensi,spsoundi,dens(i),xyzh(1,i),xyzh(2,i),xyzh(3,i),tempi,vxyzu(4,i))
          pri = pondensi*dens(i)
          call get_grforce(xyzh(:,i),metrics(:,:,:,i),metricderivs(:,:,:,i),vxyzu(1:3,i),dens(i),vxyzu(4,i),pri,fext(1:3,i),dtf)
          dtextforce_min = min(dtextforce_min,C_force*dtf)

          if (idamp > 0.) then
             call apply_damp(i, fext(1,i), fext(2,i), fext(3,i), vxyzu, damp_fac)
          endif

          !
          ! correct v to the full step using only the external force
          !
          pxyzu(1:3,i) = pxyzu(1:3,i) + hdt*fext(1:3,i)
          ! Do we need call cons2prim here ??

          if (iexternalforce > 0) then
             call accrete_particles(iexternalforce,xyzh(1,i),xyzh(2,i), &
                                    xyzh(3,i),xyzh(4,i),pmassi,timei,accreted,i)
             if (accreted) then
                accretedmass = accretedmass + pmassi
                naccreted = naccreted + 1
             endif
          endif
       endif
    enddo accreteloop
    !$omp enddo
    !$omp end parallel

    if (iverbose >= 2 .and. id==master .and. naccreted /= 0) write(iprint,"(a,es10.3,a,i4,a)") &
       'Step: at time ',timei,', ',naccreted,' particles were accreted. Mass accreted = ',accretedmass

    dtextforcenew = min(dtextforce_min,dtextforcenew)
    dtextforce    = dtextforcenew

    if (last_step) then
       done = .true.
    else
       dt = dtextforce
       if (timei + dt > t_end_step) then
          dt = t_end_step - timei
          last_step = .true.
       endif
    endif

 enddo substeps

 if (nsubsteps > 1) then
    if (iverbose>=1 .and. id==master) then
       write(iprint,"(a,i6,a,f8.2,a,es10.3,a,es10.3)") &
           ' using ',nsubsteps,' substeps (dthydro/dtextf = ',dtsph/dtextforce_min,'), dt = ',dtextforce_min,' dtsph = ',dtsph
    endif
    call summary_variable('ext',iosumextr ,nsubsteps,dtsph/dtextforce_min)
    call summary_variable('ext',iosumextt ,nsubsteps,dtextforce_min,1.0/dtextforce_min)
 endif

end subroutine step_extern_gr

#endif
!----------------------------------------------------------------
!+
!  This is the equivalent of the routine below when no external
!  forces, sink particles or cooling are used
!+
!----------------------------------------------------------------
subroutine step_extern_sph(dt,npart,xyzh,vxyzu)
 use part, only:isdead_or_accreted,iboundary,iphase,iamtype
 real,    intent(in)    :: dt
 integer, intent(in)    :: npart
 real,    intent(inout) :: xyzh(:,:)
 real,    intent(in)    :: vxyzu(:,:)
 integer :: i

 !$omp parallel do default(none) &
 !$omp shared(npart,xyzh,vxyzu,dt,iphase) &
 !$omp private(i)
 do i=1,npart
    if (.not.isdead_or_accreted(xyzh(4,i))) then
       !
       ! main position update
       !
       xyzh(1,i) = xyzh(1,i) + dt*vxyzu(1,i)
       xyzh(2,i) = xyzh(2,i) + dt*vxyzu(2,i)
       xyzh(3,i) = xyzh(3,i) + dt*vxyzu(3,i)
    endif
 enddo
 !$omp end parallel do

end subroutine step_extern_sph

!----------------------------------------------------------------
!+
!  Substepping of external and sink particle forces.
!  Also updates position of all particles even if no external
!  forces applied. This is the internal loop of the RESPA
!  algorithm over the "fast" forces.
!+
!----------------------------------------------------------------
subroutine step_extern(npart,ntypes,dtsph,dtextforce,xyzh,vxyzu,fext,fxyzu,time,nptmass, &
                       xyzmh_ptmass,vxyz_ptmass,fxyz_ptmass,nbinmax,ibin_wake)
<<<<<<< HEAD
 use dim,            only:maxptmass,maxp,maxvxyzu,store_dust_temperature,use_krome,itau_alloc
=======
 use dim,            only:maxptmass,maxp,maxvxyzu,store_dust_temperature,use_krome,do_nucleation
>>>>>>> e03c4a18
 use io,             only:iverbose,id,master,iprint,warning,fatal
 use externalforces, only:externalforce,accrete_particles,update_externalforce, &
                          update_vdependent_extforce_leapfrog,is_velocity_dependent
 use ptmass,         only:ptmass_predictor,ptmass_corrector,ptmass_accrete, &
                          get_accel_sink_gas,get_accel_sink_sink,merge_sinks,f_acc,pt_write_sinkev, &
                          idxmsi,idymsi,idzmsi,idmsi,idspinxsi,idspinysi,idspinzsi, &
                          idvxmsi,idvymsi,idvzmsi,idfxmsi,idfymsi,idfzmsi, &
                          ndptmass,update_ptmass
 use options,        only:iexternalforce,idamp
 use part,           only:maxphase,abundance,nabundances,h2chemistry,eos_vars,epot_sinksink,&
                          isdead_or_accreted,iamboundary,igas,iphase,iamtype,massoftype,rhoh,divcurlv, &
<<<<<<< HEAD
                          fxyz_ptmass_sinksink,dust_temp,tau
=======
                          fxyz_ptmass_sinksink,dust_temp,nucleation,idK2,idmu,idkappa,idgamma
>>>>>>> e03c4a18
 use chem,           only:update_abundances,get_dphot
 use h2cooling,      only:dphot0,energ_h2cooling,dphotflag,abundsi,abundo,abunde,abundc,nabn
 use io_summary,     only:summary_variable,iosumextr,iosumextt,summary_accrete,summary_accrete_fail
 use timestep,       only:bignumber,C_force
 use timestep_sts,   only:sts_it_n
 use mpiutils,       only:bcast_mpi,reduce_in_place_mpi,reduceall_mpi
 use damping,        only:calc_damp,apply_damp
 use ptmass_radiation,only:get_rad_accel_from_ptmass,isink_radiation
 use cooling,        only:energ_cooling,cooling_implicit
 use dust_formation, only:evolve_dust
#ifdef KROME
 use part,            only: gamma_chem,mu_chem,dudt_chem,T_gas_cool
 use krome_interface, only: update_krome
#endif
 integer,         intent(in)    :: npart,ntypes,nptmass
 real,            intent(in)    :: dtsph,time
 real,            intent(inout) :: dtextforce
 real,            intent(inout) :: xyzh(:,:),vxyzu(:,:),fext(:,:),fxyzu(:,:)
 real,            intent(inout) :: xyzmh_ptmass(:,:),vxyz_ptmass(:,:),fxyz_ptmass(:,:)
 integer(kind=1), intent(in)    :: nbinmax
 integer(kind=1), intent(inout) :: ibin_wake(:)
 integer         :: i,itype,nsubsteps,ichem,naccreted,nfail,nfaili,merge_n
 integer         :: merge_ij(nptmass)
 integer(kind=1) :: ibin_wakei
 real            :: timei,hdt,fextx,fexty,fextz,fextxi,fextyi,fextzi,phii,pmassi
 real            :: dtphi2,dtphi2i,vxhalfi,vyhalfi,vzhalfi,fxi,fyi,fzi,deni
 real            :: dudtcool,fextv(3),poti,ui,rhoi
 real            :: dt,dtextforcenew,dtsinkgas,fonrmax,fonrmaxi
 real            :: dtf,accretedmass,t_end_step,dtextforce_min
 real, allocatable :: dptmass(:,:) ! dptmass(ndptmass,nptmass)
 real            :: damp_fac,dphot
 real, save      :: dmdt = 0.
 real            :: abundi(nabn),gmwvar
 logical         :: accreted,extf_is_velocity_dependent
 logical         :: last_step,done


!
! determine whether or not to use substepping
!
 if (dtextforce < dtsph) then
    dt = dtextforce
    last_step = .false.
 else
    dt = dtsph
    last_step = .true.
 endif

 timei = time
 extf_is_velocity_dependent = is_velocity_dependent(iexternalforce)
 accretedmass   = 0.
 itype          = igas
 pmassi         = massoftype(igas)
 t_end_step     = timei + dtsph
 nsubsteps      = 0
 dtextforce_min = huge(dt)
 done           = .false.
 ! allocate memory for dptmass array (avoids ifort bug)
 allocate(dptmass(ndptmass,nptmass))

 substeps: do while (timei <= t_end_step .and. .not.done)
    hdt           = 0.5*dt
    timei         = timei + dt
    if (abs(dt) < tiny(0.)) call fatal('step_extern','dt <= 0 in sink-gas substepping',var='dt',val=dt)
    nsubsteps     = nsubsteps + 1
    dtextforcenew = bignumber
    dtsinkgas     = bignumber
    dtphi2        = bignumber

    call calc_damp(time, damp_fac, idamp)

    if (.not.last_step .and. iverbose > 1 .and. id==master) then
       write(iprint,"(a,f14.6)") '> external/ptmass forces only : t=',timei
    endif
    !
    ! update time-dependent external forces
    !
    call update_externalforce(iexternalforce,timei,dmdt)

    !---------------------------
    ! predictor during substeps
    !---------------------------
    !
    ! point mass predictor step
    !
    if (nptmass > 0) then
       if (id==master) then
          call ptmass_predictor(nptmass,dt,xyzmh_ptmass,vxyz_ptmass,fxyz_ptmass)
          !
          ! get sink-sink forces (and a new sink-sink timestep.  Note: fxyz_ptmass is zeroed in this subroutine)
          ! pass sink-sink forces to variable fxyz_ptmass_sinksink for later writing.
          !
          if (iexternalforce==14) call update_externalforce(iexternalforce,timei,dmdt)
          call get_accel_sink_sink(nptmass,xyzmh_ptmass,fxyz_ptmass,epot_sinksink,dtf,iexternalforce,timei,merge_ij,merge_n)
          if (merge_n > 0) then
             call merge_sinks(timei,nptmass,xyzmh_ptmass,vxyz_ptmass,fxyz_ptmass,merge_ij)
             call get_accel_sink_sink(nptmass,xyzmh_ptmass,fxyz_ptmass,epot_sinksink,dtf,iexternalforce,timei,merge_ij,merge_n)
          endif
          fxyz_ptmass_sinksink=fxyz_ptmass
          if (iverbose >= 2) write(iprint,*) 'dt(sink-sink) = ',C_force*dtf
       else
          fxyz_ptmass(:,:) = 0.
       endif
       call bcast_mpi(xyzmh_ptmass(:,1:nptmass))
       call bcast_mpi(vxyz_ptmass(:,1:nptmass))
       call bcast_mpi(epot_sinksink)
       call bcast_mpi(dtf)
       dtextforcenew = min(dtextforcenew,C_force*dtf)
    endif

    !
    ! predictor step for sink-gas and external forces, also recompute sink-gas and external forces
    !
    fonrmax = 0.
    !$omp parallel default(none) &
    !$omp shared(maxp,maxphase) &
    !$omp shared(npart,xyzh,vxyzu,fext,abundance,iphase,ntypes,massoftype) &
    !$omp shared(eos_vars,dust_temp,store_dust_temperature) &
    !$omp shared(dt,hdt,timei,iexternalforce,extf_is_velocity_dependent,cooling_implicit) &
    !$omp shared(xyzmh_ptmass,vxyz_ptmass,idamp,damp_fac) &
    !$omp shared(nptmass,f_acc,nsubsteps,C_force,divcurlv,dphotflag,dphot0) &
    !$omp shared(abundc,abundo,abundsi,abunde) &
    !$omp shared(nucleation,do_nucleation) &
#ifdef KROME
    !$omp shared(gamma_chem,mu_chem,dudt_chem) &
#endif
    !$omp private(dphot,abundi,gmwvar) &
    !$omp private(ui,rhoi) &
    !$omp private(i,ichem,dudtcool,fxi,fyi,fzi,phii) &
    !$omp private(fextx,fexty,fextz,fextxi,fextyi,fextzi,poti,deni,fextv,accreted) &
    !$omp private(fonrmaxi,dtphi2i,dtf) &
    !$omp private(vxhalfi,vyhalfi,vzhalfi) &
    !$omp firstprivate(pmassi,itype) &
    !$omp reduction(+:accretedmass) &
    !$omp reduction(min:dtextforcenew,dtsinkgas,dtphi2) &
    !$omp reduction(max:fonrmax) &
    !$omp reduction(+:fxyz_ptmass)
    !$omp do
    predictor: do i=1,npart
       if (.not.isdead_or_accreted(xyzh(4,i))) then
          if (ntypes > 1 .and. maxphase==maxp) then
             itype  = iamtype(iphase(i))
             pmassi = massoftype(itype)
          endif
          !
          ! predict v to the half step
          !
          vxyzu(1:3,i) = vxyzu(1:3,i) + hdt*fext(1:3,i)
          !
          ! main position update
          !
          xyzh(1,i) = xyzh(1,i) + dt*vxyzu(1,i)
          xyzh(2,i) = xyzh(2,i) + dt*vxyzu(2,i)
          xyzh(3,i) = xyzh(3,i) + dt*vxyzu(3,i)
          !
          ! Skip remainder of update if boundary particle; note that fext==0 for these particles
          if (iamboundary(itype)) cycle predictor
          !
          ! compute and add sink-gas force
          !
          fextx = 0.
          fexty = 0.
          fextz = 0.
          if (nptmass > 0) then
             call get_accel_sink_gas(nptmass,xyzh(1,i),xyzh(2,i),xyzh(3,i),xyzh(4,i),xyzmh_ptmass,&
                      fextx,fexty,fextz,phii,pmassi,fxyz_ptmass,fonrmaxi,dtphi2i)
             fonrmax = max(fonrmax,fonrmaxi)
             dtphi2  = min(dtphi2,dtphi2i)
          endif
          !
          ! compute and add external forces
          !
          if (iexternalforce > 0) then
             call externalforce(iexternalforce,xyzh(1,i),xyzh(2,i),xyzh(3,i),xyzh(4,i), &
                                timei,fextxi,fextyi,fextzi,poti,dtf,i)
             dtextforcenew = min(dtextforcenew,C_force*dtf)

             fextx = fextx + fextxi
             fexty = fexty + fextyi
             fextz = fextz + fextzi
             !
             !  Velocity-dependent external forces require special handling
             !  in leapfrog (corrector is implicit)
             !
             if (extf_is_velocity_dependent) then
                vxhalfi = vxyzu(1,i)
                vyhalfi = vxyzu(2,i)
                vzhalfi = vxyzu(3,i)
                fxi = fextx
                fyi = fexty
                fzi = fextz
                call update_vdependent_extforce_leapfrog(iexternalforce,&
                     vxhalfi,vyhalfi,vzhalfi, &
                     fxi,fyi,fzi,fextv,dt,xyzh(1,i),xyzh(2,i),xyzh(3,i))
                fextx = fextx + fextv(1)
                fexty = fexty + fextv(2)
                fextz = fextz + fextv(3)
             endif
          endif
          if (idamp > 0.) then
             call apply_damp(i, fextx, fexty, fextz, vxyzu, damp_fac)
          endif
          fext(1,i) = fextx
          fext(2,i) = fexty
          fext(3,i) = fextz

          if (maxvxyzu >= 4 .and. itype==igas) then
             ! NOTE: The chemistry and cooling here is implicitly calculated.  That is,
             !       dt is *passed in* to the chemistry & cooling routines so that the
             !       output will be at the correct time of time + dt.  Since this is
             !       implicit, there is no cooling timestep.  Explicit cooling is
             !       calculated in force and requires a cooling timestep.

             dudtcool = 0.
             rhoi = rhoh(xyzh(4,i),pmassi)
             !
             ! CHEMISTRY
             !
             if (h2chemistry) then
                !
                ! Get updated abundances of all species, updates 'chemarrays',
                !
                dphot = get_dphot(dphotflag,dphot0,xyzh(1,i),xyzh(2,i),xyzh(3,i))
                call update_abundances(vxyzu(4,i),rhoi,abundance(:,i),&
                      nabundances,dphot,dt,abundi,nabn,gmwvar,abundc,abunde,abundo,abundsi)
             endif
#ifdef KROME
             ! evolve chemical composition and determine new internal energy
             ! Krome also computes cooling function but only associated with chemical processes
             ui = vxyzu(4,i)
             call update_krome(dt,xyzh(:,i),ui,rhoi,abundance(:,i),gamma_chem(i),mu_chem(i),T_gas_cool(i))
             dudt_chem(i) = (ui-vxyzu(4,i))/dt
             dudtcool     = dudt_chem(i)
#else
             !evolve dust chemistry and compute dust cooling
             if (do_nucleation) call evolve_dust(dt, xyzh(:,i), vxyzu(4,i), nucleation(:,i), dust_temp(i), rhoi)
             !
             ! COOLING
             !
             if (cooling_implicit) then
                if (h2chemistry) then
                   !
                   ! Call cooling routine, requiring total density, some distance measure and
                   ! abundances in the 'abund' format
                   !
                   call energ_h2cooling(vxyzu(4,i),rhoi,divcurlv(1,i),gmwvar,abundi,dudtcool)
                elseif (store_dust_temperature) then
                   ! cooling with stored dust temperature
                   if (do_nucleation) then
                      call energ_cooling(xyzh(1,i),xyzh(2,i),xyzh(3,i),vxyzu(4,i),dudtcool,rhoi,&
                           dt, dust_temp(i),nucleation(idmu,i),nucleation(idgamma,i),nucleation(idK2,i),nucleation(idkappa,i))
                   else
                      call energ_cooling(xyzh(1,i),xyzh(2,i),xyzh(3,i),vxyzu(4,i),dudtcool,rhoi,dt,dust_temp(i))
                   endif
                else
                   ! cooling without stored dust temperature
                   call energ_cooling(xyzh(1,i),xyzh(2,i),xyzh(3,i),vxyzu(4,i),dudtcool,rhoi,dt)
                endif
             endif
#endif
             ! update internal energy
             if (cooling_implicit .or. use_krome) vxyzu(4,i) = vxyzu(4,i) + dt * dudtcool
          endif
       endif
    enddo predictor
    !$omp enddo
    !$omp end parallel

    if (nptmass > 0 .and. isink_radiation > 0) then
       if (itau_alloc == 1) then
          call get_rad_accel_from_ptmass(nptmass,npart,xyzh,xyzmh_ptmass,fext,tau)
       else
          call get_rad_accel_from_ptmass(nptmass,npart,xyzh,xyzmh_ptmass,fext)
       endif
    endif

    !
    ! reduction of sink-gas forces from each MPI thread
    !
    if (nptmass > 0) call reduce_in_place_mpi('+',fxyz_ptmass(:,1:nptmass))

    !---------------------------
    ! corrector during substeps
    !---------------------------
    !
    ! corrector step on sinks (changes velocities only, does not change position)
    !
    if (nptmass > 0) then
       if (id==master) then
          call ptmass_corrector(nptmass,dt,vxyz_ptmass,fxyz_ptmass,xyzmh_ptmass,iexternalforce)
       endif
       call bcast_mpi(vxyz_ptmass(:,1:nptmass))
    endif

    !
    ! corrector step on gas particles (also accrete particles at end of step)
    !
    accretedmass = 0.
    nfail        = 0
    naccreted    = 0
    ibin_wakei   = 0
    dptmass(:,:) = 0.

    !$omp parallel default(none) &
    !$omp shared(maxp,maxphase) &
    !$omp shared(npart,xyzh,vxyzu,fext,iphase,ntypes,massoftype,hdt,timei,nptmass,sts_it_n) &
    !$omp shared(xyzmh_ptmass,vxyz_ptmass,fxyz_ptmass,f_acc) &
    !$omp shared(iexternalforce) &
    !$omp shared(nbinmax,ibin_wake) &
    !$omp reduction(+:dptmass) &
    !$omp private(i,accreted,nfaili,fxi,fyi,fzi) &
    !$omp firstprivate(itype,pmassi,ibin_wakei) &
    !$omp reduction(+:accretedmass,nfail,naccreted)
    !$omp do
    accreteloop: do i=1,npart
       if (.not.isdead_or_accreted(xyzh(4,i))) then
          if (ntypes > 1 .and. maxphase==maxp) then
             itype = iamtype(iphase(i))
             pmassi = massoftype(itype)
             if (iamboundary(itype)) cycle accreteloop
          endif
          !
          ! correct v to the full step using only the external force
          !
          vxyzu(1:3,i) = vxyzu(1:3,i) + hdt*fext(1:3,i)

          if (iexternalforce > 0) then
             call accrete_particles(iexternalforce,xyzh(1,i),xyzh(2,i), &
                                    xyzh(3,i),xyzh(4,i),pmassi,timei,accreted)
             if (accreted) accretedmass = accretedmass + pmassi
          endif
          !
          ! accretion onto sink particles
          ! need position, velocities and accelerations of both gas and sinks to be synchronised,
          ! otherwise will not conserve momentum
          ! Note: requiring sts_it_n since this is supertimestep with the most active particles
          !
          if (nptmass > 0 .and. sts_it_n) then
             fxi = fext(1,i)
             fyi = fext(2,i)
             fzi = fext(3,i)
#ifdef IND_TIMESTEPS
             ibin_wakei = ibin_wake(i)
#endif
             call ptmass_accrete(1,nptmass,xyzh(1,i),xyzh(2,i),xyzh(3,i),xyzh(4,i),&
                                 vxyzu(1,i),vxyzu(2,i),vxyzu(3,i),fxi,fyi,fzi,&
                                 itype,pmassi,xyzmh_ptmass,vxyz_ptmass,&
                                 accreted,dptmass,timei,f_acc,nbinmax,ibin_wakei,nfaili)
             if (accreted) then
                naccreted = naccreted + 1
                cycle accreteloop
#ifdef IND_TIMESTEPS
             else
                ibin_wake(i) = ibin_wakei
#endif
             endif
             if (nfaili > 1) nfail = nfail + 1
          endif
       endif

    enddo accreteloop
    !$omp enddo
    !$omp end parallel

    !
    ! reduction of sink particle changes across MPI
    !
    if (nptmass > 0) then
       call reduce_in_place_mpi('+',dptmass(:,1:nptmass))

       naccreted = int(reduceall_mpi('+',naccreted))
       nfail = int(reduceall_mpi('+',nfail))

       if (id==master) call update_ptmass(dptmass,xyzmh_ptmass,vxyz_ptmass,fxyz_ptmass,nptmass)

       call bcast_mpi(xyzmh_ptmass(:,1:nptmass))
       call bcast_mpi(vxyz_ptmass(:,1:nptmass))
       call bcast_mpi(fxyz_ptmass(:,1:nptmass))
    endif

    if (iverbose >= 2 .and. id==master .and. naccreted /= 0) write(iprint,"(a,es10.3,a,i4,a,i4,a)") &
       'Step: at time ',timei,', ',naccreted,' particles were accreted amongst ',nptmass,' sink(s).'

    if (nptmass > 0) then
       call summary_accrete_fail(nfail)
       call summary_accrete(nptmass)
       ! only write to .ev during substeps if no gas particles present
       if (npart==0) call pt_write_sinkev(nptmass,timei,xyzmh_ptmass,vxyz_ptmass, &
                                          fxyz_ptmass,fxyz_ptmass_sinksink)
    endif
    !
    ! check if timestep criterion was violated during substeps
    !
    if (nptmass > 0) then
       if (fonrmax > 0.) then
          dtsinkgas = min(dtsinkgas,C_force*1./sqrt(fonrmax),C_force*sqrt(dtphi2))
       endif
       if (iverbose >= 2) write(iprint,*) nsubsteps,'dt(ext/sink-sink) = ',dtextforcenew,', dt(sink-gas) = ',dtsinkgas
       dtextforcenew = min(dtextforcenew,dtsinkgas)
    endif

    dtextforcenew = reduceall_mpi('min',dtextforcenew)

    dtextforce_min = min(dtextforce_min,dtextforcenew)
    dtextforce = dtextforcenew

    if (last_step) then
       done = .true.
    else
       dt = dtextforce
       if (timei + dt > t_end_step) then
          dt = t_end_step - timei
          last_step = .true.
       endif
    endif
 enddo substeps

 deallocate(dptmass)

 if (nsubsteps > 1) then
    if (iverbose>=1 .and. id==master) then
       write(iprint,"(a,i6,a,f8.2,a,es10.3,a,es10.3)") &
           ' using ',nsubsteps,' substeps (dthydro/dtextf = ',dtsph/dtextforce_min,'), dt = ',dtextforce_min,' dtsph = ',dtsph
    endif
    call summary_variable('ext',iosumextr ,nsubsteps,dtsph/dtextforce_min)
    call summary_variable('ext',iosumextt ,nsubsteps,dtextforce_min,1.0/dtextforce_min)
 endif

end subroutine step_extern

!-----------------------------------------------------
!+
!  Check error in v^1 compared to the predicted v^*
!  in the leapfrog corrector step. If this is not
!  within some tolerance we iterate the corrector step
!+
!-----------------------------------------------------
subroutine check_velocity_error(errmax,v2mean,np,its,tolv,dt,timei,idamp,dterr,errmaxmean,converged)
 use io,         only:id,master,iprint,iverbose,warning
#ifndef IND_TIMESTEPS
 use timestep,   only:dtcourant,dtforce,bignumber
#endif
 use mpiutils,   only:reduceall_mpi
 use io_summary, only:summary_variable,iosumtve,iosumtvv
 real,    intent(inout) :: errmax,v2mean,errmaxmean
 integer, intent(in)    :: np,its,idamp
 real,    intent(in)    :: tolv,dt,timei
 real,    intent(out)   :: dterr
 logical, intent(out)   :: converged
 real            :: errtol,vmean
#ifndef IND_TIMESTEPS
 real            :: dtf
#endif
 integer(kind=8) :: nptot
!
!  Check v^1 against the predicted velocity
!  this will only be different because of velocity-dependent forces
!  (i.e., viscosity). If these are not a small fraction of the total force
!  we need to take iterations in order to get this right in leapfrog.
!  Also, if this occurs, we take the timestep down to try to avoid the need
!  for iterations.
!
 nptot = reduceall_mpi('+',np)
 v2mean = reduceall_mpi('+',v2mean)
 errmax = reduceall_mpi('max',errmax)
 if (idamp > 0) call warning('step','damping is ON')

 if (nptot > 0) then
    v2mean = v2mean/real(nptot)
 else
    v2mean = 0.
 endif
 if (v2mean > tiny(v2mean)) then
    errmax = errmax/sqrt(v2mean)
 else
    errmax = 0.
 endif
 errmaxmean = errmaxmean + errmax
 errtol = tolv
 dterr = huge(dterr)
 if (tolv < 1.e2 .and. idamp == 0) then
#ifndef IND_TIMESTEPS
    dtf = min(dtcourant,dtforce)
    !--if errors are controlling the timestep
    if (dtf > dt .and. dtf < bignumber) then
       errtol = errtol*(dt/dtf)**2
    endif
    if (its==1) then
       if (errtol > tiny(errtol) .and. errmax > epsilon(errmax)) then ! avoid divide-by-zero
          dterr = dt*sqrt(errtol/errmax)
       endif
    endif
#endif
 endif
!
! if the error in the predicted velocity exceeds the tolerance, take iterations
!
! if (maxits > 1 .and. tolv < 1.e2) then
 if (tolv < 1.e2 .and. idamp == 0) then
    converged = (errmax < tolv)
    if (id==master .and. .not.converged) then
       vmean = sqrt(v2mean)
       call summary_variable('tolv',iosumtve,0,errmax)
       call summary_variable('tolv',iosumtvv,0,vmean)
    endif
    if (id==master .and.((iverbose >= 1.and.(.not.converged.or.its > 1)) .or. iverbose >= 2)) &
       write(iprint,"(a,i2,a,es10.3,a,es10.3,a)") &
            ' velocity-dependent force (tolv) iteration ',its,' errmax = ',errmax,' (vmean = ',sqrt(v2mean),')'
 else
    converged = .true.
 endif
 if (id==master .and. tolv > 1.e2 .and. errmax > 1.0d-2) &
   write(iprint,"(a,es10.3,a,es10.3,a,es10.3)") &
        ' velocity-dependent force (tolv) at time = ',timei,' with errmax = ',errmax,' and vmean = ',sqrt(v2mean)

end subroutine check_velocity_error

end module step_lf_global<|MERGE_RESOLUTION|>--- conflicted
+++ resolved
@@ -1056,11 +1056,7 @@
 !----------------------------------------------------------------
 subroutine step_extern(npart,ntypes,dtsph,dtextforce,xyzh,vxyzu,fext,fxyzu,time,nptmass, &
                        xyzmh_ptmass,vxyz_ptmass,fxyz_ptmass,nbinmax,ibin_wake)
-<<<<<<< HEAD
- use dim,            only:maxptmass,maxp,maxvxyzu,store_dust_temperature,use_krome,itau_alloc
-=======
- use dim,            only:maxptmass,maxp,maxvxyzu,store_dust_temperature,use_krome,do_nucleation
->>>>>>> e03c4a18
+ use dim,            only:maxptmass,maxp,maxvxyzu,store_dust_temperature,use_krome,itau_alloc,do_nucleation
  use io,             only:iverbose,id,master,iprint,warning,fatal
  use externalforces, only:externalforce,accrete_particles,update_externalforce, &
                           update_vdependent_extforce_leapfrog,is_velocity_dependent
@@ -1072,11 +1068,7 @@
  use options,        only:iexternalforce,idamp
  use part,           only:maxphase,abundance,nabundances,h2chemistry,eos_vars,epot_sinksink,&
                           isdead_or_accreted,iamboundary,igas,iphase,iamtype,massoftype,rhoh,divcurlv, &
-<<<<<<< HEAD
-                          fxyz_ptmass_sinksink,dust_temp,tau
-=======
-                          fxyz_ptmass_sinksink,dust_temp,nucleation,idK2,idmu,idkappa,idgamma
->>>>>>> e03c4a18
+                          fxyz_ptmass_sinksink,dust_temp,tau,nucleation,idK2,idmu,idkappa,idgamma
  use chem,           only:update_abundances,get_dphot
  use h2cooling,      only:dphot0,energ_h2cooling,dphotflag,abundsi,abundo,abunde,abundc,nabn
  use io_summary,     only:summary_variable,iosumextr,iosumextt,summary_accrete,summary_accrete_fail
