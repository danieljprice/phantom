--- conflicted
+++ resolved
@@ -25,21 +25,10 @@
 ! :Dependencies: chem, cons2prim, cons2primsolver, cooling, damping, deriv,
 !   derivutils, dim, dust_formation, eos, extern_gr, externalforces,
 !   growth, h2cooling, io, io_summary, krome_interface, metric_tools,
-!   mpiutils, options, part, ptmass, ptmass_radiation, timestep,
+!   mpiutils, options, part, ptmass, ptmass_radiation, rprocess_heating, timestep,
 !   timestep_ind, timestep_sts, timing
 !
-<<<<<<< HEAD
-!  DEPENDENCIES: bowen_dust, chem, cons2prim, cons2primsolver, coolfunc, rprocess_heating,
-!    damping, deriv, derivutils, dim, eos, extern_gr, externalforces,
-!    growth, io, io_summary, metric_tools, mpiutils, options, part, ptmass,
-!    timestep, timestep_ind, timestep_sts, timing
-!+
-!--------------------------------------------------------------------------
-module step_lf_global
- use dim,  only:maxp,maxvxyzu,maxBevol,do_radiation
-=======
  use dim,  only:maxp,maxvxyzu,do_radiation
->>>>>>> 032001e0
  use part, only:vpred,Bpred,dustpred,ppred
  use part, only:radpred
  use timestep_ind, only:maxbins,itdt,ithdt,itdt1,ittwas
@@ -122,14 +111,10 @@
  use mpiutils,       only:reduceall_mpi
  use part,           only:nptmass,xyzmh_ptmass,vxyz_ptmass,fxyz_ptmass,ibin_wake
  use io_summary,     only:summary_printout,summary_variable,iosumtvi,iowake
-<<<<<<< HEAD
- use coolfunc,       only:energ_coolfunc
  use rprocess_heating, only:energ_rprocess
-=======
 #ifdef KROME
  use part,           only:gamma_chem
 #endif
->>>>>>> 032001e0
 #ifdef IND_TIMESTEPS
  use timestep,       only:dtmax,dtmax_ifactor,dtdiff
  use timestep_ind,   only:get_dt,nbinmax,decrease_dtmax,ibinnow
@@ -420,12 +405,8 @@
 !$omp shared(dustevol,ddustevol,use_dustfrac) &
 !$omp shared(dustprop,ddustprop,dustproppred) &
 !$omp shared(xyzmh_ptmass,vxyz_ptmass,fxyz_ptmass,nptmass,massoftype) &
-<<<<<<< HEAD
-!$omp shared(dtsph,icooling) &
+!$omp shared(dtsph,icooling,ieos) &
 !$omp shared(dens,timei) & !----- This line is needed to call the function energ_rprocess below
-=======
-!$omp shared(dtsph,icooling,ieos) &
->>>>>>> 032001e0
 #ifdef IND_TIMESTEPS
 !$omp shared(ibin,ibin_old,ibin_sts,twas,timei,use_sts,dtsph_next,ibin_wake,sts_it_n) &
 !$omp shared(ibin_dts,nbinmax,ibinnow) &
