!--------------------------------------------------------------------------!
! The Phantom Smoothed Particle Hydrodynamics code, by Daniel Price et al. !
! Copyright (c) 2007-2021 The Authors (see AUTHORS)                        !
! See LICENCE file for usage and distribution conditions                   !
! http://phantomsph.bitbucket.io/                                          !
!--------------------------------------------------------------------------!
module step_lf_global
!
! Computes one (hydro) timestep
!
!   Change this subroutine to change the timestepping algorithm
!
!   This version uses a Velocity Verlet (leapfrog) integrator with
!   substepping (operator splitting) of external/sink particle forces,
!   following the Reversible RESPA algorithm of Tuckerman et al. 1992
!
! :References:
!     Verlet (1967), Phys. Rev. 159, 98-103
!     Tuckerman, Berne & Martyna (1992), J. Chem. Phys. 97, 1990-2001
!
! :Owner: Daniel Price
!
! :Runtime parameters: None
!
! :Dependencies: chem, cons2prim, cons2primsolver, cooling, damping, deriv,
!   derivutils, dim, dust_formation, eos, extern_gr, externalforces,
!   growth, h2cooling, io, io_summary, krome_interface, metric_tools,
!   mpiutils, options, part, ptmass, ptmass_radiation, timestep,
!   timestep_ind, timestep_sts, timing
!
 use dim,  only:maxp,maxvxyzu,do_radiation
 use part, only:vpred,Bpred,dustpred,ppred
 use part, only:radpred
 use timestep_ind, only:maxbins,itdt,ithdt,itdt1,ittwas
 implicit none
 character(len=80), parameter, public :: &  ! module version
    modid="$Id$"
 real               :: ibin_dts(4,0:maxbins)

contains

!------------------------------------------------------------
!+
!  initialisation routine necessary for individual timesteps
!+
!------------------------------------------------------------
subroutine init_step(npart,time,dtmax)
#ifdef IND_TIMESTEPS
 use timestep_ind, only:get_dt,nbinmax
 use part,         only:ibin,twas,maxphase,maxp,iphase,iamboundary,iamtype
#endif
 integer, intent(in) :: npart
 real,    intent(in) :: time,dtmax
#ifdef IND_TIMESTEPS
 integer             :: i
 !
 ! first time through, move all particles on shortest timestep
 ! then allow them to gradually adjust levels.
 ! Keep boundary particles on level 0 since forces are never calculated
 ! and to prevent boundaries from limiting the timestep
 !
 if (time < tiny(time)) then
    !$omp parallel do schedule(static) private(i)
    do i=1,npart
       ibin(i) = nbinmax
       if (maxphase==maxp) then
          if (iamboundary(iamtype(iphase(i)))) ibin(i) = 0
       endif
    enddo
 endif
!
! twas is set so that at start of step we predict
! forwards to half of current timestep
!
 !$omp parallel do schedule(static) private(i)
 do i=1,npart
    twas(i) = time + 0.5*get_dt(dtmax,ibin(i))
 enddo
 !
 ! For each ibin option, calculate dt, dt/2, 1/dt and twas
 do i=0,maxbins
    ibin_dts(itdt,  i) = get_dt(dtmax,int(i,kind=1))
    ibin_dts(ithdt, i) = 0.5*ibin_dts(itdt,i)
    ibin_dts(itdt1, i) = 1.0/ibin_dts(itdt,i)
    ibin_dts(ittwas,i) = time + 0.5*get_dt(dtmax,int(i,kind=1))
 enddo
#endif

end subroutine init_step

!------------------------------------------------------------
!+
!  main timestepping routine
!+
!------------------------------------------------------------
subroutine step(npart,nactive,t,dtsph,dtextforce,dtnew)
 use dim,            only:maxp,ndivcurlv,maxvxyzu,maxptmass,maxalpha,nalpha,h2chemistry,&
                          use_dustgrowth,use_krome,gr
 use io,             only:iprint,fatal,iverbose,id,master,warning
 use options,        only:idamp,iexternalforce,use_dustfrac
 use part,           only:xyzh,vxyzu,fxyzu,fext,divcurlv,divcurlB,Bevol,dBevol, &
                          rad,drad,radprop,isdead_or_accreted,rhoh,dhdrho,&
                          iphase,iamtype,massoftype,maxphase,igas,idust,mhd,&
                          iamboundary,get_ntypes,npartoftype,&
                          dustfrac,dustevol,ddustevol,eos_vars,alphaind,nptmass,&
                          dustprop,ddustprop,dustproppred,ndustsmall,pxyzu,dens,metrics,ics
 use eos,            only:get_spsound
 use cooling,        only:cooling_implicit,ufloor
 use options,        only:avdecayconst,alpha,ieos,alphamax
 use deriv,          only:derivs
 use timestep,       only:dterr,bignumber,tolv
 use mpiutils,       only:reduceall_mpi
 use part,           only:nptmass,xyzmh_ptmass,vxyz_ptmass,fxyz_ptmass,ibin_wake
 use io_summary,     only:summary_printout,summary_variable,iosumtvi,iowake, &
                          iosumflrp,iosumflrps,iosumflrc
#ifdef KROME
 use part,           only:gamma_chem
#endif
#ifdef IND_TIMESTEPS
 use timestep,       only:dtmax,dtmax_ifactor,dtdiff
 use timestep_ind,   only:get_dt,nbinmax,decrease_dtmax,ibinnow
 use timestep_sts,   only:sts_get_dtau_next,use_sts,ibin_sts,sts_it_n
 use part,           only:ibin,ibin_old,twas,iactive
#endif
#ifdef GR
 use part,           only:metricderivs
 use metric_tools,   only:imet_minkowski,imetric
 use cons2prim,      only:cons2primall
 use extern_gr,      only:get_grforce_all
#endif
 use timing,         only:increment_timer,get_timings
 use derivutils,     only:timer_extf
 use growth,         only:check_dustprop
 integer, intent(inout) :: npart
 integer, intent(in)    :: nactive
 real,    intent(in)    :: t,dtsph
 real,    intent(inout) :: dtextforce
 real,    intent(out)   :: dtnew
 integer            :: i,its,np,ntypes,itype,nwake,nvfloorp,nvfloorps,nvfloorc,ialphaloc
 real               :: timei,erri,errmax,v2i,errmaxmean
 real               :: vxi,vyi,vzi,eni,vxoldi,vyoldi,vzoldi,hdtsph,pmassi
 real               :: alphaloci,divvdti,source,tdecay1,hi,rhoi,ddenom,spsoundi
 real               :: v2mean,hdti
 real(kind=4)       :: t1,t2,tcpu1,tcpu2
 real               :: pxi,pyi,pzi,p2i,p2mean
#ifdef IND_TIMESTEPS
 real               :: dtsph_next,dti,time_now
 logical, parameter :: allow_waking = .true.
#else
 integer(kind=1), parameter :: nbinmax = 0
#endif
 integer, parameter :: maxits = 30
 logical            :: converged,store_itype
!
! set initial quantities
!
 timei  = t
 hdtsph = 0.5*dtsph
 dterr  = bignumber

! determine twas for each ibin
#ifdef IND_TIMESTEPS
 if (sts_it_n) then
    time_now = timei + dtsph
    do i=0,maxbins
       ibin_dts(ittwas,i) = (int(time_now*ibin_dts(itdt1,i),kind=8) + 0.5)*ibin_dts(itdt,i)
    enddo
 endif
#endif

!--------------------------------------
! velocity predictor step, using dtsph
!--------------------------------------
 itype   = igas
 ntypes  = get_ntypes(npartoftype)
 pmassi  = massoftype(itype)
 store_itype = (maxphase==maxp .and. ntypes > 1)
 ialphaloc = 2
 nvfloorp  = 0

 !$omp parallel do default(none) &
 !$omp shared(npart,xyzh,vxyzu,fxyzu,iphase,hdtsph,store_itype) &
 !$omp shared(rad,drad,pxyzu)&
 !$omp shared(Bevol,dBevol,dustevol,ddustevol,use_dustfrac) &
 !$omp shared(dustprop,ddustprop,dustproppred,ufloor) &
#ifdef IND_TIMESTEPS
 !$omp shared(ibin,ibin_old,twas,timei) &
#endif
 !$omp firstprivate(itype) &
 !$omp private(i,hdti) &
 !$omp reduction(+:nvfloorp)
 predictor: do i=1,npart
    if (.not.isdead_or_accreted(xyzh(4,i))) then
#ifdef IND_TIMESTEPS
       if (iactive(iphase(i))) ibin_old(i) = ibin(i) ! only required for ibin_neigh in force.F90
       !
       !--synchronise all particles to their half timesteps
       !
       hdti = twas(i) - timei
#else
       hdti = hdtsph
#endif
       if (store_itype) itype = iamtype(iphase(i))
       if (iamboundary(itype)) cycle predictor
       !
       ! predict v and u to the half step with "slow" forces
       !
       if (gr) then
          pxyzu(:,i) = pxyzu(:,i) + hdti*fxyzu(:,i)
       else
          vxyzu(:,i) = vxyzu(:,i) + hdti*fxyzu(:,i)
       endif

       !--floor the thermal energy if requested and required
       if (ufloor > 0.) then
          if (vxyzu(4,i) < ufloor) then
             vxyzu(4,i) = ufloor
             nvfloorp   = nvfloorp + 1
          endif
       endif

       if (itype==idust .and. use_dustgrowth) then
          dustprop(:,i) = dustprop(:,i) + hdti*ddustprop(:,i)
       endif
       if (itype==igas) then
          if (mhd)          Bevol(:,i) = Bevol(:,i) + hdti*dBevol(:,i)
          if (do_radiation) rad(:,i)   = rad(:,i) + hdti*drad(:,i)
          if (use_dustfrac) then
             dustevol(:,i) = abs(dustevol(:,i) + hdti*ddustevol(:,i))
             if (use_dustgrowth) dustprop(:,i) = dustprop(:,i) + hdti*ddustprop(:,i)
          endif
       endif
    endif
 enddo predictor
 !omp end parallel do
 if (use_dustgrowth) call check_dustprop(npart,dustprop(1,:))

!----------------------------------------------------------------------
! substepping with external and sink particle forces, using dtextforce
! accretion onto sinks/potentials also happens during substepping
!----------------------------------------------------------------------
 call get_timings(t1,tcpu1)
#ifdef GR
 if ((iexternalforce > 0 .and. imetric /= imet_minkowski) .or. idamp > 0) then
    call cons2primall(npart,xyzh,metrics,pxyzu,vxyzu,dens,eos_vars)
    call get_grforce_all(npart,xyzh,metrics,metricderivs,vxyzu,dens,fext,dtextforce)
    call step_extern_gr(npart,ntypes,dtsph,dtextforce,xyzh,vxyzu,pxyzu,dens,metrics,metricderivs,fext,t)
 else
    call step_extern_sph_gr(dtsph,npart,xyzh,vxyzu,dens,pxyzu,metrics)
 endif

#else
 if (nptmass > 0 .or. iexternalforce > 0 .or. h2chemistry .or. cooling_implicit .or. idamp > 0) then
    call step_extern(npart,ntypes,dtsph,dtextforce,xyzh,vxyzu,fext,fxyzu,t, &
                     nptmass,xyzmh_ptmass,vxyz_ptmass,fxyz_ptmass,nbinmax,ibin_wake)
 else
    call step_extern_sph(dtsph,npart,xyzh,vxyzu)
 endif
#endif
 call get_timings(t2,tcpu2)
 call increment_timer(timer_extf,t2-t1,tcpu2-tcpu1)

 timei = timei + dtsph
 nvfloorps  = 0
!----------------------------------------------------
! interpolation of SPH quantities needed in the SPH
! force evaluations, using dtsph
!----------------------------------------------------
!$omp parallel do default(none) schedule(guided,1) &
!$omp shared(maxp,maxphase,maxalpha) &
!$omp shared(xyzh,vxyzu,vpred,fxyzu,divcurlv,npart,store_itype) &
!$omp shared(pxyzu,ppred) &
!$omp shared(Bevol,dBevol,Bpred,dtsph,massoftype,iphase) &
!$omp shared(dustevol,ddustprop,dustprop,dustproppred,dustfrac,ddustevol,dustpred,use_dustfrac) &
!$omp shared(alphaind,ieos,alphamax,ndustsmall,ialphaloc) &
!$omp shared(eos_vars,ufloor) &
#ifdef IND_TIMESTEPS
!$omp shared(twas,timei) &
#endif
!$omp shared(rad,drad,radpred)&
!$omp private(hi,rhoi,tdecay1,source,ddenom,hdti) &
!$omp private(i,spsoundi,alphaloci,divvdti) &
!$omp firstprivate(pmassi,itype,avdecayconst,alpha) &
!$omp reduction(+:nvfloorps)
 predict_sph: do i=1,npart
    if (.not.isdead_or_accreted(xyzh(4,i))) then
       if (store_itype) then
          itype = iamtype(iphase(i))
          pmassi = massoftype(itype)
          if (iamboundary(itype)) then
             if (gr) then
                ppred(:,i) = pxyzu(:,i)
             else
                vpred(:,i) = vxyzu(:,i)
             endif
             if (mhd)          Bpred(:,i)  = Bevol (:,i)
             if (use_dustgrowth) dustproppred(:,i) = dustprop(:,i)
             if (use_dustfrac)   dustpred(:,i) = dustevol(:,i)
             if (do_radiation)   radpred(:,i) = rad(:,i)
             cycle predict_sph
          endif
       endif
       !
       ! make prediction for h
       !
       if (ndivcurlv >= 1) then
          xyzh(4,i) = xyzh(4,i) - dtsph*dhdrho(xyzh(4,i),pmassi)*rhoh(xyzh(4,i),pmassi)*divcurlv(1,i)
       endif
       !
       ! make a prediction for v and u to the full step for use in the
       ! force evaluation. These have already been updated to the
       ! half step, so only need a half step (0.5*dtsph) here
       !
#ifdef IND_TIMESTEPS
       hdti = timei - twas(i)   ! interpolate to end time
#else
       hdti = 0.5*dtsph
#endif

       if (gr) then
          ppred(:,i) = pxyzu(:,i) + hdti*fxyzu(:,i)
       else
          vpred(:,i) = vxyzu(:,i) + hdti*fxyzu(:,i)
       endif

       !--floor the thermal energy if requested and required
       if (ufloor > 0.) then
          if (vpred(4,i) < ufloor) then
             vpred(4,i) = ufloor
             nvfloorps  = nvfloorps + 1
          endif
       endif

       if (use_dustgrowth .and. itype==idust) then
          dustproppred(:,i) = dustprop(:,i) + hdti*ddustprop(:,i)
       endif
       if (itype==igas) then
          if (mhd) Bpred(:,i) = Bevol (:,i) + hdti*dBevol(:,i)
          if (use_dustfrac) then
             rhoi          = rhoh(xyzh(4,i),pmassi)
             dustpred(:,i) = dustevol(:,i) + hdti*ddustevol(:,i)
             if (use_dustgrowth) dustproppred(:,i) = dustprop(:,i) + hdti*ddustprop(:,i)
          endif
          if (do_radiation) radpred(:,i) = rad(:,i) + hdti*drad(:,i)
       endif
       !
       ! viscosity switch ONLY (conductivity and resistivity do not use MM97-style switches)
       !
       if (maxalpha==maxp) then
          hi   = xyzh(4,i)
          rhoi = rhoh(hi,pmassi)
          spsoundi = eos_vars(ics,i)
          tdecay1  = avdecayconst*spsoundi/hi
          ddenom   = 1./(1. + dtsph*tdecay1) ! implicit integration for decay term
          if (nalpha >= 2) then
             ! Cullen and Dehnen (2010) switch
             alphaloci = alphaind(ialphaloc,i)
             if (alphaind(1,i) < alphaloci) then
                alphaind(1,i) = real(alphaloci,kind=kind(alphaind))
             else
                alphaind(1,i) = real((alphaind(1,i) + dtsph*alphaloci*tdecay1)*ddenom,kind=kind(alphaind))
             endif
          else
             if (ndivcurlv < 1) call fatal('step','alphaind used but divv not stored')
             ! MM97
             source = max(0.0_4,-divcurlv(1,i))
             alphaind(1,i) = real(min((alphaind(1,i) + dtsph*(source + alpha*tdecay1))*ddenom,alphamax),kind=kind(alphaind))
          endif
       endif
    endif
 enddo predict_sph
 !$omp end parallel do
 if (use_dustgrowth) call check_dustprop(npart,dustproppred(1,:))

!
! recalculate all SPH forces, and new timestep
!
 if ((iexternalforce /= 0 .or. nptmass > 0) .and. id==master .and. iverbose >= 2) &
   write(iprint,"(a,f14.6,/)") '> full step            : t=',timei

 if (npart > 0) then
    if (gr) vpred = vxyzu ! Need primitive utherm as a guess in cons2prim
    call derivs(1,npart,nactive,xyzh,vpred,fxyzu,fext,divcurlv,&
                divcurlB,Bpred,dBevol,radpred,drad,radprop,dustproppred,ddustprop,&
                dustpred,ddustevol,dustfrac,eos_vars,timei,dtsph,dtnew,&
                ppred,dens,metrics)
    if (gr) vxyzu = vpred ! May need primitive variables elsewhere?
 endif
!
! if using super-timestepping, determine what dt will be used on the next loop
!
#ifdef IND_TIMESTEPS
 if ( use_sts ) call sts_get_dtau_next(dtsph_next,dtsph,dtmax,dtdiff,nbinmax)
 if (dtmax_ifactor /=0 .and. sts_it_n) then
    call decrease_dtmax(npart,maxbins,timei-dtsph,dtmax_ifactor,dtmax,ibin,ibin_wake,ibin_sts,ibin_dts)
 endif
#endif
!
!-------------------------------------------------------------------------
!  leapfrog corrector step: most of the time we should not need to take
!  any extra iterations, but to be reversible for velocity-dependent
!  forces we must iterate until velocities agree.
!-------------------------------------------------------------------------
 its        = 0
 converged  = .false.
 errmaxmean = 0.0
 nwake      = 0
 nvfloorc   = 0
 iterations: do while (its < maxits .and. .not.converged .and. npart > 0)
    its     = its + 1
    errmax  = 0.
    v2mean  = 0.
    p2mean  = 0.
    np      = 0
    itype   = igas
    pmassi  = massoftype(igas)
    ntypes  = get_ntypes(npartoftype)
    store_itype = (maxphase==maxp .and. ntypes > 1)
!$omp parallel default(none) &
!$omp shared(xyzh,vxyzu,vpred,fxyzu,npart,hdtsph,store_itype) &
!$omp shared(pxyzu,ppred) &
!$omp shared(Bevol,dBevol,iphase,its) &
!$omp shared(dustevol,ddustevol,use_dustfrac) &
!$omp shared(dustprop,ddustprop,dustproppred) &
!$omp shared(xyzmh_ptmass,vxyz_ptmass,fxyz_ptmass,nptmass,massoftype) &
!$omp shared(dtsph,ieos,ufloor) &
#ifdef IND_TIMESTEPS
!$omp shared(ibin,ibin_old,ibin_sts,twas,timei,use_sts,dtsph_next,ibin_wake,sts_it_n) &
!$omp shared(ibin_dts,nbinmax,ibinnow) &
!$omp private(dti,hdti) &
#endif
!$omp shared(rad,radpred,drad)&
!$omp private(i,vxi,vyi,vzi,vxoldi,vyoldi,vzoldi) &
!$omp private(pxi,pyi,pzi,p2i) &
!$omp private(erri,v2i,eni) &
!$omp reduction(max:errmax) &
!$omp reduction(+:np,v2mean,p2mean,nwake,nvfloorc) &
!$omp firstprivate(pmassi,itype)
!$omp do
    corrector: do i=1,npart
       if (.not.isdead_or_accreted(xyzh(4,i))) then
          if (store_itype) itype = iamtype(iphase(i))
          if (iamboundary(itype)) cycle corrector
#ifdef IND_TIMESTEPS
          !
          !--update active particles
          !
          if (iactive(iphase(i))) then
             ibin_wake(i) = 0       ! cannot wake active particles
             hdti = timei - twas(i) ! = 0.5*get_dt(dtmax,ibin_old(i)) if .not.use_sts & dtmax has not changed & particle was not just woken up
             if (use_sts) then
                if (ibin(i) < ibin_sts(i)) ibin(i) = min(ibin_sts(i), nbinmax ) ! increase ibin if needed for super timestepping
                if (.not.sts_it_n .or. (sts_it_n .and. ibin_sts(i) > ibin(i))) then
                   dti = hdti + 0.5*dtsph_next
                else
                   dti = hdti + ibin_dts(ithdt,ibin(i))
                endif
             else
                dti = hdti + ibin_dts(ithdt,ibin(i))
             endif

             if (gr) then
                pxyzu(:,i) = pxyzu(:,i) + dti*fxyzu(:,i)
             else
                vxyzu(:,i) = vxyzu(:,i) + dti*fxyzu(:,i)
             endif

             if (use_dustgrowth .and. itype==idust) dustprop(:,i) = dustprop(:,i) + dti*ddustprop(:,i)
             if (itype==igas) then
                if (mhd)          Bevol(:,i) = Bevol(:,i) + dti*dBevol(:,i)
                if (do_radiation) rad(:,i)   = rad(:,i)   + dti*drad(:,i)
                if (use_dustfrac) then
                   dustevol(:,i) = dustevol(:,i) + dti*ddustevol(:,i)
                   if (use_dustgrowth) dustprop(:,i) = dustprop(:,i) + dti*ddustprop(:,i)
                endif
             endif
             twas(i) = twas(i) + dti
          endif
          !
          !--synchronise all particles
          !
          hdti = timei - twas(i)

          if (gr) then
             pxyzu(:,i) = pxyzu(:,i) + hdti*fxyzu(:,i)
          else
             vxyzu(:,i) = vxyzu(:,i) + hdti*fxyzu(:,i)
          endif

          !--floor the thermal energy if requested and required
          if (ufloor > 0.) then
             if (vxyzu(4,i) < ufloor) then
                vxyzu(4,i) = ufloor
                nvfloorc   = nvfloorc + 1
             endif
          endif

          if (itype==idust .and. use_dustgrowth) dustprop(:,i) = dustprop(:,i) + hdti*ddustprop(:,i)
          if (itype==igas) then
             if (mhd)          Bevol(:,i) = Bevol(:,i) + hdti*dBevol(:,i)
             if (do_radiation) rad(:,i)   = rad(:,i)   + hdti*drad(:,i)
             if (use_dustfrac) then
                dustevol(:,i) = dustevol(:,i) + hdti*ddustevol(:,i)
                if (use_dustgrowth) dustprop(:,i) = dustprop(:,i) + hdti*ddustprop(:,i)
             endif
          endif
          !
          !--Wake inactive particles for next step, if required
          !
          if (sts_it_n .and. ibin_wake(i) > ibin(i) .and. allow_waking) then
             ibin_wake(i) = min(int(nbinmax,kind=1),ibin_wake(i))
             nwake        = nwake + 1
             twas(i)      = ibin_dts(ittwas,ibin_wake(i))
             ibin(i)      = ibin_wake(i)
             ibin_wake(i) = 0 ! reset flag
          endif
#else
          !
          ! For velocity-dependent forces compare the new v
          ! with the predicted v used in the force evaluation.
          ! Determine whether or not we need to iterate.
          !

          if (gr) then
             pxi = pxyzu(1,i) + hdtsph*fxyzu(1,i)
             pyi = pxyzu(2,i) + hdtsph*fxyzu(2,i)
             pzi = pxyzu(3,i) + hdtsph*fxyzu(3,i)
             eni = pxyzu(4,i) + hdtsph*fxyzu(4,i)

             erri = (pxi - ppred(1,i))**2 + (pyi - ppred(2,i))**2 + (pzi - ppred(3,i))**2
             errmax = max(errmax,erri)

             p2i = pxi*pxi + pyi*pyi + pzi*pzi
             p2mean = p2mean + p2i
             np = np + 1

             pxyzu(1,i) = pxi
             pxyzu(2,i) = pyi
             pxyzu(3,i) = pzi
             pxyzu(4,i) = eni
          else
             vxi = vxyzu(1,i) + hdtsph*fxyzu(1,i)
             vyi = vxyzu(2,i) + hdtsph*fxyzu(2,i)
             vzi = vxyzu(3,i) + hdtsph*fxyzu(3,i)
             if (maxvxyzu >= 4) eni = vxyzu(4,i) + hdtsph*fxyzu(4,i)

             erri = (vxi - vpred(1,i))**2 + (vyi - vpred(2,i))**2 + (vzi - vpred(3,i))**2
             !if (erri > errmax) print*,id,' errmax = ',erri,' part ',i,vxi,vxoldi,vyi,vyoldi,vzi,vzoldi
             errmax = max(errmax,erri)

             v2i    = vxi*vxi + vyi*vyi + vzi*vzi
             v2mean = v2mean + v2i
             np     = np + 1

             vxyzu(1,i) = vxi
             vxyzu(2,i) = vyi
             vxyzu(3,i) = vzi
             !--this is the energy equation if non-isothermal
             if (maxvxyzu >= 4) vxyzu(4,i) = eni
          endif

          if (itype==idust .and. use_dustgrowth) dustprop(:,i) = dustprop(:,i) + hdtsph*ddustprop(:,i)
          if (itype==igas) then
             !
             ! corrector step for magnetic field and dust
             !
             if (mhd)          Bevol(:,i) = Bevol(:,i)  + hdtsph*dBevol(:,i)
             if (do_radiation) rad(:,i)   = rad(:,i) + hdtsph*drad(:,i)
             if (use_dustfrac) then
                dustevol(:,i) = dustevol(:,i) + hdtsph*ddustevol(:,i)
                if (use_dustgrowth) dustprop(:,i) = dustprop(:,i) + hdtsph*ddustprop(:,i)
             endif
          endif
#endif
       endif
    enddo corrector
!$omp enddo
!$omp end parallel
    if (use_dustgrowth) call check_dustprop(npart,dustprop(1,:))

    if (gr) then
       call check_velocity_error(errmax,p2mean,np,its,tolv,dtsph,timei,idamp,dterr,errmaxmean,converged)
    else
       call check_velocity_error(errmax,v2mean,np,its,tolv,dtsph,timei,idamp,dterr,errmaxmean,converged)
    endif

    if (.not.converged .and. npart > 0) then
!$omp parallel do default(none)&
!$omp private(i) &
!$omp shared(npart,hdtsph)&
!$omp shared(store_itype,vxyzu,fxyzu,vpred,iphase) &
!$omp shared(Bevol,dBevol,Bpred,pxyzu,ppred) &
!$omp shared(dustprop,ddustprop,dustproppred,use_dustfrac,dustevol,dustpred,ddustevol) &
!$omp shared(rad,drad,radpred) &
!$omp firstprivate(itype) &
!$omp schedule(static)
       until_converged: do i=1,npart
          if (store_itype) itype = iamtype(iphase(i))
          if (iamboundary(itype)) cycle until_converged

#ifdef IND_TIMESTEPS
          if (iactive(iphase(i))) then

             if (gr) then
                ppred(:,i) = pxyzu(:,i)
             else
                vpred(:,i) = vxyzu(:,i)
             endif
             if (use_dustgrowth) dustproppred(:,i) = dustprop(:,i)
             if (mhd)          Bpred(:,i)  = Bevol(:,i)
             if (use_dustfrac) dustpred(:,i) = dustevol(:,i)
             if (do_radiation) radpred(:,i) = rad(:,i)
          endif
#else
          if (gr) then
             ppred(:,i) = pxyzu(:,i)
          else
             vpred(:,i) = vxyzu(:,i)
          endif
          if (use_dustgrowth) dustproppred(:,i) = dustprop(:,i)
          if (mhd)          Bpred(:,i)  = Bevol(:,i)
          if (use_dustfrac) dustpred(:,i) = dustevol(:,i)
          if (do_radiation) radpred(:,i) = rad(:,i)
          !
          ! shift v back to the half step
          !
          if (gr) then
             pxyzu(:,i) = pxyzu(:,i) - hdtsph*fxyzu(:,i)
          else
             vxyzu(:,i) = vxyzu(:,i) - hdtsph*fxyzu(:,i)
          endif
          if (itype==idust .and. use_dustgrowth) dustprop(:,i) = dustprop(:,i) - hdtsph*ddustprop(:,i)
          if (itype==igas) then
             if (mhd)          Bevol(:,i)  = Bevol(:,i)  - hdtsph*dBevol(:,i)
             if (use_dustfrac) then
                dustevol(:,i) = dustevol(:,i) - hdtsph*ddustevol(:,i)
                if (use_dustgrowth) dustprop(:,i) = dustprop(:,i) - hdtsph*ddustprop(:,i)
             endif
             if (do_radiation) rad(:,i) = rad(:,i) - hdtsph*drad(:,i)
          endif

#endif
       enddo until_converged
!$omp end parallel do

       if (use_dustgrowth) call check_dustprop(npart,dustprop(1,:))

!
!   get new force using updated velocity: no need to recalculate density etc.
!
       if (gr) vpred = vxyzu ! Need primitive utherm as a guess in cons2prim
       call derivs(2,npart,nactive,xyzh,vpred,fxyzu,fext,divcurlv,divcurlB, &
                     Bpred,dBevol,radpred,drad,radprop,dustproppred,ddustprop,dustpred,ddustevol,dustfrac,&
                     eos_vars,timei,dtsph,dtnew,ppred,dens,metrics)
       if (gr) vxyzu = vpred ! May need primitive variables elsewhere?
    endif
 enddo iterations
 ! Summary statements & crash if velocity is not converged
 if (nwake    > 0) call summary_variable('wake', iowake,    0,real(nwake)    )
 if (nvfloorp > 0) call summary_variable('floor',iosumflrp, 0,real(nvfloorp) )
 if (nvfloorps> 0) call summary_variable('floor',iosumflrps,0,real(nvfloorps))
 if (nvfloorc > 0) call summary_variable('floor',iosumflrc, 0,real(nvfloorc) )
 if (its      > 1) call summary_variable('tolv', iosumtvi,  0,real(its)      )
 if (maxits   > 1 .and. its >= maxits) then
    call summary_printout(iprint,nptmass)
    call fatal('step','VELOCITY ITERATIONS NOT CONVERGED!!')
 endif

#ifdef GR
 call cons2primall(npart,xyzh,metrics,pxyzu,vxyzu,dens,eos_vars)
#endif

 return
end subroutine step

#ifdef GR
subroutine step_extern_sph_gr(dt,npart,xyzh,vxyzu,dens,pxyzu,metrics)
 use part,            only:isdead_or_accreted,igas,massoftype,rhoh
 use cons2primsolver, only:conservative2primitive,ien_entropy
 use eos,             only:ieos,equationofstate
 use io,              only:warning
 use metric_tools,    only:pack_metric
 use timestep,        only:xtol
 real,    intent(in)    :: dt
 integer, intent(in)    :: npart
 real,    intent(inout) :: xyzh(:,:),dens(:),metrics(:,:,:,:)
 real,    intent(in)    :: pxyzu(:,:)
 real,    intent(out)   :: vxyzu(:,:)
 integer, parameter :: nitermax = 50
 integer :: i,niter,ierr
 real    :: xpred(1:3),vold(1:3),diff
 logical :: converged
 real    :: pondensi,spsoundi,rhoi,pri

 !$omp parallel do default(none) &
 !$omp shared(npart,xyzh,vxyzu,dens,dt,xtol) &
 !$omp shared(pxyzu,metrics,ieos,massoftype) &
 !$omp private(i,niter,diff,xpred,vold,converged,ierr) &
 !$omp private(spsoundi,pondensi,pri,rhoi)
 do i=1,npart
    if (.not.isdead_or_accreted(xyzh(4,i))) then

       !-- Compute pressure for the first guess in cons2prim
       call equationofstate(ieos,pondensi,spsoundi,dens(i),xyzh(1,i),xyzh(2,i),xyzh(3,i),vxyzu(4,i))
       pri  = pondensi*dens(i)
       rhoi = rhoh(xyzh(4,i),massoftype(igas))
       call conservative2primitive(xyzh(1:3,i),metrics(:,:,:,i),vxyzu(1:3,i),dens(i),vxyzu(4,i),pri,rhoi,&
                                   pxyzu(1:3,i),pxyzu(4,i),ierr,ien_entropy)
       if (ierr > 0) call warning('cons2primsolver [in step_extern_sph_gr (a)]','enthalpy did not converge',i=i)
       !
       ! main position update
       !
       xpred = xyzh(1:3,i) + dt*vxyzu(1:3,i)
       vold  = vxyzu(1:3,i)
       converged = .false.
       niter = 0
       do while (.not. converged .and. niter<=nitermax)
          niter = niter + 1
          call conservative2primitive(xyzh(1:3,i),metrics(:,:,:,i),vxyzu(1:3,i),dens(i),vxyzu(4,i),pri,rhoi,&
                                      pxyzu(1:3,i),pxyzu(4,i),ierr,ien_entropy)
          if (ierr > 0) call warning('cons2primsolver [in step_extern_sph_gr (b)]','enthalpy did not converge',i=i)
          xyzh(1:3,i) = xpred + 0.5*dt*(vxyzu(1:3,i)-vold)
          diff = maxval(abs(xyzh(1:3,i)-xpred)/xpred)
          if (diff < xtol) converged = .true.
          ! UPDATE METRIC HERE
          call pack_metric(xyzh(1:3,i),metrics(:,:,:,i))
       enddo
       if (niter > nitermax) call warning('step_extern_sph_gr','Reached max number of x iterations. x_err ',val=diff)

    endif
 enddo
 !$omp end parallel do

end subroutine step_extern_sph_gr

subroutine step_extern_gr(npart,ntypes,dtsph,dtextforce,xyzh,vxyzu,pxyzu,dens,metrics,metricderivs,fext,time)
 use dim,            only:maxptmass,maxp,maxvxyzu
 use io,             only:iverbose,id,master,iprint,warning
 use externalforces, only:externalforce,accrete_particles,update_externalforce
 use options,        only:iexternalforce,idamp
 use part,           only:maxphase,isdead_or_accreted,iamboundary,igas,iphase,iamtype,massoftype,rhoh
 use io_summary,     only:summary_variable,iosumextr,iosumextt,summary_accrete,summary_accrete_fail
 use timestep,       only:bignumber,C_force,xtol,ptol
 use eos,            only:equationofstate,ieos
 use cons2primsolver,only:conservative2primitive,ien_entropy
 use extern_gr,      only:get_grforce
 use metric_tools,   only:pack_metric,pack_metricderivs
 use damping,        only:calc_damp,apply_damp
 integer, intent(in)    :: npart,ntypes
 real,    intent(in)    :: dtsph,time
 real,    intent(inout) :: dtextforce
 real,    intent(inout) :: xyzh(:,:),vxyzu(:,:),fext(:,:),pxyzu(:,:),dens(:),metrics(:,:,:,:),metricderivs(:,:,:,:)
 integer :: i,itype,nsubsteps,naccreted,its,ierr
 real    :: timei,t_end_step,hdt,pmassi
 real    :: dt,dtf,dtextforcenew,dtextforce_min
 real    :: pri,spsoundi,pondensi
 real, save :: pprev(3),xyz_prev(3),fstar(3),vxyz_star(3),xyz(3),pxyz(3),vxyz(3),fexti(3)
!$omp threadprivate(pprev,xyz_prev,fstar,vxyz_star,xyz,pxyz,vxyz,fexti)
 real    :: x_err,pmom_err,accretedmass,damp_fac
 ! real, save :: dmdt = 0.
 logical :: last_step,done,converged,accreted
 integer, parameter :: itsmax = 50
 integer :: pitsmax,xitsmax
 real    :: perrmax,xerrmax
 real :: rhoi,hi,eni,uui,densi

 pitsmax = 0
 xitsmax = 0
 perrmax = 0.
 xerrmax = 0.

!
! determine whether or not to use substepping
!
 if (dtextforce < dtsph) then
    dt = dtextforce
    last_step = .false.
 else
    dt = dtsph
    last_step = .true.
 endif

 timei = time
 itype          = igas
 pmassi         = massoftype(igas)
 t_end_step     = timei + dtsph
 nsubsteps      = 0
 dtextforce_min = huge(dt)
 done           = .false.

 substeps: do while (timei <= t_end_step .and. .not.done)
    hdt           = 0.5*dt
    timei         = timei + dt
    nsubsteps     = nsubsteps + 1
    dtextforcenew = bignumber

    call calc_damp(time, damp_fac, idamp)

    if (.not.last_step .and. iverbose > 1 .and. id==master) then
       write(iprint,"(a,f14.6)") '> external forces only : t=',timei
    endif

    !---------------------------
    ! predictor during substeps
    !---------------------------
    !
    ! predictor step for external forces, also recompute external forces
    !
    !$omp parallel default(none) &
    !$omp shared(npart,xyzh,vxyzu,fext,iphase,ntypes,massoftype) &
    !$omp shared(maxphase,maxp) &
    !$omp shared(dt,hdt,xtol,ptol) &
    !$omp shared(ieos,pxyzu,dens,metrics,metricderivs) &
    !$omp private(i,its,pondensi,spsoundi,rhoi,hi,eni,uui,densi) &
    !$omp private(converged,pmom_err,x_err,pri,ierr) &
    !$omp firstprivate(pmassi,itype) &
    !$omp reduction(max:xitsmax,pitsmax,perrmax,xerrmax) &
    !$omp reduction(min:dtextforcenew)
    !$omp do
    predictor: do i=1,npart
       xyz(1) = xyzh(1,i)
       xyz(2) = xyzh(2,i)
       xyz(3) = xyzh(3,i)
       hi = xyzh(4,i)
       if (.not.isdead_or_accreted(hi)) then
          if (ntypes > 1 .and. maxphase==maxp) then
             itype = iamtype(iphase(i))
             pmassi = massoftype(itype)
          endif

          its       = 0
          converged = .false.
          !
          ! make local copies of array quantities
          !
          pxyz(1:3) = pxyzu(1:3,i)
          eni       = pxyzu(4,i)
          vxyz(1:3) = vxyzu(1:3,i)
          uui       = vxyzu(4,i)
          fexti     = fext(:,i)
          densi     = dens(i)

          pxyz      = pxyz + hdt*fexti

          !-- Compute pressure for the first guess in cons2prim
          call equationofstate(ieos,pondensi,spsoundi,densi,xyz(1),xyz(2),xyz(3),uui)
          pri  = pondensi*densi
          rhoi = rhoh(hi,massoftype(igas))

! Note: grforce needs derivatives of the metric, which do not change between pmom iterations
          pmom_iterations: do while (its <= itsmax .and. .not. converged)
             its   = its + 1
             pprev = pxyz
             call conservative2primitive(xyz,metrics(:,:,:,i),vxyz,densi,uui,pri,rhoi,&
                                         pxyz,eni,ierr,ien_entropy)
             if (ierr > 0) call warning('cons2primsolver [in step_extern_gr (a)]','enthalpy did not converge',i=i)
             call get_grforce(xyzh(:,i),metrics(:,:,:,i),metricderivs(:,:,:,i),vxyz,densi,uui,pri,fstar)
             pxyz = pprev + hdt*(fstar - fexti)
             pmom_err = maxval(abs(pxyz - pprev))
             if (pmom_err < ptol) converged = .true.
             fexti = fstar
          enddo pmom_iterations
          if (its > itsmax ) call warning('step_extern_gr','Reached max number of pmom iterations. pmom_err ',val=pmom_err)
          pitsmax = max(its,pitsmax)
          perrmax = max(pmom_err,perrmax)

          call conservative2primitive(xyz,metrics(:,:,:,i),vxyz,densi,uui,pri,rhoi,&
                                      pxyz,eni,ierr,ien_entropy)
          if (ierr > 0) call warning('cons2primsolver [in step_extern_gr (b)]','enthalpy did not converge',i=i)
          xyz = xyz + dt*vxyz
          call pack_metric(xyz,metrics(:,:,:,i))

          its        = 0
          converged  = .false.
          vxyz_star = vxyz
! Note: since particle positions change between iterations the metric and its derivatives need to be updated.
!       cons2prim does not require derivatives of the metric, so those can updated once the iterations
!       are complete, in order to reduce the number of computations.
          xyz_iterations: do while (its <= itsmax .and. .not. converged)
             its         = its+1
             xyz_prev    = xyz
             call conservative2primitive(xyz,metrics(:,:,:,i),vxyz_star,densi,uui,pri,rhoi,&
                                         pxyz,eni,ierr,ien_entropy)
             if (ierr > 0) call warning('cons2primsolver [in step_extern_gr (c)]','enthalpy did not converge',i=i)
             xyz  = xyz_prev + hdt*(vxyz_star - vxyz)
             x_err = maxval(abs(xyz-xyz_prev))
             if (x_err < xtol) converged = .true.
             vxyz = vxyz_star
             ! UPDATE METRIC HERE
             call pack_metric(xyz,metrics(:,:,:,i))
          enddo xyz_iterations
          call pack_metricderivs(xyz,metricderivs(:,:,:,i))
          if (its > itsmax ) call warning('step_extern_gr','Reached max number of x iterations. x_err ',val=x_err)
          xitsmax = max(its,xitsmax)
          xerrmax = max(x_err,xerrmax)

          ! re-pack arrays back where they belong
          xyzh(1:3,i) = xyz(1:3)
          pxyzu(1:3,i) = pxyz(1:3)
          vxyzu(1:3,i) = vxyz(1:3)
          vxyzu(4,i) = uui
          fext(:,i)  = fexti
          dens(i) = densi

          ! Skip remainder of update if boundary particle; note that fext==0 for these particles
          if (iamboundary(itype)) cycle predictor
       endif
    enddo predictor
    !$omp enddo
    !$omp end parallel

    if (iverbose >= 2 .and. id==master) then
       write(iprint,*)                '------ Iterations summary: -------------------------------'
       write(iprint,"(a,i2,a,f14.6)") 'Most pmom iterations = ',pitsmax,' | max error = ',perrmax
       write(iprint,"(a,i2,a,f14.6)") 'Most xyz  iterations = ',xitsmax,' | max error = ',xerrmax
       write(iprint,*)
    endif

    !
    ! corrector step on gas particles (also accrete particles at end of step)
    !
    accretedmass = 0.
    naccreted    = 0
    dtextforce_min = bignumber

    !$omp parallel default(none) &
    !$omp shared(npart,xyzh,metrics,metricderivs,vxyzu,fext,iphase,ntypes,massoftype,hdt,timei) &
    !$omp shared(maxphase,maxp) &
    !$omp private(i,accreted) &
    !$omp shared(ieos,dens,pxyzu,iexternalforce,C_force) &
    !$omp private(pri,pondensi,spsoundi,dtf) &
    !$omp firstprivate(itype,pmassi) &
    !$omp reduction(min:dtextforce_min) &
    !$omp reduction(+:accretedmass,naccreted) &
    !$omp shared(idamp,damp_fac)
    !$omp do
    accreteloop: do i=1,npart
       if (.not.isdead_or_accreted(xyzh(4,i))) then
          if (ntypes > 1 .and. maxphase==maxp) then
             itype = iamtype(iphase(i))
             pmassi = massoftype(itype)
             !  if (itype==iboundary) cycle accreteloop
          endif

          call equationofstate(ieos,pondensi,spsoundi,dens(i),xyzh(1,i),xyzh(2,i),xyzh(3,i),vxyzu(4,i))
          pri = pondensi*dens(i)
          call get_grforce(xyzh(:,i),metrics(:,:,:,i),metricderivs(:,:,:,i),vxyzu(1:3,i),dens(i),vxyzu(4,i),pri,fext(1:3,i),dtf)
          dtextforce_min = min(dtextforce_min,C_force*dtf)

          if (idamp > 0.) then
             call apply_damp(i, fext(1,i), fext(2,i), fext(3,i), vxyzu, damp_fac)
          endif

          !
          ! correct v to the full step using only the external force
          !
          pxyzu(1:3,i) = pxyzu(1:3,i) + hdt*fext(1:3,i)
          ! Do we need call cons2prim here ??

          if (iexternalforce > 0) then
             call accrete_particles(iexternalforce,xyzh(1,i),xyzh(2,i), &
                                    xyzh(3,i),xyzh(4,i),pmassi,timei,accreted,i)
             if (accreted) then
                accretedmass = accretedmass + pmassi
                naccreted = naccreted + 1
             endif
          endif
       endif
    enddo accreteloop
    !$omp enddo
    !$omp end parallel

    if (iverbose >= 2 .and. id==master .and. naccreted /= 0) write(iprint,"(a,es10.3,a,i4,a)") &
       'Step: at time ',timei,', ',naccreted,' particles were accreted. Mass accreted = ',accretedmass

    dtextforcenew = min(dtextforce_min,dtextforcenew)
    dtextforce    = dtextforcenew

    if (last_step) then
       done = .true.
    else
       dt = dtextforce
       if (timei + dt > t_end_step) then
          dt = t_end_step - timei
          last_step = .true.
       endif
    endif

 enddo substeps

 if (nsubsteps > 1) then
    if (iverbose>=1 .and. id==master) then
       write(iprint,"(a,i6,a,f8.2,a,es10.3,a,es10.3)") &
           ' using ',nsubsteps,' substeps (dthydro/dtextf = ',dtsph/dtextforce_min,'), dt = ',dtextforce_min,' dtsph = ',dtsph
    endif
    call summary_variable('ext',iosumextr ,nsubsteps,dtsph/dtextforce_min)
    call summary_variable('ext',iosumextt ,nsubsteps,dtextforce_min,1.0/dtextforce_min)
 endif

end subroutine step_extern_gr

#endif
!----------------------------------------------------------------
!+
!  This is the equivalent of the routine below when no external
!  forces, sink particles or cooling are used
!+
!----------------------------------------------------------------
subroutine step_extern_sph(dt,npart,xyzh,vxyzu)
 use part, only:isdead_or_accreted,iboundary,iphase,iamtype
 real,    intent(in)    :: dt
 integer, intent(in)    :: npart
 real,    intent(inout) :: xyzh(:,:)
 real,    intent(in)    :: vxyzu(:,:)
 integer :: i

 !$omp parallel do default(none) &
 !$omp shared(npart,xyzh,vxyzu,dt,iphase) &
 !$omp private(i)
 do i=1,npart
    if (.not.isdead_or_accreted(xyzh(4,i))) then
       !
       ! main position update
       !
       xyzh(1,i) = xyzh(1,i) + dt*vxyzu(1,i)
       xyzh(2,i) = xyzh(2,i) + dt*vxyzu(2,i)
       xyzh(3,i) = xyzh(3,i) + dt*vxyzu(3,i)
    endif
 enddo
 !$omp end parallel do

end subroutine step_extern_sph

!----------------------------------------------------------------
!+
!  Substepping of external and sink particle forces.
!  Also updates position of all particles even if no external
!  forces applied. This is the internal loop of the RESPA
!  algorithm over the "fast" forces.
!+
!----------------------------------------------------------------
subroutine step_extern(npart,ntypes,dtsph,dtextforce,xyzh,vxyzu,fext,fxyzu,time,nptmass, &
                       xyzmh_ptmass,vxyz_ptmass,fxyz_ptmass,nbinmax,ibin_wake)
 use dim,            only:maxptmass,maxp,maxvxyzu,store_dust_temperature,use_krome
 use io,             only:iverbose,id,master,iprint,warning,fatal
 use externalforces, only:externalforce,accrete_particles,update_externalforce, &
                          update_vdependent_extforce_leapfrog,is_velocity_dependent
 use ptmass,         only:ptmass_predictor,ptmass_corrector,ptmass_accrete, &
                          get_accel_sink_gas,get_accel_sink_sink,merge_sinks,f_acc,pt_write_sinkev, &
                          idxmsi,idymsi,idzmsi,idmsi,idspinxsi,idspinysi,idspinzsi, &
                          idvxmsi,idvymsi,idvzmsi,idfxmsi,idfymsi,idfzmsi, &
                          ndptmass,update_ptmass
 use options,        only:iexternalforce,idamp
 use part,           only:maxphase,abundance,nabundances,h2chemistry,eos_vars,epot_sinksink,&
                          isdead_or_accreted,iamboundary,igas,iphase,iamtype,massoftype,rhoh,divcurlv, &
                          fxyz_ptmass_sinksink,dust_temp
 use chem,           only:update_abundances,get_dphot
 use h2cooling,      only:dphot0,energ_h2cooling,dphotflag,abundsi,abundo,abunde,abundc,nabn
 use io_summary,     only:summary_variable,iosumextr,iosumextt,summary_accrete,summary_accrete_fail
 use timestep,       only:bignumber,C_force
 use timestep_sts,   only:sts_it_n
 use mpiutils,       only:bcast_mpi,reduce_in_place_mpi,reduceall_mpi
 use damping,        only:calc_damp,apply_damp
 use ptmass_radiation,only:get_rad_accel_from_ptmass,isink_radiation
 use cooling,        only:energ_cooling,cooling_implicit
#ifdef NUCLEATION
 use part,           only:nucleation
 use dust_formation, only:evolve_dust
#endif
#ifdef KROME
 use part,            only: gamma_chem,mu_chem,T_chem,dudt_chem
 use krome_interface, only: update_krome
 use eos,             only: get_local_u_internal
#endif
 integer,         intent(in)    :: npart,ntypes,nptmass
 real,            intent(in)    :: dtsph,time
 real,            intent(inout) :: dtextforce
 real,            intent(inout) :: xyzh(:,:),vxyzu(:,:),fext(:,:),fxyzu(:,:)
 real,            intent(inout) :: xyzmh_ptmass(:,:),vxyz_ptmass(:,:),fxyz_ptmass(:,:)
 integer(kind=1), intent(in)    :: nbinmax
 integer(kind=1), intent(inout) :: ibin_wake(:)
 integer         :: i,itype,nsubsteps,ichem,naccreted,nfail,nfaili,merge_n
 integer         :: merge_ij(nptmass)
 integer(kind=1) :: ibin_wakei
 real            :: timei,hdt,fextx,fexty,fextz,fextxi,fextyi,fextzi,phii,pmassi
 real            :: dtphi2,dtphi2i,vxhalfi,vyhalfi,vzhalfi,fxi,fyi,fzi,deni
 real            :: dudtcool,fextv(3),poti,fextrad(3),ui
 real            :: dt,dtextforcenew,dtsinkgas,fonrmax,fonrmaxi
 real            :: dtf,accretedmass,t_end_step,dtextforce_min
 real, allocatable :: dptmass(:,:) ! dptmass(ndptmass,nptmass)
 real            :: damp_fac,dphot
 real, save      :: dmdt = 0.
 real            :: abundi(nabn),gmwvar
 logical         :: accreted,extf_is_velocity_dependent
 logical         :: last_step,done


!
! determine whether or not to use substepping
!
 if (dtextforce < dtsph) then
    dt = dtextforce
    last_step = .false.
 else
    dt = dtsph
    last_step = .true.
 endif

 timei = time
 extf_is_velocity_dependent = is_velocity_dependent(iexternalforce)
 accretedmass   = 0.
 itype          = igas
 pmassi         = massoftype(igas)
 t_end_step     = timei + dtsph
 nsubsteps      = 0
 dtextforce_min = huge(dt)
 done           = .false.
 ! allocate memory for dptmass array (avoids ifort bug)
 allocate(dptmass(ndptmass,nptmass))

 substeps: do while (timei <= t_end_step .and. .not.done)
    hdt           = 0.5*dt
    timei         = timei + dt
    if (abs(dt) < tiny(0.)) call fatal('step_extern','dt <= 0 in sink-gas substepping',var='dt',val=dt)
    nsubsteps     = nsubsteps + 1
    dtextforcenew = bignumber
    dtsinkgas     = bignumber
    dtphi2        = bignumber

    call calc_damp(time, damp_fac, idamp)

    if (.not.last_step .and. iverbose > 1 .and. id==master) then
       write(iprint,"(a,f14.6)") '> external/ptmass forces only : t=',timei
    endif
    !
    ! update time-dependent external forces
    !
    call update_externalforce(iexternalforce,timei,dmdt)

    !---------------------------
    ! predictor during substeps
    !---------------------------
    !
    ! point mass predictor step
    !
    if (nptmass > 0) then
       if (id==master) then
          call ptmass_predictor(nptmass,dt,xyzmh_ptmass,vxyz_ptmass,fxyz_ptmass)
          !
          ! get sink-sink forces (and a new sink-sink timestep.  Note: fxyz_ptmass is zeroed in this subroutine)
          ! pass sink-sink forces to variable fxyz_ptmass_sinksink for later writing.
          !
          if (iexternalforce==14) call update_externalforce(iexternalforce,timei,dmdt)
<<<<<<< HEAD
          call get_accel_sink_sink(nptmass,xyzmh_ptmass,fxyz_ptmass,epot_sinksink,dtf,iexternalforce,timei)
=======
          call get_accel_sink_sink(nptmass,xyzmh_ptmass,fxyz_ptmass,epot_sinksink,dtf,iexternalforce,timei,merge_ij,merge_n)
          if (merge_n > 0) then
             call merge_sinks(timei,nptmass,xyzmh_ptmass,vxyz_ptmass,fxyz_ptmass,merge_ij,merge_n)
             call get_accel_sink_sink(nptmass,xyzmh_ptmass,fxyz_ptmass,epot_sinksink,dtf,iexternalforce,timei,merge_ij,merge_n)
          endif
>>>>>>> cbef20c1
          fxyz_ptmass_sinksink=fxyz_ptmass
          if (iverbose >= 2) write(iprint,*) 'dt(sink-sink) = ',C_force*dtf
       else
          fxyz_ptmass(:,:) = 0.
       endif
       call bcast_mpi(xyzmh_ptmass(:,1:nptmass))
       call bcast_mpi(vxyz_ptmass(:,1:nptmass))
       call bcast_mpi(epot_sinksink)
       call bcast_mpi(dtf)
       dtextforcenew = min(dtextforcenew,C_force*dtf)
    endif

    !
    ! predictor step for sink-gas and external forces, also recompute sink-gas and external forces
    !
    fonrmax = 0.
    !$omp parallel default(none) &
    !$omp shared(maxp,maxphase) &
    !$omp shared(npart,xyzh,vxyzu,fext,abundance,iphase,ntypes,massoftype) &
    !$omp shared(eos_vars,dust_temp) &
    !$omp shared(dt,hdt,timei,iexternalforce,extf_is_velocity_dependent,cooling_implicit) &
    !$omp shared(xyzmh_ptmass,vxyz_ptmass,idamp,damp_fac) &
    !$omp shared(nptmass,f_acc,nsubsteps,C_force,divcurlv,dphotflag,dphot0) &
    !$omp shared(abundc,abundo,abundsi,abunde) &
#ifdef NUCLEATION
    !$omp shared(nucleation) &
#endif
#ifdef KROME
    !$omp shared(gamma_chem,mu_chem,T_chem,dudt_chem) &
#endif
    !$omp private(dphot,abundi,gmwvar) &
    !$omp private(fextrad,ui) &
    !$omp private(i,ichem,dudtcool,fxi,fyi,fzi,phii) &
    !$omp private(fextx,fexty,fextz,fextxi,fextyi,fextzi,poti,deni,fextv,accreted) &
    !$omp private(fonrmaxi,dtphi2i,dtf) &
    !$omp private(vxhalfi,vyhalfi,vzhalfi) &
    !$omp firstprivate(pmassi,itype) &
    !$omp reduction(+:accretedmass) &
    !$omp reduction(min:dtextforcenew,dtsinkgas,dtphi2) &
    !$omp reduction(max:fonrmax) &
    !$omp reduction(+:fxyz_ptmass)
    !$omp do
    predictor: do i=1,npart
       if (.not.isdead_or_accreted(xyzh(4,i))) then
          if (ntypes > 1 .and. maxphase==maxp) then
             itype  = iamtype(iphase(i))
             pmassi = massoftype(itype)
          endif
          !
          ! predict v to the half step
          !
          vxyzu(1:3,i) = vxyzu(1:3,i) + hdt*fext(1:3,i)
          !
          ! main position update
          !
          xyzh(1,i) = xyzh(1,i) + dt*vxyzu(1,i)
          xyzh(2,i) = xyzh(2,i) + dt*vxyzu(2,i)
          xyzh(3,i) = xyzh(3,i) + dt*vxyzu(3,i)
          !
          ! Skip remainder of update if boundary particle; note that fext==0 for these particles
          if (iamboundary(itype)) cycle predictor
          !
          ! compute and add sink-gas force
          !
          fextx = 0.
          fexty = 0.
          fextz = 0.
          if (nptmass > 0) then
             call get_accel_sink_gas(nptmass,xyzh(1,i),xyzh(2,i),xyzh(3,i),xyzh(4,i),xyzmh_ptmass,&
                      fextx,fexty,fextz,phii,pmassi,fxyz_ptmass,fonrmaxi,dtphi2i)
             fonrmax = max(fonrmax,fonrmaxi)
             dtphi2  = min(dtphi2,dtphi2i)
          endif
          !
          ! compute and add external forces
          !
          if (iexternalforce > 0) then
             call externalforce(iexternalforce,xyzh(1,i),xyzh(2,i),xyzh(3,i),xyzh(4,i), &
                                timei,fextxi,fextyi,fextzi,poti,dtf,i)
             dtextforcenew = min(dtextforcenew,C_force*dtf)

             fextx = fextx + fextxi
             fexty = fexty + fextyi
             fextz = fextz + fextzi
             !
             !  Velocity-dependent external forces require special handling
             !  in leapfrog (corrector is implicit)
             !
             if (extf_is_velocity_dependent) then
                vxhalfi = vxyzu(1,i)
                vyhalfi = vxyzu(2,i)
                vzhalfi = vxyzu(3,i)
                fxi = fextx
                fyi = fexty
                fzi = fextz
                call update_vdependent_extforce_leapfrog(iexternalforce,&
                     vxhalfi,vyhalfi,vzhalfi, &
                     fxi,fyi,fzi,fextv,dt,xyzh(1,i),xyzh(2,i),xyzh(3,i))
                fextx = fextx + fextv(1)
                fexty = fexty + fextv(2)
                fextz = fextz + fextv(3)
             endif
          endif
          if (idamp > 0.) then
             call apply_damp(i, fextx, fexty, fextz, vxyzu, damp_fac)
          endif
          fext(1,i) = fextx
          fext(2,i) = fexty
          fext(3,i) = fextz

          if (maxvxyzu >= 4 .and. itype==igas) then
             ! NOTE: The chemistry and cooling here is implicitly calculated.  That is,
             !       dt is *passed in* to the chemistry & cooling routines so that the
             !       output will be at the correct time of time + dt.  Since this is
             !       implicit, there is no cooling timestep.  Explicit cooling is
             !       calculated in force and requires a cooling timestep.

             dudtcool = 0.
             !
             ! CHEMISTRY
             !
             if (h2chemistry) then
                !
                ! Get updated abundances of all species, updates 'chemarrays',
                !
                dphot = get_dphot(dphotflag,dphot0,xyzh(1,i),xyzh(2,i),xyzh(3,i))
                call update_abundances(vxyzu(4,i),rhoh(xyzh(4,i),pmassi),abundance(:,i),&
                      nabundances,dphot,dt,abundi,nabn,gmwvar,abundc,abunde,abundo,abundsi)
             endif
#ifdef KROME
             ! evolve chemical composition and determine new internal energy
             ! Krome also computes cooling function but only associated with chemical processes
             ui = vxyzu(4,i)
             call update_krome(dt,xyzh(:,i),ui,rhoh(xyzh(4,i),pmassi),&
                               abundance(:,i),gamma_chem(i),mu_chem(i),T_chem(i))
             dudt_chem(i) = (ui-vxyzu(4,i))/dt
             dudtcool     = dudt_chem(i)
#else
#ifdef NUCLEATION
             !evolve dust chemistry and compute dust cooling
             call evolve_dust(dt, xyzh(:,i), vxyzu(4,i), nucleation(:,i), dust_temp(i), rhoh(xyzh(4,i),pmassi))
#endif
             !
             ! COOLING
             !
             if (cooling_implicit) then
                if (h2chemistry) then
                   !
                   ! Call cooling routine, requiring total density, some distance measure and
                   ! abundances in the 'abund' format
                   !
                   call energ_h2cooling(vxyzu(4,i),rhoh(xyzh(4,i),pmassi),divcurlv(1,i),&
                        gmwvar,abundi,dudtcool)
                elseif (store_dust_temperature) then
                   ! cooling with stored dust temperature
#ifdef NUCLEATION
                   call energ_cooling(xyzh(1,i),xyzh(2,i),xyzh(3,i),vxyzu(4,i),dudtcool,&
                        rhoh(xyzh(4,i),pmassi), dt, dust_temp(i),nucleation(6,i),nucleation(4,i),nucleation(8,i))
#else
                   call energ_cooling(xyzh(1,i),xyzh(2,i),xyzh(3,i),vxyzu(4,i),dudtcool,&
                        rhoh(xyzh(4,i),pmassi), dt, dust_temp(i))
#endif
                else
                   ! cooling without stored dust temperature
                   call energ_cooling(xyzh(1,i),xyzh(2,i),xyzh(3,i),vxyzu(4,i),dudtcool,&
                        rhoh(xyzh(4,i),pmassi), dt)
                endif
             endif
#endif
             ! update internal energy
             if (cooling_implicit .or. use_krome) vxyzu(4,i) = vxyzu(4,i) + dt * dudtcool
          endif
       endif
    enddo predictor
    !$omp enddo
    !$omp end parallel

    if (nptmass > 0 .and. isink_radiation > 0) then
       call get_rad_accel_from_ptmass(nptmass,npart,xyzh,xyzmh_ptmass,fext)
       fextx = fextx + fextrad(1)
       fexty = fexty + fextrad(2)
       fextz = fextz + fextrad(3)
    endif

    !
    ! reduction of sink-gas forces from each MPI thread
    !
    call reduce_in_place_mpi('+',fxyz_ptmass(:,1:nptmass))

    !---------------------------
    ! corrector during substeps
    !---------------------------
    !
    ! corrector step on sinks (changes velocities only, does not change position)
    !
    if (nptmass > 0) then
       if (id==master) then
          call ptmass_corrector(nptmass,dt,vxyz_ptmass,fxyz_ptmass,xyzmh_ptmass,iexternalforce)
       endif
       call bcast_mpi(vxyz_ptmass(:,1:nptmass))
    endif

    !
    ! corrector step on gas particles (also accrete particles at end of step)
    !
    accretedmass = 0.
    nfail        = 0
    naccreted    = 0
    ibin_wakei   = 0
    dptmass(:,:) = 0.

    !$omp parallel default(none) &
    !$omp shared(maxp,maxphase) &
    !$omp shared(npart,xyzh,vxyzu,fext,iphase,ntypes,massoftype,hdt,timei,nptmass,sts_it_n) &
    !$omp shared(xyzmh_ptmass,vxyz_ptmass,fxyz_ptmass,f_acc) &
    !$omp shared(iexternalforce) &
    !$omp shared(nbinmax,ibin_wake) &
    !$omp reduction(+:dptmass) &
    !$omp private(i,accreted,nfaili,fxi,fyi,fzi) &
    !$omp firstprivate(itype,pmassi,ibin_wakei) &
    !$omp reduction(+:accretedmass,nfail,naccreted)
    !$omp do
    accreteloop: do i=1,npart
       if (.not.isdead_or_accreted(xyzh(4,i))) then
          if (ntypes > 1 .and. maxphase==maxp) then
             itype = iamtype(iphase(i))
             pmassi = massoftype(itype)
             if (iamboundary(itype)) cycle accreteloop
          endif
          !
          ! correct v to the full step using only the external force
          !
          vxyzu(1:3,i) = vxyzu(1:3,i) + hdt*fext(1:3,i)

          if (iexternalforce > 0) then
             call accrete_particles(iexternalforce,xyzh(1,i),xyzh(2,i), &
                                    xyzh(3,i),xyzh(4,i),pmassi,timei,accreted,i)
             if (accreted) accretedmass = accretedmass + pmassi
          endif
          !
          ! accretion onto sink particles
          ! need position, velocities and accelerations of both gas and sinks to be synchronised,
          ! otherwise will not conserve momentum
          ! Note: requiring sts_it_n since this is supertimestep with the most active particles
          !
          if (nptmass > 0 .and. sts_it_n) then
             fxi = fext(1,i)
             fyi = fext(2,i)
             fzi = fext(3,i)
#ifdef IND_TIMESTEPS
             ibin_wakei = ibin_wake(i)
#endif
             call ptmass_accrete(1,nptmass,xyzh(1,i),xyzh(2,i),xyzh(3,i),xyzh(4,i),&
                                 vxyzu(1,i),vxyzu(2,i),vxyzu(3,i),fxi,fyi,fzi,&
                                 itype,pmassi,xyzmh_ptmass,vxyz_ptmass,&
                                 accreted,dptmass,timei,f_acc,nbinmax,ibin_wakei,nfaili)
             if (accreted) then
                naccreted = naccreted + 1
                cycle accreteloop
#ifdef IND_TIMESTEPS
             else
                ibin_wake(i) = ibin_wakei
#endif
             endif
             if (nfaili > 1) nfail = nfail + 1
          endif
       endif

    enddo accreteloop
    !$omp enddo
    !$omp end parallel

    !
    ! reduction of sink particle changes across MPI
    !
    call reduce_in_place_mpi('+',dptmass(:,1:nptmass))

    naccreted = int(reduceall_mpi('+',naccreted))
    nfail = int(reduceall_mpi('+',nfail))

    if (id==master) call update_ptmass(dptmass,xyzmh_ptmass,vxyz_ptmass,fxyz_ptmass,nptmass)

    call bcast_mpi(xyzmh_ptmass(:,1:nptmass))
    call bcast_mpi(vxyz_ptmass(:,1:nptmass))
    call bcast_mpi(fxyz_ptmass(:,1:nptmass))

    if (iverbose >= 2 .and. id==master .and. naccreted /= 0) write(iprint,"(a,es10.3,a,i4,a,i4,a)") &
       'Step: at time ',timei,', ',naccreted,' particles were accreted amongst ',nptmass,' sink(s).'

    if (nptmass > 0) then
       call summary_accrete_fail(nfail)
       call summary_accrete(nptmass)
       ! only write to .ev during substeps if no gas particles present
       if (npart==0) call pt_write_sinkev(nptmass,timei,xyzmh_ptmass,vxyz_ptmass, &
                                          fxyz_ptmass,fxyz_ptmass_sinksink)
    endif
    !
    ! check if timestep criterion was violated during substeps
    !
    if (nptmass > 0) then
       if (fonrmax > 0.) then
          dtsinkgas = min(dtsinkgas,C_force*1./sqrt(fonrmax),C_force*sqrt(dtphi2))
       endif
       if (iverbose >= 2) write(iprint,*) nsubsteps,'dt(ext/sink-sink) = ',dtextforcenew,', dt(sink-gas) = ',dtsinkgas
       dtextforcenew = min(dtextforcenew,dtsinkgas)
    endif

    dtextforcenew = reduceall_mpi('min',dtextforcenew)

    dtextforce_min = min(dtextforce_min,dtextforcenew)
    dtextforce = dtextforcenew

    if (last_step) then
       done = .true.
    else
       dt = dtextforce
       if (timei + dt > t_end_step) then
          dt = t_end_step - timei
          last_step = .true.
       endif
    endif
 enddo substeps

 deallocate(dptmass)

 if (nsubsteps > 1) then
    if (iverbose>=1 .and. id==master) then
       write(iprint,"(a,i6,a,f8.2,a,es10.3,a,es10.3)") &
           ' using ',nsubsteps,' substeps (dthydro/dtextf = ',dtsph/dtextforce_min,'), dt = ',dtextforce_min,' dtsph = ',dtsph
    endif
    call summary_variable('ext',iosumextr ,nsubsteps,dtsph/dtextforce_min)
    call summary_variable('ext',iosumextt ,nsubsteps,dtextforce_min,1.0/dtextforce_min)
 endif

end subroutine step_extern

!-----------------------------------------------------
!+
!  Check error in v^1 compared to the predicted v^*
!  in the leapfrog corrector step. If this is not
!  within some tolerance we iterate the corrector step
!+
!-----------------------------------------------------
subroutine check_velocity_error(errmax,v2mean,np,its,tolv,dt,timei,idamp,dterr,errmaxmean,converged)
 use io,         only:id,master,iprint,iverbose,warning
#ifndef IND_TIMESTEPS
 use timestep,   only:dtcourant,dtforce,bignumber
#endif
 use mpiutils,   only:reduceall_mpi
 use io_summary, only:summary_variable,iosumtve,iosumtvv
 real,    intent(inout) :: errmax,v2mean,errmaxmean
 integer, intent(in)    :: np,its,idamp
 real,    intent(in)    :: tolv,dt,timei
 real,    intent(out)   :: dterr
 logical, intent(out)   :: converged
 real            :: errtol,vmean
#ifndef IND_TIMESTEPS
 real            :: dtf
#endif
 integer(kind=8) :: nptot
!
!  Check v^1 against the predicted velocity
!  this will only be different because of velocity-dependent forces
!  (i.e., viscosity). If these are not a small fraction of the total force
!  we need to take iterations in order to get this right in leapfrog.
!  Also, if this occurs, we take the timestep down to try to avoid the need
!  for iterations.
!
 nptot = reduceall_mpi('+',np)
 v2mean = reduceall_mpi('+',v2mean)
 errmax = reduceall_mpi('max',errmax)
 if (idamp > 0) call warning('step','damping is ON')

 if (nptot > 0) then
    v2mean = v2mean/real(nptot)
 else
    v2mean = 0.
 endif
 if (v2mean > tiny(v2mean)) then
    errmax = errmax/sqrt(v2mean)
 else
    errmax = 0.
 endif
 errmaxmean = errmaxmean + errmax
 errtol = tolv
 dterr = huge(dterr)
 if (tolv < 1.e2 .and. idamp == 0) then
#ifndef IND_TIMESTEPS
    dtf = min(dtcourant,dtforce)
    !--if errors are controlling the timestep
    if (dtf > dt .and. dtf < bignumber) then
       errtol = errtol*(dt/dtf)**2
    endif
    if (its==1) then
       if (errtol > tiny(errtol) .and. errmax > epsilon(errmax)) then ! avoid divide-by-zero
          dterr = dt*sqrt(errtol/errmax)
       endif
    endif
#endif
 endif
!
! if the error in the predicted velocity exceeds the tolerance, take iterations
!
! if (maxits > 1 .and. tolv < 1.e2) then
 if (tolv < 1.e2 .and. idamp == 0) then
    converged = (errmax < tolv)
    if (id==master .and. .not.converged) then
       vmean = sqrt(v2mean)
       call summary_variable('tolv',iosumtve,0,errmax)
       call summary_variable('tolv',iosumtvv,0,vmean)
    endif
    if (id==master .and.((iverbose >= 1.and.(.not.converged.or.its > 1)) .or. iverbose >= 2)) &
       write(iprint,"(a,i2,a,es10.3,a,es10.3,a)") &
            ' velocity-dependent force (tolv) iteration ',its,' errmax = ',errmax,' (vmean = ',sqrt(v2mean),')'
 else
    converged = .true.
 endif
 if (id==master .and. tolv > 1.e2 .and. errmax > 1.0d-2) &
   write(iprint,"(a,es10.3,a,es10.3,a,es10.3)") &
        ' velocity-dependent force (tolv) at time = ',timei,' with errmax = ',errmax,' and vmean = ',sqrt(v2mean)

end subroutine check_velocity_error

end module step_lf_global<|MERGE_RESOLUTION|>--- conflicted
+++ resolved
@@ -1151,15 +1151,11 @@
           ! pass sink-sink forces to variable fxyz_ptmass_sinksink for later writing.
           !
           if (iexternalforce==14) call update_externalforce(iexternalforce,timei,dmdt)
-<<<<<<< HEAD
-          call get_accel_sink_sink(nptmass,xyzmh_ptmass,fxyz_ptmass,epot_sinksink,dtf,iexternalforce,timei)
-=======
           call get_accel_sink_sink(nptmass,xyzmh_ptmass,fxyz_ptmass,epot_sinksink,dtf,iexternalforce,timei,merge_ij,merge_n)
           if (merge_n > 0) then
              call merge_sinks(timei,nptmass,xyzmh_ptmass,vxyz_ptmass,fxyz_ptmass,merge_ij,merge_n)
              call get_accel_sink_sink(nptmass,xyzmh_ptmass,fxyz_ptmass,epot_sinksink,dtf,iexternalforce,timei,merge_ij,merge_n)
           endif
->>>>>>> cbef20c1
           fxyz_ptmass_sinksink=fxyz_ptmass
           if (iverbose >= 2) write(iprint,*) 'dt(sink-sink) = ',C_force*dtf
        else
