--- conflicted
+++ resolved
@@ -100,14 +100,9 @@
                           iphase,iamtype,massoftype,maxphase,igas,idust,mhd,&
                           iamboundary,get_ntypes,npartoftypetot,&
                           dustfrac,dustevol,ddustevol,eos_vars,alphaind,nptmass,&
-<<<<<<< HEAD
-                          dustprop,ddustprop,dustproppred,ndustsmall,pxyzu,dens,metrics,ics
- use options,        only:avdecayconst,alpha,ieos,alphamax,icooling
-=======
                           dustprop,ddustprop,dustproppred,pxyzu,dens,metrics,ics,&
                           filfac,filfacpred,mprev,filfacprev
- use options,        only:avdecayconst,alpha,ieos,alphamax
->>>>>>> c022941a
+ use options,        only:avdecayconst,alpha,ieos,alphamax,icooling
  use deriv,          only:derivs
  use timestep,       only:dterr,bignumber,tolv
  use mpiutils,       only:reduceall_mpi
@@ -123,13 +118,7 @@
  use metric_tools,   only:imet_minkowski,imetric
  use cons2prim,      only:cons2primall
  use extern_gr,      only:get_grforce_all
-<<<<<<< HEAD
-#else
- use cooling,        only:cooling_in_step,ufloor
-#endif
-=======
  use cooling,        only:ufloor,cooling_in_step
->>>>>>> c022941a
  use timing,         only:increment_timer,get_timings,itimer_extf
  use growth,         only:check_dustprop
  use options,        only:use_porosity
@@ -183,12 +172,8 @@
  !$omp shared(rad,drad,pxyzu) &
  !$omp shared(Bevol,dBevol,dustevol,ddustevol,use_dustfrac) &
  !$omp shared(dustprop,ddustprop,dustproppred,ufloor) &
-<<<<<<< HEAD
+ !$omp shared(mprev,filfacprev,filfac,use_porosity) &
  !$omp shared(ibin,ibin_old,twas,timei,icooling) &
-=======
- !$omp shared(mprev,filfacprev,filfac,use_porosity) &
- !$omp shared(ibin,ibin_old,twas,timei) &
->>>>>>> c022941a
  !$omp firstprivate(itype) &
  !$omp private(i,hdti) &
  !$omp reduction(+:nvfloorp)
@@ -210,10 +195,10 @@
        !
        if (gr) then
           pxyzu(:,i) = pxyzu(:,i) + hdti*fxyzu(:,i)
-       elseif (icooling == 8) then
+       elseif (icooling == 9) then
           vxyzu(1:3,i) = vxyzu(1:3,i) + hdti*fxyzu(1:3,i)
        else
-          if (icooling  /=  8) then
+          if (icooling  /=  9) then
              vxyzu(:,i) = vxyzu(:,i) + hdti*fxyzu(:,i)
           else
              vxyzu(1:3,i) = vxyzu(1:3,i) + hdti*fxyzu(1:3,i)
@@ -289,12 +274,8 @@
 !$omp shared(pxyzu,ppred,icooling) &
 !$omp shared(Bevol,dBevol,Bpred,dtsph,massoftype,iphase) &
 !$omp shared(dustevol,ddustprop,dustprop,dustproppred,dustfrac,ddustevol,dustpred,use_dustfrac) &
-<<<<<<< HEAD
-!$omp shared(alphaind,ieos,alphamax,ndustsmall,ialphaloc) &
-=======
 !$omp shared(filfac,filfacpred,use_porosity) &
 !$omp shared(alphaind,ieos,alphamax,ialphaloc) &
->>>>>>> c022941a
 !$omp shared(eos_vars,ufloor) &
 !$omp shared(twas,timei) &
 !$omp shared(rad,drad,radpred)&
@@ -339,7 +320,7 @@
 
        if (gr) then
           ppred(:,i) = pxyzu(:,i) + hdti*fxyzu(:,i)
-       elseif (icooling == 8) then
+       elseif (icooling == 9) then
           vpred(1:3,i) = vxyzu(1:3,i) + hdti*fxyzu(1:3,i)
        else
           vpred(:,i) = vxyzu(:,i) + hdti*fxyzu(:,i)
@@ -500,10 +481,10 @@
 
                 if (gr) then
                    pxyzu(:,i) = pxyzu(:,i) + dti*fxyzu(:,i)
-                elseif (icooling == 8) then
+                elseif (icooling == 9) then
                    vxyzu(1:3,i) = vxyzu(1:3,i) + dti*fxyzu(1:3,i)
                 else
-                   if (icooling  /=  8) then
+                   if (icooling  /=  9) then
                       vxyzu(:,i) = vxyzu(:,i) + dti*fxyzu(:,i)
                    else
                       vxyzu(1:3,i) = vxyzu(1:3,i) + dti*fxyzu(1:3,i)
@@ -528,20 +509,10 @@
 
              if (gr) then
                 pxyzu(:,i) = pxyzu(:,i) + hdti*fxyzu(:,i)
-<<<<<<< HEAD
-             else
-<<<<<<< Updated upstream
-                vxyzu(:,i) = vxyzu(:,i) + hdti*fxyzu(:,i)
-=======
-                vxyzu(1:3,i) = vxyzu(1:3,i) + hdti*fxyzu(1:3,i)
->>>>>>> Stashed changes
-=======
-             elseif (icooling  /=  8) then
+             elseif (icooling  /=  9) then
                 vxyzu(:,i) = vxyzu(:,i) + hdti*fxyzu(:,i)
              else
                 vxyzu(1:3,i) = vxyzu(1:3,i) + hdti*fxyzu(1:3,i)
-
->>>>>>> 725b2abbb0ecabaebbe8d8f038884c8963b7a288
              endif
 
              !--floor the thermal energy if requested and required
@@ -619,12 +590,8 @@
 !$omp shared(store_itype,vxyzu,fxyzu,vpred,iphase) &
 !$omp shared(Bevol,dBevol,Bpred,pxyzu,ppred) &
 !$omp shared(dustprop,ddustprop,dustproppred,use_dustfrac,dustevol,dustpred,ddustevol) &
-<<<<<<< HEAD
+!$omp shared(filfac,filfacpred,use_porosity) &
 !$omp shared(rad,drad,radpred,icooling) &
-=======
-!$omp shared(filfac,filfacpred,use_porosity) &
-!$omp shared(rad,drad,radpred) &
->>>>>>> c022941a
 !$omp firstprivate(itype) &
 !$omp schedule(static)
        until_converged: do i=1,npart
@@ -662,7 +629,7 @@
              if (gr) then
                 pxyzu(:,i) = pxyzu(:,i) - hdtsph*fxyzu(:,i)
              else
-                if (icooling  /=  8) then
+                if (icooling  /=  9) then
                    vxyzu(:,i) = vxyzu(:,i) - hdtsph*fxyzu(:,i)
                 else
                    vxyzu(1:3,i) = vxyzu(1:3,i) - hdtsph*fxyzu(1:3,i)
@@ -1139,13 +1106,8 @@
  integer         :: merge_ij(nptmass)
  integer(kind=1) :: ibin_wakei
  real            :: timei,hdt,fextx,fexty,fextz,fextxi,fextyi,fextzi,phii,pmassi
-<<<<<<< HEAD
- real            :: dtphi2,dtphi2i,vxhalfi,vyhalfi,vzhalfi,fxi,fyi,fzi,deni
- real            :: dudtcool,fextv(3),poti,ui,rhoi
-=======
  real            :: dtphi2,dtphi2i,vxhalfi,vyhalfi,vzhalfi,fxi,fyi,fzi
  real            :: dudtcool,fextv(3),poti,ui,rhoi,mui,gammai,ph,ph_tot
->>>>>>> c022941a
  real            :: dt,dtextforcenew,dtsinkgas,fonrmax,fonrmaxi
  real            :: dtf,accretedmass,t_end_step,dtextforce_min
  real, allocatable :: dptmass(:,:) ! dptmass(ndptmass,nptmass)
@@ -1245,22 +1207,11 @@
     !$omp shared(xyzmh_ptmass,vxyz_ptmass,idamp,damp_fac) &
     !$omp shared(nptmass,nsubsteps,C_force,divcurlv,dphotflag,dphot0) &
     !$omp shared(abundc,abundo,abundsi,abunde) &
-<<<<<<< HEAD
-    !$omp shared(nucleation,do_nucleation) &
-#ifdef KROME
-    !$omp shared(gamma_chem,mu_chem,dudt_chem) &
-#endif
-    !$omp private(dphot,abundi,gmwvar) &
-    !$omp private(ui,rhoi) &
-    !$omp private(i,ichem,dudtcool,fxi,fyi,fzi,phii) &
-    !$omp private(fextx,fexty,fextz,fextxi,fextyi,fextzi,poti,deni,fextv,accreted) &
-=======
     !$omp shared(nucleation,do_nucleation,update_muGamma,h2chemistry,unit_density) &
     !$omp private(dphot,abundi,gmwvar,ph,ph_tot) &
     !$omp private(ui,rhoi, mui, gammai) &
     !$omp private(i,dudtcool,fxi,fyi,fzi,phii) &
     !$omp private(fextx,fexty,fextz,fextxi,fextyi,fextzi,poti,fextv,accreted) &
->>>>>>> c022941a
     !$omp private(fonrmaxi,dtphi2i,dtf) &
     !$omp private(vxhalfi,vyhalfi,vzhalfi) &
     !$omp firstprivate(pmassi,itype) &
@@ -1397,11 +1348,8 @@
                    endif
                 else
                    ! cooling without stored dust temperature
-<<<<<<< HEAD
                    call energ_cooling(xyzh(1,i),xyzh(2,i),xyzh(3,i),vxyzu(4,i),dudtcool,rhoi,dt,dudti_sph=fxyzu(4,i),part_id=i)
-=======
-                   call energ_cooling(xyzh(1,i),xyzh(2,i),xyzh(3,i),vxyzu(4,i),rhoi,dt,divcurlv(1,i),dudtcool)
->>>>>>> c022941a
+! upstream version         call energ_cooling(xyzh(1,i),xyzh(2,i),xyzh(3,i),vxyzu(4,i),rhoi,dt,divcurlv(1,i),dudtcool)
                 endif
              endif
 #endif
