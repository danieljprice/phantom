!--------------------------------------------------------------------------!
! The Phantom Smoothed Particle Hydrodynamics code, by Daniel Price et al. !
! Copyright (c) 2007-2024 The Authors (see AUTHORS)                        !
! See LICENCE file for usage and distribution conditions                   !
! http://phantomsph.github.io/                                             !
!--------------------------------------------------------------------------!
module step_lf_global
!
! Computes one (hydro) timestep
!
!   Change this subroutine to change the timestepping algorithm
!
!   This version uses a Velocity Verlet (leapfrog) integrator with
!   substepping (operator splitting) of external/sink particle forces,
!   following the Reversible RESPA algorithm of Tuckerman et al. 1992
!
! :References:
!     Verlet (1967), Phys. Rev. 159, 98-103
!     Tuckerman, Berne & Martyna (1992), J. Chem. Phys. 97, 1990-2001
!
! :Owner: Daniel Price
!
! :Runtime parameters: None
!
! :Dependencies: boundary_dyn, cons2prim, cons2primsolver, cooling,
!   damping, deriv, dim, eos, extern_gr, growth, io, io_summary,
!   metric_tools, mpiutils, options, part, porosity, substepping, timestep,
!   timestep_ind, timestep_sts, timing
!
 use dim,  only:maxp,maxvxyzu,do_radiation,ind_timesteps
 use part, only:vpred,Bpred,dustpred,ppred
 use part, only:radpred
 use timestep_ind, only:maxbins,itdt,ithdt,itdt1,ittwas
 implicit none
 real :: ibin_dts(4,0:maxbins)

contains

!------------------------------------------------------------
!+
!  initialisation routine necessary for individual timesteps
!+
!------------------------------------------------------------
subroutine init_step(npart,time,dtmax)
 use timestep_ind, only:get_dt,nbinmax
 use part,         only:ibin,twas,iphase,iamboundary,iamtype
 integer, intent(in) :: npart
 real,    intent(in) :: time,dtmax
 integer             :: i
 !
 ! first time through, move all particles on shortest timestep
 ! then allow them to gradually adjust levels.
 ! Keep boundary particles on level 0 since forces are never calculated
 ! and to prevent boundaries from limiting the timestep
 !
 if (ind_timesteps) then
    if (time < tiny(time)) then
       !$omp parallel do schedule(static) private(i)
       do i=1,npart
          ibin(i) = nbinmax
          if (iamboundary(iamtype(iphase(i)))) ibin(i) = 0
       enddo
    endif
    !
    ! twas is set so that at start of step we predict
    ! forwards to half of current timestep
    !
    !$omp parallel do schedule(static) private(i)
    do i=1,npart
       twas(i) = time + 0.5*get_dt(dtmax,ibin(i))
    enddo
    !
    ! For each ibin option, calculate dt, dt/2, 1/dt and twas
    !
    do i=0,maxbins
       ibin_dts(itdt,  i) = get_dt(dtmax,int(i,kind=1))
       ibin_dts(ithdt, i) = 0.5*ibin_dts(itdt,i)
       ibin_dts(itdt1, i) = 1.0/ibin_dts(itdt,i)
       ibin_dts(ittwas,i) = time + 0.5*get_dt(dtmax,int(i,kind=1))
    enddo
 endif

end subroutine init_step

!------------------------------------------------------------
!+
!  main timestepping routine
!+
!------------------------------------------------------------
subroutine step(npart,nactive,t,dtsph,dtextforce,dtnew)
 use dim,            only:maxp,ndivcurlv,maxvxyzu,maxptmass,maxalpha,nalpha,h2chemistry,&
                          use_dustgrowth,use_krome,gr,do_radiation,use_apr
 use io,             only:iprint,fatal,iverbose,id,master,warning
 use options,        only:iexternalforce,use_dustfrac,implicit_radiation
 use part,           only:xyzh,vxyzu,fxyzu,fext,divcurlv,divcurlB,Bevol,dBevol, &
                          rad,drad,radprop,isdead_or_accreted,rhoh,dhdrho,&
                          iphase,iamtype,massoftype,maxphase,igas,idust,mhd,&
                          iamboundary,get_ntypes,npartoftypetot,apr_level,&
                          dustfrac,dustevol,ddustevol,eos_vars,alphaind,nptmass,&
                          dustprop,ddustprop,dustproppred,pxyzu,dens,metrics,ics,&
<<<<<<< HEAD
                          aprmassoftype
=======
                          filfac,filfacpred,mprev,filfacprev
>>>>>>> c7a393ff
 use options,        only:avdecayconst,alpha,ieos,alphamax
 use deriv,          only:derivs
 use timestep,       only:dterr,bignumber,tolv
 use mpiutils,       only:reduceall_mpi
 use part,           only:nptmass,xyzmh_ptmass,vxyz_ptmass,fxyz_ptmass, &
                          dsdt_ptmass,fsink_old,ibin_wake,dptmass
 use part,           only:n_group,n_ingroup,n_sing,gtgrad,group_info,nmatrix
 use io_summary,     only:summary_printout,summary_variable,iosumtvi,iowake, &
                          iosumflrp,iosumflrps,iosumflrc
 use boundary_dyn,   only:dynamic_bdy,update_xyzminmax
 use timestep,       only:dtmax,dtmax_ifactor,dtdiff
 use timestep_ind,   only:get_dt,nbinmax,decrease_dtmax,dt_too_small
 use timestep_sts,   only:sts_get_dtau_next,use_sts,ibin_sts,sts_it_n
 use part,           only:ibin,ibin_old,twas,iactive,ibin_wake
 use part,           only:metricderivs
 use metric_tools,   only:imet_minkowski,imetric
 use cons2prim,      only:cons2primall
 use extern_gr,      only:get_grforce_all
 use cooling,        only:ufloor,cooling_in_step
 use timing,         only:increment_timer,get_timings,itimer_extf
 use growth,         only:check_dustprop
 use options,        only:use_porosity
 use porosity,       only:get_filfac
 use damping,        only:idamp
 use cons2primsolver, only:conservative2primitive,primitive2conservative
 use eos,             only:equationofstate
 use substepping,     only:substep,substep_gr, &
                          substep_sph_gr,substep_sph

 integer, intent(inout) :: npart
 integer, intent(in)    :: nactive
 real,    intent(in)    :: t,dtsph
 real,    intent(inout) :: dtextforce
 real,    intent(out)   :: dtnew
 integer            :: i,its,np,ntypes,itype,nwake,nvfloorp,nvfloorps,nvfloorc,ialphaloc
 real               :: timei,erri,errmax,v2i,errmaxmean
 real               :: vxi,vyi,vzi,eni,hdtsph,pmassi
 real               :: alphaloci,source,tdecay1,hi,rhoi,ddenom,spsoundi
 real               :: v2mean,hdti
 real(kind=4)       :: t1,t2,tcpu1,tcpu2
 real               :: pxi,pyi,pzi,p2i,p2mean
 real               :: dtsph_next,dti,time_now
 logical, parameter :: allow_waking = .true.
 integer, parameter :: maxits = 30
 logical            :: converged,store_itype

!
! set initial quantities
!
 timei  = t
 hdtsph = 0.5*dtsph
 dterr  = bignumber
! determine twas for each ibin
 if (ind_timesteps .and. sts_it_n) then
    time_now = timei + dtsph
    do i=0,maxbins
       ibin_dts(ittwas,i) = (int(time_now*ibin_dts(itdt1,i),kind=8) + 0.5)*ibin_dts(itdt,i)
    enddo
 endif

!--------------------------------------
! velocity predictor step, using dtsph
!--------------------------------------
 itype   = igas
 ntypes  = get_ntypes(npartoftypetot)
 pmassi  = massoftype(itype)
 store_itype = (maxphase==maxp .and. ntypes > 1)
 ialphaloc = 2
 nvfloorp  = 0

 !$omp parallel do default(none) &
 !$omp shared(npart,xyzh,vxyzu,fxyzu,iphase,hdtsph,store_itype) &
 !$omp shared(rad,drad,pxyzu) &
 !$omp shared(Bevol,dBevol,dustevol,ddustevol,use_dustfrac) &
 !$omp shared(dustprop,ddustprop,dustproppred,ufloor) &
 !$omp shared(mprev,filfacprev,filfac,use_porosity) &
 !$omp shared(ibin,ibin_old,twas,timei) &
 !$omp firstprivate(itype) &
 !$omp private(i,hdti) &
 !$omp reduction(+:nvfloorp)
 predictor: do i=1,npart
    if (.not.isdead_or_accreted(xyzh(4,i))) then
       if (ind_timesteps) then
          if (iactive(iphase(i))) ibin_old(i) = ibin(i) ! only required for ibin_neigh in force.F90
          !
          !--synchronise all particles to their half timesteps
          !
          hdti = twas(i) - timei
       else
          hdti = hdtsph
       endif
       if (store_itype) itype = iamtype(iphase(i))
       if (iamboundary(itype)) cycle predictor
       !
       ! predict v and u to the half step with "slow" forces
       !
       if (gr) then
          pxyzu(:,i) = pxyzu(:,i) + hdti*fxyzu(:,i)
       else
          vxyzu(:,i) = vxyzu(:,i) + hdti*fxyzu(:,i)
       endif

       !--floor the thermal energy if requested and required
       if (ufloor > 0.) then
          if (vxyzu(4,i) < ufloor) then
             vxyzu(4,i) = ufloor
             nvfloorp   = nvfloorp + 1
          endif
       endif
       if (use_porosity) then
          mprev(i) = dustprop(1,i)
          filfacprev(i) = filfac(i)
       endif
       if (itype==idust .and. use_dustgrowth) then
          dustprop(:,i) = dustprop(:,i) + hdti*ddustprop(:,i)
       endif
       if (itype==igas) then
          if (mhd)          Bevol(:,i) = Bevol(:,i) + hdti*dBevol(:,i)
          if (do_radiation) rad(:,i)   = rad(:,i) + hdti*drad(:,i)
          if (use_dustfrac) then
             dustevol(:,i) = abs(dustevol(:,i) + hdti*ddustevol(:,i))
             if (use_dustgrowth) dustprop(:,i) = dustprop(:,i) + hdti*ddustprop(:,i)
          endif
       endif
    endif
 enddo predictor
 !omp end parallel do
 if (use_dustgrowth) then
    if (use_porosity) then
       call get_filfac(npart,xyzh,mprev,filfac,dustprop,hdti)
    endif
    call check_dustprop(npart,dustprop,filfac,mprev,filfacprev)
 endif

!----------------------------------------------------------------------
! substepping with external and sink particle forces, using dtextforce
! accretion onto sinks/potentials also happens during substepping
!----------------------------------------------------------------------
 call get_timings(t1,tcpu1)
 if (gr) then
    if ((iexternalforce > 0 .and. imetric /= imet_minkowski) .or. idamp > 0) then
       call cons2primall(npart,xyzh,metrics,pxyzu,vxyzu,dens,eos_vars)
       call get_grforce_all(npart,xyzh,metrics,metricderivs,vxyzu,dens,fext,dtextforce)
       call substep_gr(npart,ntypes,dtsph,dtextforce,xyzh,vxyzu,pxyzu,dens,metrics,metricderivs,fext,t)
    else
       call substep_sph_gr(dtsph,npart,xyzh,vxyzu,dens,pxyzu,metrics)
    endif
 else
    if (nptmass > 0 .or. iexternalforce > 0 .or. h2chemistry .or. cooling_in_step .or. idamp > 0) then

       call substep(npart,ntypes,nptmass,dtsph,dtextforce,t,xyzh,vxyzu,&
                    fext,xyzmh_ptmass,vxyz_ptmass,fxyz_ptmass,dsdt_ptmass,&
                    dptmass,fsink_old,nbinmax,ibin_wake,gtgrad,group_info, &
                    nmatrix,n_group,n_ingroup,n_sing)
    else
       call substep_sph(dtsph,npart,xyzh,vxyzu)
    endif
 endif
 call get_timings(t2,tcpu2)
 call increment_timer(itimer_extf,t2-t1,tcpu2-tcpu1)

 timei = timei + dtsph
 nvfloorps  = 0
!----------------------------------------------------
! interpolation of SPH quantities needed in the SPH
! force evaluations, using dtsph
!----------------------------------------------------
!$omp parallel do default(none) schedule(guided,1) &
!$omp shared(maxp,maxphase,maxalpha) &
!$omp shared(xyzh,vxyzu,vpred,fxyzu,divcurlv,npart,store_itype) &
!$omp shared(pxyzu,ppred,apr_level,aprmassoftype) &
!$omp shared(Bevol,dBevol,Bpred,dtsph,massoftype,iphase) &
!$omp shared(dustevol,ddustprop,dustprop,dustproppred,dustfrac,ddustevol,dustpred,use_dustfrac) &
!$omp shared(filfac,filfacpred,use_porosity) &
!$omp shared(alphaind,ieos,alphamax,ialphaloc) &
!$omp shared(eos_vars,ufloor) &
!$omp shared(twas,timei) &
!$omp shared(rad,drad,radpred)&
!$omp private(hi,rhoi,tdecay1,source,ddenom,hdti) &
!$omp private(i,spsoundi,alphaloci) &
!$omp firstprivate(pmassi,itype,avdecayconst,alpha) &
!$omp reduction(+:nvfloorps)
 predict_sph: do i=1,npart
    if (.not.isdead_or_accreted(xyzh(4,i))) then
       if (store_itype) then
          itype = iamtype(iphase(i))
          if (use_apr) then
            pmassi = aprmassoftype(itype,apr_level(i))
          else
            pmassi = massoftype(itype)
          endif
          if (iamboundary(itype)) then
             if (gr) then
                ppred(:,i) = pxyzu(:,i)
             else
                vpred(:,i) = vxyzu(:,i)
             endif
             if (mhd)          Bpred(:,i)  = Bevol (:,i)
             if (use_dustgrowth) dustproppred(:,i) = dustprop(:,i)
             if (use_dustfrac)   dustpred(:,i) = dustevol(:,i)
             if (do_radiation)   radpred(:,i) = rad(:,i)
             cycle predict_sph
          endif
       endif
       !
       ! make prediction for h
       !
       if (ndivcurlv >= 1) then
          xyzh(4,i) = xyzh(4,i) - dtsph*dhdrho(xyzh(4,i),pmassi)*rhoh(xyzh(4,i),pmassi)*divcurlv(1,i)
       endif
       !
       ! make a prediction for v and u to the full step for use in the
       ! force evaluation. These have already been updated to the
       ! half step, so only need a half step (0.5*dtsph) here
       !
       if (ind_timesteps) then
          hdti = timei - twas(i)   ! interpolate to end time
       else
          hdti = 0.5*dtsph
       endif

       if (gr) then
          ppred(:,i) = pxyzu(:,i) + hdti*fxyzu(:,i)
       else
          vpred(:,i) = vxyzu(:,i) + hdti*fxyzu(:,i)
       endif

       !--floor the thermal energy if requested and required
       if (ufloor > 0.) then
          if (vpred(4,i) < ufloor) then
             vpred(4,i) = ufloor
             nvfloorps  = nvfloorps + 1
          endif
       endif
       if (use_porosity) filfacpred(i) = filfac(i)
       if (use_dustgrowth .and. itype==idust) then
          dustproppred(:,i) = dustprop(:,i) + hdti*ddustprop(:,i)
       endif
       if (itype==igas) then
          if (mhd) Bpred(:,i) = Bevol (:,i) + hdti*dBevol(:,i)
          if (use_dustfrac) then
             rhoi          = rhoh(xyzh(4,i),pmassi)
             dustpred(:,i) = dustevol(:,i) + hdti*ddustevol(:,i)
             if (use_dustgrowth) dustproppred(:,i) = dustprop(:,i) + hdti*ddustprop(:,i)
          endif
          if (do_radiation) radpred(:,i) = rad(:,i) + hdti*drad(:,i)
       endif
       !
       ! viscosity switch ONLY (conductivity and resistivity do not use MM97-style switches)
       !
       if (maxalpha==maxp) then
          hi   = xyzh(4,i)
          rhoi = rhoh(hi,pmassi)
          spsoundi = eos_vars(ics,i)
          tdecay1  = avdecayconst*spsoundi/hi
          ddenom   = 1./(1. + dtsph*tdecay1) ! implicit integration for decay term
          if (nalpha >= 2) then
             ! Cullen and Dehnen (2010) switch
             alphaloci = alphaind(ialphaloc,i)
             if (alphaind(1,i) < alphaloci) then
                alphaind(1,i) = real(alphaloci,kind=kind(alphaind))
             else
                alphaind(1,i) = real((alphaind(1,i) + dtsph*alphaloci*tdecay1)*ddenom,kind=kind(alphaind))
             endif
          else
             if (ndivcurlv < 1) call fatal('step','alphaind used but divv not stored')
             ! MM97
             source = max(0.0_4,-divcurlv(1,i))
             alphaind(1,i) = real(min((alphaind(1,i) + dtsph*(source + alpha*tdecay1))*ddenom,alphamax),kind=kind(alphaind))
          endif
       endif
    endif
 enddo predict_sph
 !$omp end parallel do
 if (use_dustgrowth) then
    if (use_porosity) then
       call get_filfac(npart,xyzh,dustprop(1,:),filfacpred,dustproppred,hdti)
    endif
    call check_dustprop(npart,dustproppred(:,:),filfacpred,dustprop(1,:),filfac)
 endif
!
! recalculate all SPH forces, and new timestep
!
 if ((iexternalforce /= 0 .or. nptmass > 0) .and. id==master .and. iverbose >= 2) &
   write(iprint,"(a,f14.6,/)") '> full step            : t=',timei

 if (npart > 0) then
    if (gr) vpred = vxyzu ! Need primitive utherm as a guess in cons2prim
    dt_too_small = .false.

    call derivs(1,npart,nactive,xyzh,vpred,fxyzu,fext,divcurlv,&
                divcurlB,Bpred,dBevol,radpred,drad,radprop,dustproppred,ddustprop,&
<<<<<<< HEAD
                dustpred,ddustevol,dustfrac,eos_vars,timei,dtsph,dtnew,&
                ppred,dens,metrics,apr_level)
=======
                dustpred,ddustevol,filfacpred,dustfrac,eos_vars,timei,dtsph,dtnew,&
                ppred,dens,metrics)

>>>>>>> c7a393ff
    if (do_radiation .and. implicit_radiation) then
       rad = radpred
       vxyzu(4,1:npart) = vpred(4,1:npart)
    endif

    if (gr) vxyzu = vpred ! May need primitive variables elsewhere?
    if (dt_too_small) then
       ! dt < dtmax/2**nbinmax and exit
       ! Perform this here rather than in get_newbin so that we can get some diagnostic info
       ! This is only used for individual timesteps
       call summary_printout(iprint,nptmass)
       call fatal('step','step too small: bin would exceed maximum')
    endif
 endif
!
! if using super-timestepping, determine what dt will be used on the next loop
!
 if (ind_timesteps) then
    if ( use_sts ) call sts_get_dtau_next(dtsph_next,dtsph,dtmax,dtdiff,nbinmax)
    if (dtmax_ifactor /=0 .and. sts_it_n) then
       call decrease_dtmax(npart,maxbins,timei-dtsph,dtmax_ifactor,dtmax,ibin,ibin_wake,ibin_sts,ibin_dts)
    endif
 endif
!
!-------------------------------------------------------------------------
!  leapfrog corrector step: most of the time we should not need to take
!  any extra iterations, but to be reversible for velocity-dependent
!  forces we must iterate until velocities agree.
!-------------------------------------------------------------------------
 its        = 0
 converged  = .false.
 errmaxmean = 0.0
 nwake      = 0
 nvfloorc   = 0
 iterations: do while (its < maxits .and. .not.converged .and. npart > 0)
    its     = its + 1
    errmax  = 0.
    v2mean  = 0.
    p2mean  = 0.
    np      = 0
    itype   = igas
    pmassi  = massoftype(igas) ! this does not appear to be used below
    ntypes  = get_ntypes(npartoftypetot)
    store_itype = (maxphase==maxp .and. ntypes > 1)
!$omp parallel default(none) &
!$omp shared(xyzh,vxyzu,vpred,fxyzu,npart,hdtsph,store_itype) &
!$omp shared(pxyzu,ppred) &
!$omp shared(Bevol,dBevol,iphase,its) &
!$omp shared(dustevol,ddustevol,use_dustfrac) &
!$omp shared(dustprop,ddustprop,dustproppred) &
!$omp shared(xyzmh_ptmass,vxyz_ptmass,fxyz_ptmass,nptmass,massoftype) &
!$omp shared(dtsph,ieos,ufloor) &
!$omp shared(ibin,ibin_old,ibin_sts,twas,timei,use_sts,dtsph_next,ibin_wake,sts_it_n) &
!$omp shared(ibin_dts,nbinmax) &
!$omp private(dti,hdti) &
!$omp shared(rad,radpred,drad)&
!$omp private(i,vxi,vyi,vzi) &
!$omp private(pxi,pyi,pzi,p2i) &
!$omp private(erri,v2i,eni) &
!$omp reduction(max:errmax) &
!$omp reduction(+:np,v2mean,p2mean,nwake,nvfloorc) &
!$omp firstprivate(pmassi,itype)
!$omp do
    corrector: do i=1,npart
       if (.not.isdead_or_accreted(xyzh(4,i))) then
          if (store_itype) itype = iamtype(iphase(i))
          if (iamboundary(itype)) cycle corrector
          if (ind_timesteps) then
             !
             !--update active particles
             !
             if (iactive(iphase(i))) then
                ibin_wake(i) = 0       ! cannot wake active particles
                hdti = timei - twas(i) ! = 0.5*get_dt(dtmax,ibin_old(i)) if .not.use_sts & dtmax has not changed & particle was not just woken up
                if (use_sts) then
                   if (ibin(i) < ibin_sts(i)) ibin(i) = min(ibin_sts(i), nbinmax ) ! increase ibin if needed for super timestepping
                   if (.not.sts_it_n .or. (sts_it_n .and. ibin_sts(i) > ibin(i))) then
                      dti = hdti + 0.5*dtsph_next
                   else
                      dti = hdti + ibin_dts(ithdt,ibin(i))
                   endif
                else
                   dti = hdti + ibin_dts(ithdt,ibin(i))
                endif

                if (gr) then
                   pxyzu(:,i) = pxyzu(:,i) + dti*fxyzu(:,i)
                else
                   vxyzu(:,i) = vxyzu(:,i) + dti*fxyzu(:,i)
                endif

                if (use_dustgrowth .and. itype==idust) dustprop(:,i) = dustprop(:,i) + dti*ddustprop(:,i)
                if (itype==igas) then
                   if (mhd)          Bevol(:,i) = Bevol(:,i) + dti*dBevol(:,i)
                   if (do_radiation) rad(:,i)   = rad(:,i)   + dti*drad(:,i)
                   if (use_dustfrac) then
                      dustevol(:,i) = dustevol(:,i) + dti*ddustevol(:,i)
                      if (use_dustgrowth) dustprop(:,i) = dustprop(:,i) + dti*ddustprop(:,i)
                   endif
                endif
                twas(i) = twas(i) + dti
             endif
             !
             !--synchronise all particles
             !
             hdti = timei - twas(i)

             if (gr) then
                pxyzu(:,i) = pxyzu(:,i) + hdti*fxyzu(:,i)
             else
                vxyzu(:,i) = vxyzu(:,i) + hdti*fxyzu(:,i)
             endif

             !--floor the thermal energy if requested and required
             if (ufloor > 0.) then
                if (vxyzu(4,i) < ufloor) then
                   vxyzu(4,i) = ufloor
                   nvfloorc   = nvfloorc + 1
                endif
             endif

             if (itype==idust .and. use_dustgrowth) dustprop(:,i) = dustprop(:,i) + hdti*ddustprop(:,i)
             if (itype==igas) then
                if (mhd)          Bevol(:,i) = Bevol(:,i) + hdti*dBevol(:,i)
                if (do_radiation) rad(:,i)   = rad(:,i)   + hdti*drad(:,i)
                if (use_dustfrac) then
                   dustevol(:,i) = dustevol(:,i) + hdti*ddustevol(:,i)
                   if (use_dustgrowth) dustprop(:,i) = dustprop(:,i) + hdti*ddustprop(:,i)
                endif
             endif
             !
             !--Wake inactive particles for next step, if required
             !
             if (sts_it_n .and. ibin_wake(i) > ibin(i) .and. allow_waking) then
                ibin_wake(i) = min(int(nbinmax,kind=1),ibin_wake(i))
                nwake        = nwake + 1
                twas(i)      = ibin_dts(ittwas,ibin_wake(i))
                ibin(i)      = ibin_wake(i)
                ibin_wake(i) = 0 ! reset flag
             endif
          else  ! not individual timesteps == global timestepping
             !
             ! For velocity-dependent forces compare the new v
             ! with the predicted v used in the force evaluation.
             ! Determine whether or not we need to iterate.
             !

             if (gr) then
                pxi = pxyzu(1,i) + hdtsph*fxyzu(1,i)
                pyi = pxyzu(2,i) + hdtsph*fxyzu(2,i)
                pzi = pxyzu(3,i) + hdtsph*fxyzu(3,i)
                eni = pxyzu(4,i) + hdtsph*fxyzu(4,i)

                erri = (pxi - ppred(1,i))**2 + (pyi - ppred(2,i))**2 + (pzi - ppred(3,i))**2
                errmax = max(errmax,erri)

                p2i = pxi*pxi + pyi*pyi + pzi*pzi
                p2mean = p2mean + p2i
                np = np + 1

                pxyzu(1,i) = pxi
                pxyzu(2,i) = pyi
                pxyzu(3,i) = pzi
                pxyzu(4,i) = eni
             else
                vxi = vxyzu(1,i) + hdtsph*fxyzu(1,i)
                vyi = vxyzu(2,i) + hdtsph*fxyzu(2,i)
                vzi = vxyzu(3,i) + hdtsph*fxyzu(3,i)
                if (maxvxyzu >= 4) eni = vxyzu(4,i) + hdtsph*fxyzu(4,i)

                erri = (vxi - vpred(1,i))**2 + (vyi - vpred(2,i))**2 + (vzi - vpred(3,i))**2
                errmax = max(errmax,erri)

                v2i    = vxi*vxi + vyi*vyi + vzi*vzi
                v2mean = v2mean + v2i
                np     = np + 1

                vxyzu(1,i) = vxi
                vxyzu(2,i) = vyi
                vxyzu(3,i) = vzi
                !--this is the energy equation if non-isothermal
                if (maxvxyzu >= 4) vxyzu(4,i) = eni
             endif

             if (itype==idust .and. use_dustgrowth) dustprop(:,i) = dustprop(:,i) + hdtsph*ddustprop(:,i)
             if (itype==igas) then
                !
                ! corrector step for magnetic field and dust
                !
                if (mhd)          Bevol(:,i) = Bevol(:,i)  + hdtsph*dBevol(:,i)
                if (do_radiation) rad(:,i)   = rad(:,i) + hdtsph*drad(:,i)
                if (use_dustfrac) then
                   dustevol(:,i) = dustevol(:,i) + hdtsph*ddustevol(:,i)
                   if (use_dustgrowth) dustprop(:,i) = dustprop(:,i) + hdtsph*ddustprop(:,i)
                endif
             endif
          endif
       endif
    enddo corrector
!$omp enddo
!$omp end parallel
    if (use_dustgrowth) then
       if (use_porosity) then
          call get_filfac(npart,xyzh,mprev,filfac,dustprop,dtsph)
       endif
       call check_dustprop(npart,dustprop,filfac,mprev,filfacprev)
    endif

    if (gr) then
       call check_velocity_error(errmax,p2mean,np,its,tolv,dtsph,timei,idamp,dterr,errmaxmean,converged)
    else
       call check_velocity_error(errmax,v2mean,np,its,tolv,dtsph,timei,idamp,dterr,errmaxmean,converged)
    endif

    if (.not.converged .and. npart > 0) then
!$omp parallel do default(none)&
!$omp private(i) &
!$omp shared(npart,hdtsph)&
!$omp shared(store_itype,vxyzu,fxyzu,vpred,iphase) &
!$omp shared(Bevol,dBevol,Bpred,pxyzu,ppred) &
!$omp shared(dustprop,ddustprop,dustproppred,use_dustfrac,dustevol,dustpred,ddustevol) &
!$omp shared(filfac,filfacpred,use_porosity) &
!$omp shared(rad,drad,radpred) &
!$omp firstprivate(itype) &
!$omp schedule(static)
       until_converged: do i=1,npart
          if (store_itype) itype = iamtype(iphase(i))
          if (iamboundary(itype)) cycle until_converged

          if (ind_timesteps) then
             if (iactive(iphase(i))) then

                if (gr) then
                   ppred(:,i) = pxyzu(:,i)
                else
                   vpred(:,i) = vxyzu(:,i)
                endif
                if (use_dustgrowth) dustproppred(:,i) = dustprop(:,i)
                if (use_porosity) filfacpred(i) = filfac(i)
                if (mhd)          Bpred(:,i)  = Bevol(:,i)
                if (use_dustfrac) dustpred(:,i) = dustevol(:,i)
                if (do_radiation) radpred(:,i) = rad(:,i)
             endif
          else
             if (gr) then
                ppred(:,i) = pxyzu(:,i)
             else
                vpred(:,i) = vxyzu(:,i)
             endif
             if (use_dustgrowth) dustproppred(:,i) = dustprop(:,i)
             if (use_porosity) filfacpred(i) = filfac(i)
             if (mhd)          Bpred(:,i)  = Bevol(:,i)
             if (use_dustfrac) dustpred(:,i) = dustevol(:,i)
             if (do_radiation) radpred(:,i) = rad(:,i)
             !
             ! shift v back to the half step
             !
             if (gr) then
                pxyzu(:,i) = pxyzu(:,i) - hdtsph*fxyzu(:,i)
             else
                vxyzu(:,i) = vxyzu(:,i) - hdtsph*fxyzu(:,i)
             endif
             if (itype==idust .and. use_dustgrowth) dustprop(:,i) = dustprop(:,i) - hdtsph*ddustprop(:,i)
             if (itype==igas) then
                if (mhd)          Bevol(:,i)  = Bevol(:,i)  - hdtsph*dBevol(:,i)
                if (use_dustfrac) then
                   dustevol(:,i) = dustevol(:,i) - hdtsph*ddustevol(:,i)
                   if (use_dustgrowth) dustprop(:,i) = dustprop(:,i) - hdtsph*ddustprop(:,i)
                endif
                if (do_radiation) rad(:,i) = rad(:,i) - hdtsph*drad(:,i)
             endif
          endif
       enddo until_converged
!$omp end parallel do

       if (use_dustgrowth) then
          if (use_porosity) then
             call get_filfac(npart,xyzh,mprev,filfac,dustprop,dtsph)
          endif
          call check_dustprop(npart,dustprop,filfac,mprev,filfacprev)
       endif
!
!   get new force using updated velocity: no need to recalculate density etc.
!
       if (gr) vpred = vxyzu ! Need primitive utherm as a guess in cons2prim
       call derivs(2,npart,nactive,xyzh,vpred,fxyzu,fext,divcurlv,divcurlB, &
<<<<<<< HEAD
                     Bpred,dBevol,radpred,drad,radprop,dustproppred,ddustprop,dustpred,ddustevol,dustfrac,&
                     eos_vars,timei,dtsph,dtnew,ppred,dens,metrics,apr_level)
=======
                     Bpred,dBevol,radpred,drad,radprop,dustproppred,ddustprop,dustpred,ddustevol,filfacpred,&
                     dustfrac,eos_vars,timei,dtsph,dtnew,ppred,dens,metrics)
>>>>>>> c7a393ff
       if (gr) vxyzu = vpred ! May need primitive variables elsewhere?
       if (do_radiation .and. implicit_radiation) then
          rad = radpred
          vxyzu(4,1:npart) = vpred(4,1:npart)
       endif
    endif
 enddo iterations

 ! MPI reduce summary variables
 nwake     = int(reduceall_mpi('+', nwake))
 nvfloorp  = int(reduceall_mpi('+', nvfloorp))
 nvfloorps = int(reduceall_mpi('+', nvfloorps))
 nvfloorc  = int(reduceall_mpi('+', nvfloorc))

 if (dynamic_bdy) call update_xyzminmax(dtsph)

 ! Summary statements & crash if velocity is not converged
 if (nwake    > 0) call summary_variable('wake', iowake,    0,real(nwake)    )
 if (nvfloorp > 0) call summary_variable('floor',iosumflrp, 0,real(nvfloorp) )
 if (nvfloorps> 0) call summary_variable('floor',iosumflrps,0,real(nvfloorps))
 if (nvfloorc > 0) call summary_variable('floor',iosumflrc, 0,real(nvfloorc) )
 if (its      > 1) call summary_variable('tolv', iosumtvi,  0,real(its)      )
 if (maxits   > 1 .and. its >= maxits) then
    call summary_printout(iprint,nptmass)
    call fatal('step','VELOCITY ITERATIONS NOT CONVERGED!!')
 endif

<<<<<<< HEAD
#ifdef GR
 call cons2primall(npart,xyzh,metrics,pxyzu,vxyzu,dens,eos_vars)
#endif
end subroutine step

#ifdef GR
subroutine step_extern_sph_gr(dt,npart,xyzh,vxyzu,dens,pxyzu,metrics)
 use part,            only:isdead_or_accreted,igas,massoftype,rhoh,eos_vars,igasP,&
                           ien_type,eos_vars,igamma,itemp
 use cons2primsolver, only:conservative2primitive
 use eos,             only:ieos,get_pressure
 use io,              only:warning
 use metric_tools,    only:pack_metric
 use timestep,        only:xtol
 real,    intent(in)    :: dt
 integer, intent(in)    :: npart
 real,    intent(inout) :: xyzh(:,:),dens(:),metrics(:,:,:,:)
 real,    intent(in)    :: pxyzu(:,:)
 real,    intent(out)   :: vxyzu(:,:)
 integer, parameter :: nitermax = 50
 integer :: i,niter,ierr
 real    :: xpred(1:3),vold(1:3),diff
 logical :: converged
 real    :: rhoi,pri,tempi,gammai

 !$omp parallel do default(none) &
 !$omp shared(npart,xyzh,vxyzu,dens,dt,xtol) &
 !$omp shared(pxyzu,metrics,ieos,massoftype,ien_type,eos_vars) &
 !$omp private(i,niter,diff,xpred,vold,converged,ierr) &
 !$omp private(pri,rhoi,tempi,gammai)
 do i=1,npart
    if (.not.isdead_or_accreted(xyzh(4,i))) then

       !-- unpack and compute values for initial guess in cons2prim
       pri    = eos_vars(igasP,i)
       tempi  = eos_vars(itemp,i)
       gammai = eos_vars(igamma,i)
       rhoi   = rhoh(xyzh(4,i),massoftype(igas))

       call conservative2primitive(xyzh(1:3,i),metrics(:,:,:,i),vxyzu(1:3,i),dens(i),vxyzu(4,i),&
                                   pri,tempi,gammai,rhoi,pxyzu(1:3,i),pxyzu(4,i),ierr,ien_type)
       if (ierr > 0) call warning('cons2primsolver [in step_extern_sph_gr (a)]','enthalpy did not converge',i=i)
       !
       ! main position update
       !
       xpred = xyzh(1:3,i) + dt*vxyzu(1:3,i)
       vold  = vxyzu(1:3,i)
       converged = .false.
       niter = 0
       do while (.not. converged .and. niter<=nitermax)
          niter = niter + 1
          call conservative2primitive(xyzh(1:3,i),metrics(:,:,:,i),vxyzu(1:3,i),dens(i),vxyzu(4,i),&
                                      pri,tempi,gammai,rhoi,pxyzu(1:3,i),pxyzu(4,i),ierr,ien_type)
          if (ierr > 0) call warning('cons2primsolver [in step_extern_sph_gr (b)]','enthalpy did not converge',i=i)
          xyzh(1:3,i) = xpred + 0.5*dt*(vxyzu(1:3,i)-vold)
          diff = maxval(abs(xyzh(1:3,i)-xpred)/xpred)
          if (diff < xtol) converged = .true.
          ! UPDATE METRIC HERE
          call pack_metric(xyzh(1:3,i),metrics(:,:,:,i))
       enddo
       if (niter > nitermax) call warning('step_extern_sph_gr','Reached max number of x iterations. x_err ',val=diff)

       ! repack values
       eos_vars(igasP,i)  = pri
       eos_vars(itemp,i)  = tempi
       eos_vars(igamma,i) = gammai
    endif
 enddo
 !$omp end parallel do

end subroutine step_extern_sph_gr

subroutine step_extern_gr(npart,ntypes,dtsph,dtextforce,xyzh,vxyzu,pxyzu,dens,metrics,metricderivs,fext,time)
 use dim,            only:maxptmass,maxp,maxvxyzu
 use io,             only:iverbose,id,master,iprint,warning,fatal
 use externalforces, only:externalforce,accrete_particles,update_externalforce
 use options,        only:iexternalforce
 use part,           only:maxphase,isdead_or_accreted,iamboundary,igas,iphase,iamtype,&
                          massoftype,rhoh,ien_type,eos_vars,igamma,itemp,igasP
 use io_summary,     only:summary_variable,iosumextr,iosumextt,summary_accrete
 use timestep,       only:bignumber,C_force,xtol,ptol
 use eos,            only:equationofstate,ieos
 use cons2primsolver,only:conservative2primitive
 use extern_gr,      only:get_grforce
 use metric_tools,   only:pack_metric,pack_metricderivs
 use damping,        only:calc_damp,apply_damp,idamp
 integer, intent(in)    :: npart,ntypes
 real,    intent(in)    :: dtsph,time
 real,    intent(inout) :: dtextforce
 real,    intent(inout) :: xyzh(:,:),vxyzu(:,:),fext(:,:),pxyzu(:,:),dens(:),metrics(:,:,:,:),metricderivs(:,:,:,:)
 integer :: i,itype,nsubsteps,naccreted,its,ierr,nlive
 real    :: timei,t_end_step,hdt,pmassi
 real    :: dt,dtf,dtextforcenew,dtextforce_min
 real    :: pri,spsoundi,pondensi,tempi,gammai
 real, save :: pprev(3),xyz_prev(3),fstar(3),vxyz_star(3),xyz(3),pxyz(3),vxyz(3),fexti(3)
!$omp threadprivate(pprev,xyz_prev,fstar,vxyz_star,xyz,pxyz,vxyz,fexti)
 real    :: x_err,pmom_err,accretedmass,damp_fac
 ! real, save :: dmdt = 0.
 logical :: last_step,done,converged,accreted
 integer, parameter :: itsmax = 50
 integer :: pitsmax,xitsmax
 real    :: perrmax,xerrmax
 real :: rhoi,hi,eni,uui,densi

 pitsmax = 0
 xitsmax = 0
 perrmax = 0.
 xerrmax = 0.

!
! determine whether or not to use substepping
!
 if (dtextforce < dtsph) then
    dt = dtextforce
    last_step = .false.
 else
    dt = dtsph
    last_step = .true.
 endif

 timei = time
 itype          = igas
 pmassi         = massoftype(igas)
 t_end_step     = timei + dtsph
 nsubsteps      = 0
 dtextforce_min = huge(dt)
 done           = .false.

 substeps: do while (timei <= t_end_step .and. .not.done)
    hdt           = 0.5*dt
    timei         = timei + dt
    nsubsteps     = nsubsteps + 1
    dtextforcenew = bignumber

    call calc_damp(time, damp_fac)

    if (.not.last_step .and. iverbose > 1 .and. id==master) then
       write(iprint,"(a,f14.6)") '> external forces only : t=',timei
    endif

    !---------------------------
    ! predictor during substeps
    !---------------------------
    !
    ! predictor step for external forces, also recompute external forces
    !
    !$omp parallel do default(none) &
    !$omp shared(npart,xyzh,vxyzu,fext,iphase,ntypes,massoftype) &
    !$omp shared(maxphase,maxp,eos_vars) &
    !$omp shared(dt,hdt,xtol,ptol) &
    !$omp shared(ieos,pxyzu,dens,metrics,metricderivs,ien_type) &
    !$omp private(i,its,spsoundi,tempi,rhoi,hi,eni,uui,densi) &
    !$omp private(converged,pmom_err,x_err,pri,ierr,gammai) &
    !$omp firstprivate(pmassi,itype) &
    !$omp reduction(max:xitsmax,pitsmax,perrmax,xerrmax) &
    !$omp reduction(min:dtextforcenew)
    predictor: do i=1,npart
       xyz(1) = xyzh(1,i)
       xyz(2) = xyzh(2,i)
       xyz(3) = xyzh(3,i)
       hi = xyzh(4,i)
       if (.not.isdead_or_accreted(hi)) then
          if (ntypes > 1 .and. maxphase==maxp) then
             itype = iamtype(iphase(i))
             pmassi = massoftype(itype)
          endif

          its       = 0
          converged = .false.
          !
          ! make local copies of array quantities
          !
          pxyz(1:3) = pxyzu(1:3,i)
          eni       = pxyzu(4,i)
          vxyz(1:3) = vxyzu(1:3,i)
          uui       = vxyzu(4,i)
          fexti     = fext(:,i)

          pxyz      = pxyz + hdt*fexti

          !-- unpack thermo variables for the first guess in cons2prim
          densi     = dens(i)
          pri       = eos_vars(igasP,i)
          gammai    = eos_vars(igamma,i)
          tempi     = eos_vars(itemp,i)
          rhoi      = rhoh(hi,massoftype(igas))

          ! Note: grforce needs derivatives of the metric,
          ! which do not change between pmom iterations
          pmom_iterations: do while (its <= itsmax .and. .not. converged)
             its   = its + 1
             pprev = pxyz
             call conservative2primitive(xyz,metrics(:,:,:,i),vxyz,densi,uui,pri,&
                                         tempi,gammai,rhoi,pxyz,eni,ierr,ien_type)
             if (ierr > 0) call warning('cons2primsolver [in step_extern_gr (a)]','enthalpy did not converge',i=i)
             call get_grforce(xyzh(:,i),metrics(:,:,:,i),metricderivs(:,:,:,i),vxyz,densi,uui,pri,fstar)
             pxyz = pprev + hdt*(fstar - fexti)
             pmom_err = maxval(abs(pxyz - pprev))
             if (pmom_err < ptol) converged = .true.
             fexti = fstar
          enddo pmom_iterations
          if (its > itsmax ) call warning('step_extern_gr',&
                                 'max # of pmom iterations',var='pmom_err',val=pmom_err)
          pitsmax = max(its,pitsmax)
          perrmax = max(pmom_err,perrmax)

          call conservative2primitive(xyz,metrics(:,:,:,i),vxyz,densi,uui,pri,tempi,&
                                      gammai,rhoi,pxyz,eni,ierr,ien_type)
          if (ierr > 0) call warning('cons2primsolver [in step_extern_gr (b)]','enthalpy did not converge',i=i)
          xyz = xyz + dt*vxyz
          call pack_metric(xyz,metrics(:,:,:,i))

          its        = 0
          converged  = .false.
          vxyz_star = vxyz
          ! Note: since particle positions change between iterations
          !  the metric and its derivatives need to be updated.
          !  cons2prim does not require derivatives of the metric,
          !  so those can updated once the iterations are complete
          !  in order to reduce the number of computations.
          xyz_iterations: do while (its <= itsmax .and. .not. converged)
             its         = its+1
             xyz_prev    = xyz
             call conservative2primitive(xyz,metrics(:,:,:,i),vxyz_star,densi,uui,&
                                         pri,tempi,gammai,rhoi,pxyz,eni,ierr,ien_type)
             if (ierr > 0) call warning('cons2primsolver [in step_extern_gr (c)]','enthalpy did not converge',i=i)
             xyz  = xyz_prev + hdt*(vxyz_star - vxyz)
             x_err = maxval(abs(xyz-xyz_prev))
             if (x_err < xtol) converged = .true.
             vxyz = vxyz_star
             ! UPDATE METRIC HERE
             call pack_metric(xyz,metrics(:,:,:,i))
          enddo xyz_iterations
          call pack_metricderivs(xyz,metricderivs(:,:,:,i))
          if (its > itsmax ) call warning('step_extern_gr','Reached max number of x iterations. x_err ',val=x_err)
          xitsmax = max(its,xitsmax)
          xerrmax = max(x_err,xerrmax)

          ! re-pack arrays back where they belong
          xyzh(1:3,i) = xyz(1:3)
          pxyzu(1:3,i) = pxyz(1:3)
          vxyzu(1:3,i) = vxyz(1:3)
          vxyzu(4,i) = uui
          fext(:,i)  = fexti
          dens(i) = densi
          eos_vars(igasP,i)  = pri
          eos_vars(itemp,i)  = tempi
          eos_vars(igamma,i) = gammai

          ! Skip remainder of update if boundary particle; note that fext==0 for these particles
          if (iamboundary(itype)) cycle predictor
       endif
    enddo predictor
    !$omp end parallel do

    if (iverbose >= 2 .and. id==master) then
       write(iprint,*)                '------ Iterations summary: -------------------------------'
       write(iprint,"(a,i2,a,f14.6)") 'Most pmom iterations = ',pitsmax,' | max error = ',perrmax
       write(iprint,"(a,i2,a,f14.6)") 'Most xyz  iterations = ',xitsmax,' | max error = ',xerrmax
       write(iprint,*)
    endif

    !
    ! corrector step on gas particles (also accrete particles at end of step)
    !
    accretedmass = 0.
    naccreted    = 0
    nlive = 0
    dtextforce_min = bignumber

    !$omp parallel default(none) &
    !$omp shared(npart,xyzh,metrics,metricderivs,vxyzu,fext,iphase,ntypes,massoftype,hdt,timei) &
    !$omp shared(maxphase,maxp) &
    !$omp private(i,accreted) &
    !$omp shared(ieos,dens,pxyzu,iexternalforce,C_force) &
    !$omp private(pri,pondensi,spsoundi,tempi,dtf) &
    !$omp firstprivate(itype,pmassi) &
    !$omp reduction(min:dtextforce_min) &
    !$omp reduction(+:accretedmass,naccreted,nlive) &
    !$omp shared(idamp,damp_fac)
    !$omp do
    accreteloop: do i=1,npart
       if (.not.isdead_or_accreted(xyzh(4,i))) then
          if (ntypes > 1 .and. maxphase==maxp) then
             itype = iamtype(iphase(i))
             pmassi = massoftype(itype)
             !  if (itype==iboundary) cycle accreteloop
          endif

          call equationofstate(ieos,pondensi,spsoundi,dens(i),xyzh(1,i),xyzh(2,i),xyzh(3,i),tempi,vxyzu(4,i))
          pri = pondensi*dens(i)
          call get_grforce(xyzh(:,i),metrics(:,:,:,i),metricderivs(:,:,:,i),vxyzu(1:3,i),dens(i),vxyzu(4,i),pri,fext(1:3,i),dtf)
          dtextforce_min = min(dtextforce_min,C_force*dtf)

          if (idamp > 0) then
             call apply_damp(fext(1,i), fext(2,i), fext(3,i), vxyzu(1:3,i), xyzh(1:3,i), damp_fac)
          endif

          !
          ! correct v to the full step using only the external force
          !
          pxyzu(1:3,i) = pxyzu(1:3,i) + hdt*fext(1:3,i)
          ! Do we need call cons2prim here ??

          if (iexternalforce > 0) then
             call accrete_particles(iexternalforce,xyzh(1,i),xyzh(2,i), &
                                    xyzh(3,i),xyzh(4,i),pmassi,timei,accreted,i)
             if (accreted) then
                accretedmass = accretedmass + pmassi
                naccreted = naccreted + 1
             endif
          endif
          nlive = nlive + 1
       endif
    enddo accreteloop
    !$omp enddo
    !$omp end parallel

    if (npart > 2 .and. nlive < 2) then
       call fatal('step','all particles accreted',var='nlive',ival=nlive)
    endif

    if (iverbose >= 2 .and. id==master .and. naccreted /= 0) write(iprint,"(a,es10.3,a,i4,a)") &
       'Step: at time ',timei,', ',naccreted,' particles were accreted. Mass accreted = ',accretedmass

    dtextforcenew = min(dtextforce_min,dtextforcenew)
    dtextforce    = dtextforcenew

    if (last_step) then
       done = .true.
    else
       dt = dtextforce
       if (timei + dt > t_end_step) then
          dt = t_end_step - timei
          last_step = .true.
       endif
    endif

 enddo substeps

 if (nsubsteps > 1) then
    if (iverbose>=1 .and. id==master) then
       write(iprint,"(a,i6,a,f8.2,a,es10.3,a,es10.3)") &
           ' using ',nsubsteps,' substeps (dthydro/dtextf = ',dtsph/dtextforce_min,'), dt = ',dtextforce_min,' dtsph = ',dtsph
    endif
    call summary_variable('ext',iosumextr ,nsubsteps,dtsph/dtextforce_min)
    call summary_variable('ext',iosumextt ,nsubsteps,dtextforce_min,1.0/dtextforce_min)
 endif

end subroutine step_extern_gr

#endif
!----------------------------------------------------------------
!+
!  This is the equivalent of the routine below when no external
!  forces, sink particles or cooling are used
!+
!----------------------------------------------------------------
subroutine step_extern_sph(dt,npart,xyzh,vxyzu)
 use part, only:isdead_or_accreted
 real,    intent(in)    :: dt
 integer, intent(in)    :: npart
 real,    intent(inout) :: xyzh(:,:)
 real,    intent(in)    :: vxyzu(:,:)
 integer :: i

 !$omp parallel do default(none) &
 !$omp shared(npart,xyzh,vxyzu,dt) &
 !$omp private(i)
 do i=1,npart
    if (.not.isdead_or_accreted(xyzh(4,i))) then
       !
       ! main position update
       !
       xyzh(1,i) = xyzh(1,i) + dt*vxyzu(1,i)
       xyzh(2,i) = xyzh(2,i) + dt*vxyzu(2,i)
       xyzh(3,i) = xyzh(3,i) + dt*vxyzu(3,i)
    endif
 enddo
 !$omp end parallel do

end subroutine step_extern_sph

!----------------------------------------------------------------
!+
!  Substepping of external and sink particle forces.
!  Also updates position of all particles even if no external
!  forces applied. This is the internal loop of the RESPA
!  algorithm over the "fast" forces.
!+
!----------------------------------------------------------------
subroutine step_extern(npart,ntypes,dtsph,dtextforce,xyzh,vxyzu,fext,fxyzu,time,nptmass, &
                       xyzmh_ptmass,vxyz_ptmass,fxyz_ptmass,nbinmax,ibin_wake)
 use dim,            only:maxptmass,maxp,maxvxyzu,store_dust_temperature,use_krome,itau_alloc, &
                          do_nucleation,use_apr
 use io,             only:iverbose,id,master,iprint,warning,fatal
 use externalforces, only:externalforce,accrete_particles,update_externalforce, &
                          update_vdependent_extforce_leapfrog,is_velocity_dependent
 use ptmass,         only:ptmass_predictor,ptmass_corrector,ptmass_accrete, &
                          get_accel_sink_gas,get_accel_sink_sink,merge_sinks,f_acc,pt_write_sinkev, &
                          idxmsi,idymsi,idzmsi,idmsi,idspinxsi,idspinysi,idspinzsi, &
                          idvxmsi,idvymsi,idvzmsi,idfxmsi,idfymsi,idfzmsi, &
                          ndptmass,update_ptmass
 use options,        only:iexternalforce,icooling
 use part,           only:maxphase,abundance,nabundances,h2chemistry,eos_vars,epot_sinksink,&
                          isdead_or_accreted,iamboundary,igas,iphase,iamtype,massoftype,rhoh,divcurlv, &
                          fxyz_ptmass_sinksink,dust_temp,tau,nucleation,idK2,idmu,idkappa,idgamma,&
                          apr_level,aprmassoftype
 use chem,           only:update_abundances,get_dphot
 use cooling_ism,    only:dphot0,energ_cooling_ism,dphotflag,abundsi,abundo,abunde,abundc,nabn
 use io_summary,     only:summary_variable,iosumextr,iosumextt,summary_accrete,summary_accrete_fail
 use timestep,       only:bignumber,C_force
 use timestep_sts,   only:sts_it_n
 use mpiutils,       only:bcast_mpi,reduce_in_place_mpi,reduceall_mpi
 use damping,        only:calc_damp,apply_damp,idamp
 use ptmass_radiation,only:get_rad_accel_from_ptmass,isink_radiation
 use cooling,        only:energ_cooling,cooling_in_step
 use dust_formation, only:evolve_dust
#ifdef KROME
 use part,            only: gamma_chem,mu_chem,dudt_chem,T_gas_cool
 use krome_interface, only: update_krome
#endif
 integer,         intent(in)    :: npart,ntypes,nptmass
 real,            intent(in)    :: dtsph,time
 real,            intent(inout) :: dtextforce
 real,            intent(inout) :: xyzh(:,:),vxyzu(:,:),fext(:,:),fxyzu(:,:)
 real,            intent(inout) :: xyzmh_ptmass(:,:),vxyz_ptmass(:,:),fxyz_ptmass(:,:)
 integer(kind=1), intent(in)    :: nbinmax
 integer(kind=1), intent(inout) :: ibin_wake(:)
 integer         :: i,itype,nsubsteps,naccreted,nfail,nfaili,merge_n,nlive
 integer         :: merge_ij(nptmass)
 integer(kind=1) :: ibin_wakei
 real            :: timei,hdt,fextx,fexty,fextz,fextxi,fextyi,fextzi,phii,pmassi
 real            :: dtphi2,dtphi2i,vxhalfi,vyhalfi,vzhalfi,fxi,fyi,fzi
 real            :: dudtcool,fextv(3),poti,ui,rhoi
 real            :: dt,dtextforcenew,dtsinkgas,fonrmax,fonrmaxi
 real            :: dtf,accretedmass,t_end_step,dtextforce_min
 real, allocatable :: dptmass(:,:) ! dptmass(ndptmass,nptmass)
 real            :: damp_fac,dphot
 real, save      :: dmdt = 0.
 real            :: abundi(nabn),gmwvar
 logical         :: accreted,extf_is_velocity_dependent
 logical         :: last_step,done


!
! determine whether or not to use substepping
!
 if (dtextforce < dtsph) then
    dt = dtextforce
    last_step = .false.
 else
    dt = dtsph
    last_step = .true.
 endif

 timei = time
 extf_is_velocity_dependent = is_velocity_dependent(iexternalforce)
 accretedmass   = 0.
 itype          = igas
 pmassi         = massoftype(igas)
 t_end_step     = timei + dtsph
 nsubsteps      = 0
 dtextforce_min = huge(dt)
 done           = .false.
 ! allocate memory for dptmass array (avoids ifort bug)
 allocate(dptmass(ndptmass,nptmass))

 substeps: do while (timei <= t_end_step .and. .not.done)
    hdt           = 0.5*dt
    timei         = timei + dt
    if (abs(dt) < tiny(0.)) call fatal('step_extern','dt <= 0 in sink-gas substepping',var='dt',val=dt)
    nsubsteps     = nsubsteps + 1
    dtextforcenew = bignumber
    dtsinkgas     = bignumber
    dtphi2        = bignumber

    call calc_damp(time, damp_fac)

    if (.not.last_step .and. iverbose > 1 .and. id==master) then
       write(iprint,"(a,f14.6)") '> external/ptmass forces only : t=',timei
    endif
    !
    ! update time-dependent external forces
    !
    call update_externalforce(iexternalforce,timei,dmdt)

    !---------------------------
    ! predictor during substeps
    !---------------------------
    !
    ! point mass predictor step
    !
    if (nptmass > 0) then
       if (id==master) then
          call ptmass_predictor(nptmass,dt,xyzmh_ptmass,vxyz_ptmass,fxyz_ptmass)
          !
          ! get sink-sink forces (and a new sink-sink timestep.  Note: fxyz_ptmass is zeroed in this subroutine)
          ! pass sink-sink forces to variable fxyz_ptmass_sinksink for later writing.
          !
          if (iexternalforce==14) call update_externalforce(iexternalforce,timei,dmdt)
          call get_accel_sink_sink(nptmass,xyzmh_ptmass,fxyz_ptmass,epot_sinksink,dtf,iexternalforce,timei,merge_ij,merge_n)
          if (merge_n > 0) then
             call merge_sinks(timei,nptmass,xyzmh_ptmass,vxyz_ptmass,fxyz_ptmass,merge_ij)
             call get_accel_sink_sink(nptmass,xyzmh_ptmass,fxyz_ptmass,epot_sinksink,dtf,iexternalforce,timei,merge_ij,merge_n)
          endif
          fxyz_ptmass_sinksink=fxyz_ptmass
          if (iverbose >= 2) write(iprint,*) 'dt(sink-sink) = ',C_force*dtf
       else
          fxyz_ptmass(:,:) = 0.
       endif
       call bcast_mpi(xyzmh_ptmass(:,1:nptmass))
       call bcast_mpi(vxyz_ptmass(:,1:nptmass))
       call bcast_mpi(epot_sinksink)
       call bcast_mpi(dtf)
       dtextforcenew = min(dtextforcenew,C_force*dtf)
    endif

    !
    ! predictor step for sink-gas and external forces, also recompute sink-gas and external forces
    !
    fonrmax = 0.
    !$omp parallel default(none) &
    !$omp shared(maxp,maxphase) &
    !$omp shared(npart,xyzh,vxyzu,fext,abundance,iphase,ntypes,massoftype) &
    !$omp shared(eos_vars,dust_temp,store_dust_temperature) &
    !$omp shared(dt,hdt,timei,iexternalforce,extf_is_velocity_dependent,cooling_in_step,icooling) &
    !$omp shared(xyzmh_ptmass,vxyz_ptmass,idamp,damp_fac,apr_level,aprmassoftype) &
    !$omp shared(nptmass,nsubsteps,C_force,divcurlv,dphotflag,dphot0) &
    !$omp shared(abundc,abundo,abundsi,abunde) &
    !$omp shared(nucleation,do_nucleation) &
#ifdef KROME
    !$omp shared(gamma_chem,mu_chem,dudt_chem) &
#endif
    !$omp private(dphot,abundi,gmwvar) &
    !$omp private(ui,rhoi) &
    !$omp private(i,dudtcool,fxi,fyi,fzi,phii) &
    !$omp private(fextx,fexty,fextz,fextxi,fextyi,fextzi,poti,fextv,accreted) &
    !$omp private(fonrmaxi,dtphi2i,dtf) &
    !$omp private(vxhalfi,vyhalfi,vzhalfi) &
    !$omp firstprivate(pmassi,itype) &
    !$omp reduction(+:accretedmass) &
    !$omp reduction(min:dtextforcenew,dtsinkgas,dtphi2) &
    !$omp reduction(max:fonrmax) &
    !$omp reduction(+:fxyz_ptmass)
    !$omp do
    predictor: do i=1,npart
       if (.not.isdead_or_accreted(xyzh(4,i))) then
          if (ntypes > 1 .and. maxphase==maxp) then
             itype  = iamtype(iphase(i))
             if (use_apr) then
               pmassi = aprmassoftype(itype,apr_level(i))
             else
               pmassi = massoftype(itype)
             endif
          elseif (use_apr) then
             pmassi = aprmassoftype(igas,apr_level(i))
          endif

          !
          ! predict v to the half step
          !
          vxyzu(1:3,i) = vxyzu(1:3,i) + hdt*fext(1:3,i)
          !
          ! main position update
          !
          xyzh(1,i) = xyzh(1,i) + dt*vxyzu(1,i)
          xyzh(2,i) = xyzh(2,i) + dt*vxyzu(2,i)
          xyzh(3,i) = xyzh(3,i) + dt*vxyzu(3,i)
          !
          ! Skip remainder of update if boundary particle; note that fext==0 for these particles
          if (iamboundary(itype)) cycle predictor
          !
          ! compute and add sink-gas force
          !
          fextx = 0.
          fexty = 0.
          fextz = 0.
          if (nptmass > 0) then
             call get_accel_sink_gas(nptmass,xyzh(1,i),xyzh(2,i),xyzh(3,i),xyzh(4,i),xyzmh_ptmass,&
                      fextx,fexty,fextz,phii,pmassi,fxyz_ptmass,fonrmaxi,dtphi2i)
             fonrmax = max(fonrmax,fonrmaxi)
             dtphi2  = min(dtphi2,dtphi2i)
          endif
          !
          ! compute and add external forces
          !
          if (iexternalforce > 0) then
             call externalforce(iexternalforce,xyzh(1,i),xyzh(2,i),xyzh(3,i),xyzh(4,i), &
                                timei,fextxi,fextyi,fextzi,poti,dtf,i)
             dtextforcenew = min(dtextforcenew,C_force*dtf)

             fextx = fextx + fextxi
             fexty = fexty + fextyi
             fextz = fextz + fextzi
             !
             !  Velocity-dependent external forces require special handling
             !  in leapfrog (corrector is implicit)
             !
             if (extf_is_velocity_dependent) then
                vxhalfi = vxyzu(1,i)
                vyhalfi = vxyzu(2,i)
                vzhalfi = vxyzu(3,i)
                fxi = fextx
                fyi = fexty
                fzi = fextz
                call update_vdependent_extforce_leapfrog(iexternalforce,&
                     vxhalfi,vyhalfi,vzhalfi, &
                     fxi,fyi,fzi,fextv,dt,xyzh(1,i),xyzh(2,i),xyzh(3,i))
                fextx = fextx + fextv(1)
                fexty = fexty + fextv(2)
                fextz = fextz + fextv(3)
             endif
          endif
          if (idamp > 0) then
             call apply_damp(fextx, fexty, fextz, vxyzu(1:3,i), xyzh(1:3,i), damp_fac)
          endif
          fext(1,i) = fextx
          fext(2,i) = fexty
          fext(3,i) = fextz

          if (maxvxyzu >= 4 .and. itype==igas) then
             ! NOTE: The chemistry and cooling here is implicitly calculated.  That is,
             !       dt is *passed in* to the chemistry & cooling routines so that the
             !       output will be at the correct time of time + dt.  Since this is
             !       implicit, there is no cooling timestep.  Explicit cooling is
             !       calculated in force and requires a cooling timestep.

             dudtcool = 0.
             rhoi = rhoh(xyzh(4,i),pmassi)
             !
             ! CHEMISTRY
             !
             if (h2chemistry) then
                !
                ! Get updated abundances of all species, updates 'chemarrays',
                !
                dphot = get_dphot(dphotflag,dphot0,xyzh(1,i),xyzh(2,i),xyzh(3,i))
                call update_abundances(vxyzu(4,i),rhoi,abundance(:,i),&
                      nabundances,dphot,dt,abundi,nabn,gmwvar,abundc,abunde,abundo,abundsi)
             endif
#ifdef KROME
             ! evolve chemical composition and determine new internal energy
             ! Krome also computes cooling function but only associated with chemical processes
             ui = vxyzu(4,i)
             call update_krome(dt,xyzh(:,i),ui,rhoi,abundance(:,i),gamma_chem(i),mu_chem(i),T_gas_cool(i))
             dudt_chem(i) = (ui-vxyzu(4,i))/dt
             dudtcool     = dudt_chem(i)
#else
             !evolve dust chemistry and compute dust cooling
             if (do_nucleation) call evolve_dust(dt, xyzh(:,i), vxyzu(4,i), nucleation(:,i), dust_temp(i), rhoi)
             !
             ! COOLING
             !
             if (icooling > 0 .and. cooling_in_step) then
                if (h2chemistry) then
                   !
                   ! Call cooling routine, requiring total density, some distance measure and
                   ! abundances in the 'abund' format
                   !
                   call energ_cooling_ism(vxyzu(4,i),rhoi,divcurlv(1,i),gmwvar,abundi,dudtcool)
                elseif (store_dust_temperature) then
                   ! cooling with stored dust temperature
                   if (do_nucleation) then
                      call energ_cooling(xyzh(1,i),xyzh(2,i),xyzh(3,i),vxyzu(4,i),dudtcool,rhoi,dt,&
                           dust_temp(i),nucleation(idmu,i),nucleation(idgamma,i),nucleation(idK2,i),nucleation(idkappa,i))
                   else
                      call energ_cooling(xyzh(1,i),xyzh(2,i),xyzh(3,i),vxyzu(4,i),dudtcool,rhoi,dt,dust_temp(i))
                   endif
                else
                   ! cooling without stored dust temperature
                   call energ_cooling(xyzh(1,i),xyzh(2,i),xyzh(3,i),vxyzu(4,i),dudtcool,rhoi,dt)
                endif
             endif
#endif
             ! update internal energy
             if (cooling_in_step .or. use_krome) vxyzu(4,i) = vxyzu(4,i) + dt * dudtcool
          endif
       endif
    enddo predictor
    !$omp enddo
    !$omp end parallel

    if (nptmass > 0 .and. isink_radiation > 0) then
       if (itau_alloc == 1) then
          call get_rad_accel_from_ptmass(nptmass,npart,xyzh,xyzmh_ptmass,fext,tau)
       else
          call get_rad_accel_from_ptmass(nptmass,npart,xyzh,xyzmh_ptmass,fext)
       endif
    endif

    !
    ! reduction of sink-gas forces from each MPI thread
    !
    if (nptmass > 0) call reduce_in_place_mpi('+',fxyz_ptmass(:,1:nptmass))

    !---------------------------
    ! corrector during substeps
    !---------------------------
    !
    ! corrector step on sinks (changes velocities only, does not change position)
    !
    if (nptmass > 0) then
       if (id==master) then
          call ptmass_corrector(nptmass,dt,vxyz_ptmass,fxyz_ptmass,xyzmh_ptmass,iexternalforce)
       endif
       call bcast_mpi(vxyz_ptmass(:,1:nptmass))
    endif

    !
    ! corrector step on gas particles (also accrete particles at end of step)
    !
    accretedmass = 0.
    nfail        = 0
    naccreted    = 0
    nlive        = 0
    ibin_wakei   = 0
    dptmass(:,:) = 0.

    !$omp parallel default(none) &
    !$omp shared(maxp,maxphase) &
    !$omp shared(npart,xyzh,vxyzu,fext,iphase,ntypes,massoftype,hdt,timei,nptmass,sts_it_n) &
    !$omp shared(xyzmh_ptmass,vxyz_ptmass,fxyz_ptmass,f_acc,apr_level,aprmassoftype) &
    !$omp shared(iexternalforce) &
    !$omp shared(nbinmax,ibin_wake) &
    !$omp reduction(+:dptmass) &
    !$omp private(i,accreted,nfaili,fxi,fyi,fzi) &
    !$omp firstprivate(itype,pmassi,ibin_wakei) &
    !$omp reduction(+:accretedmass,nfail,naccreted,nlive)
    !$omp do
    accreteloop: do i=1,npart
       if (.not.isdead_or_accreted(xyzh(4,i))) then
          if (ntypes > 1 .and. maxphase==maxp) then
             itype = iamtype(iphase(i))
             if (use_apr) then
               pmassi = aprmassoftype(itype,apr_level(i))
             else
               pmassi = massoftype(itype)
             endif
             if (iamboundary(itype)) cycle accreteloop
          elseif (use_apr) then
             pmassi = aprmassoftype(igas,apr_level(i))
          endif
          !
          ! correct v to the full step using only the external force
          !
          vxyzu(1:3,i) = vxyzu(1:3,i) + hdt*fext(1:3,i)

          if (iexternalforce > 0) then
             call accrete_particles(iexternalforce,xyzh(1,i),xyzh(2,i), &
                                    xyzh(3,i),xyzh(4,i),pmassi,timei,accreted)
             if (accreted) accretedmass = accretedmass + pmassi
          endif
          !
          ! accretion onto sink particles
          ! need position, velocities and accelerations of both gas and sinks to be synchronised,
          ! otherwise will not conserve momentum
          ! Note: requiring sts_it_n since this is supertimestep with the most active particles
          !
          if (nptmass > 0 .and. sts_it_n) then
             fxi = fext(1,i)
             fyi = fext(2,i)
             fzi = fext(3,i)
             if (ind_timesteps) ibin_wakei = ibin_wake(i)
             call ptmass_accrete(1,nptmass,xyzh(1,i),xyzh(2,i),xyzh(3,i),xyzh(4,i),&
                                 vxyzu(1,i),vxyzu(2,i),vxyzu(3,i),fxi,fyi,fzi,&
                                 itype,pmassi,xyzmh_ptmass,vxyz_ptmass,&
                                 accreted,dptmass,timei,f_acc,nbinmax,ibin_wakei,nfaili)
             if (accreted) then
                naccreted = naccreted + 1
                cycle accreteloop
             else
                if (ind_timesteps) ibin_wake(i) = ibin_wakei
             endif
             if (nfaili > 1) nfail = nfail + 1
          endif
          nlive = nlive + 1
       endif
    enddo accreteloop
    !$omp enddo
    !$omp end parallel

    if (npart > 2 .and. nlive < 2) then
       call fatal('step','all particles accreted',var='nlive',ival=nlive)
    endif

    !
    ! reduction of sink particle changes across MPI
    !
    if (nptmass > 0) then
       call reduce_in_place_mpi('+',dptmass(:,1:nptmass))

       naccreted = int(reduceall_mpi('+',naccreted))
       nfail = int(reduceall_mpi('+',nfail))

       if (id==master) call update_ptmass(dptmass,xyzmh_ptmass,vxyz_ptmass,fxyz_ptmass,nptmass)

       call bcast_mpi(xyzmh_ptmass(:,1:nptmass))
       call bcast_mpi(vxyz_ptmass(:,1:nptmass))
       call bcast_mpi(fxyz_ptmass(:,1:nptmass))
    endif

    if (iverbose >= 2 .and. id==master .and. naccreted /= 0) write(iprint,"(a,es10.3,a,i4,a,i4,a)") &
       'Step: at time ',timei,', ',naccreted,' particles were accreted amongst ',nptmass,' sink(s).'

    if (nptmass > 0) then
       call summary_accrete_fail(nfail)
       call summary_accrete(nptmass)
       ! only write to .ev during substeps if no gas particles present
       if (npart==0) call pt_write_sinkev(nptmass,timei,xyzmh_ptmass,vxyz_ptmass, &
                                          fxyz_ptmass,fxyz_ptmass_sinksink)
    endif
    !
    ! check if timestep criterion was violated during substeps
    !
    if (nptmass > 0) then
       if (fonrmax > 0.) then
          dtsinkgas = min(dtsinkgas,C_force*1./sqrt(fonrmax),C_force*sqrt(dtphi2))
       endif
       if (iverbose >= 2) write(iprint,*) nsubsteps,'dt(ext/sink-sink) = ',dtextforcenew,', dt(sink-gas) = ',dtsinkgas
       dtextforcenew = min(dtextforcenew,dtsinkgas)
    endif

    dtextforcenew = reduceall_mpi('min',dtextforcenew)

    dtextforce_min = min(dtextforce_min,dtextforcenew)
    dtextforce = dtextforcenew

    if (last_step) then
       done = .true.
    else
       dt = dtextforce
       if (timei + dt > t_end_step) then
          dt = t_end_step - timei
          last_step = .true.
       endif
    endif
 enddo substeps

 deallocate(dptmass)

 if (nsubsteps > 1) then
    if (iverbose>=1 .and. id==master) then
       write(iprint,"(a,i6,a,f8.2,a,es10.3,a,es10.3)") &
           ' using ',nsubsteps,' substeps (dthydro/dtextf = ',dtsph/dtextforce_min,'), dt = ',dtextforce_min,' dtsph = ',dtsph
    endif
    call summary_variable('ext',iosumextr ,nsubsteps,dtsph/dtextforce_min)
    call summary_variable('ext',iosumextt ,nsubsteps,dtextforce_min,1.0/dtextforce_min)
 endif

end subroutine step_extern

=======
 if (gr) call cons2primall(npart,xyzh,metrics,pxyzu,vxyzu,dens,eos_vars)

end subroutine step

>>>>>>> c7a393ff
!-----------------------------------------------------
!+
!  Check error in v^1 compared to the predicted v^*
!  in the leapfrog corrector step. If this is not
!  within some tolerance we iterate the corrector step
!+
!-----------------------------------------------------
subroutine check_velocity_error(errmax,v2mean,np,its,tolv,dt,timei,idamp,dterr,errmaxmean,converged)
 use io,         only:id,master,iprint,iverbose,warning
 use timestep,   only:dtcourant,dtforce,bignumber
 use mpiutils,   only:reduceall_mpi
 use io_summary, only:summary_variable,iosumtve,iosumtvv
 real,    intent(inout) :: errmax,v2mean,errmaxmean
 integer, intent(in)    :: np,its,idamp
 real,    intent(in)    :: tolv,dt,timei
 real,    intent(out)   :: dterr
 logical, intent(out)   :: converged
 real            :: errtol,vmean
 real            :: dtf
 integer(kind=8) :: nptot
!
!  Check v^1 against the predicted velocity
!  this will only be different because of velocity-dependent forces
!  (i.e., viscosity). If these are not a small fraction of the total force
!  we need to take iterations in order to get this right in leapfrog.
!  Also, if this occurs, we take the timestep down to try to avoid the need
!  for iterations.
!
 nptot = reduceall_mpi('+',np)
 v2mean = reduceall_mpi('+',v2mean)
 errmax = reduceall_mpi('max',errmax)
 if (idamp > 0) call warning('step','damping is ON')

 if (nptot > 0) then
    v2mean = v2mean/real(nptot)
 else
    v2mean = 0.
 endif
 if (v2mean > tiny(v2mean)) then
    errmax = errmax/sqrt(v2mean)
 else
    errmax = 0.
 endif
 errmaxmean = errmaxmean + errmax
 errtol = tolv
 dterr = huge(dterr)
 if (tolv < 1.e2 .and. idamp == 0) then
    if (.not.ind_timesteps) then
       dtf = min(dtcourant,dtforce)
       !--if errors are controlling the timestep
       if (dtf > dt .and. dtf < bignumber) then
          errtol = errtol*(dt/dtf)**2
       endif
       if (its==1) then
          if (errtol > tiny(errtol) .and. errmax > epsilon(errmax)) then ! avoid divide-by-zero
             dterr = dt*sqrt(errtol/errmax)
          endif
       endif
    endif
 endif
!
! if the error in the predicted velocity exceeds the tolerance, take iterations
!
! if (maxits > 1 .and. tolv < 1.e2) then
 if (tolv < 1.e2 .and. idamp == 0) then
    converged = (errmax < tolv)
    if (id==master .and. .not.converged) then
       vmean = sqrt(v2mean)
       call summary_variable('tolv',iosumtve,0,errmax)
       call summary_variable('tolv',iosumtvv,0,vmean)
    endif
    if (id==master .and.((iverbose >= 1.and.(.not.converged.or.its > 1)) .or. iverbose >= 2)) &
       write(iprint,"(a,i2,a,es10.3,a,es10.3,a)") &
            ' velocity-dependent force (tolv) iteration ',its,' errmax = ',errmax,' (vmean = ',sqrt(v2mean),')'
 else
    converged = .true.
 endif
 if (id==master .and. tolv > 1.e2 .and. errmax > 1.0d-2) &
   write(iprint,"(a,es10.3,a,es10.3,a,es10.3)") &
        ' velocity-dependent force (tolv) at time = ',timei,' with errmax = ',errmax,' and vmean = ',sqrt(v2mean)

end subroutine check_velocity_error

end module step_lf_global<|MERGE_RESOLUTION|>--- conflicted
+++ resolved
@@ -98,11 +98,7 @@
                           iamboundary,get_ntypes,npartoftypetot,apr_level,&
                           dustfrac,dustevol,ddustevol,eos_vars,alphaind,nptmass,&
                           dustprop,ddustprop,dustproppred,pxyzu,dens,metrics,ics,&
-<<<<<<< HEAD
-                          aprmassoftype
-=======
-                          filfac,filfacpred,mprev,filfacprev
->>>>>>> c7a393ff
+                          filfac,filfacpred,mprev,filfacprev,aprmassoftype
  use options,        only:avdecayconst,alpha,ieos,alphamax
  use deriv,          only:derivs
  use timestep,       only:dterr,bignumber,tolv
@@ -395,14 +391,9 @@
 
     call derivs(1,npart,nactive,xyzh,vpred,fxyzu,fext,divcurlv,&
                 divcurlB,Bpred,dBevol,radpred,drad,radprop,dustproppred,ddustprop,&
-<<<<<<< HEAD
-                dustpred,ddustevol,dustfrac,eos_vars,timei,dtsph,dtnew,&
+                dustpred,ddustevol,filfacpred,dustfrac,eos_vars,timei,dtsph,dtnew,&
                 ppred,dens,metrics,apr_level)
-=======
-                dustpred,ddustevol,filfacpred,dustfrac,eos_vars,timei,dtsph,dtnew,&
-                ppred,dens,metrics)
-
->>>>>>> c7a393ff
+
     if (do_radiation .and. implicit_radiation) then
        rad = radpred
        vxyzu(4,1:npart) = vpred(4,1:npart)
@@ -689,13 +680,8 @@
 !
        if (gr) vpred = vxyzu ! Need primitive utherm as a guess in cons2prim
        call derivs(2,npart,nactive,xyzh,vpred,fxyzu,fext,divcurlv,divcurlB, &
-<<<<<<< HEAD
-                     Bpred,dBevol,radpred,drad,radprop,dustproppred,ddustprop,dustpred,ddustevol,dustfrac,&
-                     eos_vars,timei,dtsph,dtnew,ppred,dens,metrics,apr_level)
-=======
                      Bpred,dBevol,radpred,drad,radprop,dustproppred,ddustprop,dustpred,ddustevol,filfacpred,&
-                     dustfrac,eos_vars,timei,dtsph,dtnew,ppred,dens,metrics)
->>>>>>> c7a393ff
+                     dustfrac,eos_vars,timei,dtsph,dtnew,ppred,dens,metrics,apr_level)
        if (gr) vxyzu = vpred ! May need primitive variables elsewhere?
        if (do_radiation .and. implicit_radiation) then
           rad = radpred
@@ -723,865 +709,10 @@
     call fatal('step','VELOCITY ITERATIONS NOT CONVERGED!!')
  endif
 
-<<<<<<< HEAD
-#ifdef GR
- call cons2primall(npart,xyzh,metrics,pxyzu,vxyzu,dens,eos_vars)
-#endif
+ if (gr) call cons2primall(npart,xyzh,metrics,pxyzu,vxyzu,dens,eos_vars)
+
 end subroutine step
 
-#ifdef GR
-subroutine step_extern_sph_gr(dt,npart,xyzh,vxyzu,dens,pxyzu,metrics)
- use part,            only:isdead_or_accreted,igas,massoftype,rhoh,eos_vars,igasP,&
-                           ien_type,eos_vars,igamma,itemp
- use cons2primsolver, only:conservative2primitive
- use eos,             only:ieos,get_pressure
- use io,              only:warning
- use metric_tools,    only:pack_metric
- use timestep,        only:xtol
- real,    intent(in)    :: dt
- integer, intent(in)    :: npart
- real,    intent(inout) :: xyzh(:,:),dens(:),metrics(:,:,:,:)
- real,    intent(in)    :: pxyzu(:,:)
- real,    intent(out)   :: vxyzu(:,:)
- integer, parameter :: nitermax = 50
- integer :: i,niter,ierr
- real    :: xpred(1:3),vold(1:3),diff
- logical :: converged
- real    :: rhoi,pri,tempi,gammai
-
- !$omp parallel do default(none) &
- !$omp shared(npart,xyzh,vxyzu,dens,dt,xtol) &
- !$omp shared(pxyzu,metrics,ieos,massoftype,ien_type,eos_vars) &
- !$omp private(i,niter,diff,xpred,vold,converged,ierr) &
- !$omp private(pri,rhoi,tempi,gammai)
- do i=1,npart
-    if (.not.isdead_or_accreted(xyzh(4,i))) then
-
-       !-- unpack and compute values for initial guess in cons2prim
-       pri    = eos_vars(igasP,i)
-       tempi  = eos_vars(itemp,i)
-       gammai = eos_vars(igamma,i)
-       rhoi   = rhoh(xyzh(4,i),massoftype(igas))
-
-       call conservative2primitive(xyzh(1:3,i),metrics(:,:,:,i),vxyzu(1:3,i),dens(i),vxyzu(4,i),&
-                                   pri,tempi,gammai,rhoi,pxyzu(1:3,i),pxyzu(4,i),ierr,ien_type)
-       if (ierr > 0) call warning('cons2primsolver [in step_extern_sph_gr (a)]','enthalpy did not converge',i=i)
-       !
-       ! main position update
-       !
-       xpred = xyzh(1:3,i) + dt*vxyzu(1:3,i)
-       vold  = vxyzu(1:3,i)
-       converged = .false.
-       niter = 0
-       do while (.not. converged .and. niter<=nitermax)
-          niter = niter + 1
-          call conservative2primitive(xyzh(1:3,i),metrics(:,:,:,i),vxyzu(1:3,i),dens(i),vxyzu(4,i),&
-                                      pri,tempi,gammai,rhoi,pxyzu(1:3,i),pxyzu(4,i),ierr,ien_type)
-          if (ierr > 0) call warning('cons2primsolver [in step_extern_sph_gr (b)]','enthalpy did not converge',i=i)
-          xyzh(1:3,i) = xpred + 0.5*dt*(vxyzu(1:3,i)-vold)
-          diff = maxval(abs(xyzh(1:3,i)-xpred)/xpred)
-          if (diff < xtol) converged = .true.
-          ! UPDATE METRIC HERE
-          call pack_metric(xyzh(1:3,i),metrics(:,:,:,i))
-       enddo
-       if (niter > nitermax) call warning('step_extern_sph_gr','Reached max number of x iterations. x_err ',val=diff)
-
-       ! repack values
-       eos_vars(igasP,i)  = pri
-       eos_vars(itemp,i)  = tempi
-       eos_vars(igamma,i) = gammai
-    endif
- enddo
- !$omp end parallel do
-
-end subroutine step_extern_sph_gr
-
-subroutine step_extern_gr(npart,ntypes,dtsph,dtextforce,xyzh,vxyzu,pxyzu,dens,metrics,metricderivs,fext,time)
- use dim,            only:maxptmass,maxp,maxvxyzu
- use io,             only:iverbose,id,master,iprint,warning,fatal
- use externalforces, only:externalforce,accrete_particles,update_externalforce
- use options,        only:iexternalforce
- use part,           only:maxphase,isdead_or_accreted,iamboundary,igas,iphase,iamtype,&
-                          massoftype,rhoh,ien_type,eos_vars,igamma,itemp,igasP
- use io_summary,     only:summary_variable,iosumextr,iosumextt,summary_accrete
- use timestep,       only:bignumber,C_force,xtol,ptol
- use eos,            only:equationofstate,ieos
- use cons2primsolver,only:conservative2primitive
- use extern_gr,      only:get_grforce
- use metric_tools,   only:pack_metric,pack_metricderivs
- use damping,        only:calc_damp,apply_damp,idamp
- integer, intent(in)    :: npart,ntypes
- real,    intent(in)    :: dtsph,time
- real,    intent(inout) :: dtextforce
- real,    intent(inout) :: xyzh(:,:),vxyzu(:,:),fext(:,:),pxyzu(:,:),dens(:),metrics(:,:,:,:),metricderivs(:,:,:,:)
- integer :: i,itype,nsubsteps,naccreted,its,ierr,nlive
- real    :: timei,t_end_step,hdt,pmassi
- real    :: dt,dtf,dtextforcenew,dtextforce_min
- real    :: pri,spsoundi,pondensi,tempi,gammai
- real, save :: pprev(3),xyz_prev(3),fstar(3),vxyz_star(3),xyz(3),pxyz(3),vxyz(3),fexti(3)
-!$omp threadprivate(pprev,xyz_prev,fstar,vxyz_star,xyz,pxyz,vxyz,fexti)
- real    :: x_err,pmom_err,accretedmass,damp_fac
- ! real, save :: dmdt = 0.
- logical :: last_step,done,converged,accreted
- integer, parameter :: itsmax = 50
- integer :: pitsmax,xitsmax
- real    :: perrmax,xerrmax
- real :: rhoi,hi,eni,uui,densi
-
- pitsmax = 0
- xitsmax = 0
- perrmax = 0.
- xerrmax = 0.
-
-!
-! determine whether or not to use substepping
-!
- if (dtextforce < dtsph) then
-    dt = dtextforce
-    last_step = .false.
- else
-    dt = dtsph
-    last_step = .true.
- endif
-
- timei = time
- itype          = igas
- pmassi         = massoftype(igas)
- t_end_step     = timei + dtsph
- nsubsteps      = 0
- dtextforce_min = huge(dt)
- done           = .false.
-
- substeps: do while (timei <= t_end_step .and. .not.done)
-    hdt           = 0.5*dt
-    timei         = timei + dt
-    nsubsteps     = nsubsteps + 1
-    dtextforcenew = bignumber
-
-    call calc_damp(time, damp_fac)
-
-    if (.not.last_step .and. iverbose > 1 .and. id==master) then
-       write(iprint,"(a,f14.6)") '> external forces only : t=',timei
-    endif
-
-    !---------------------------
-    ! predictor during substeps
-    !---------------------------
-    !
-    ! predictor step for external forces, also recompute external forces
-    !
-    !$omp parallel do default(none) &
-    !$omp shared(npart,xyzh,vxyzu,fext,iphase,ntypes,massoftype) &
-    !$omp shared(maxphase,maxp,eos_vars) &
-    !$omp shared(dt,hdt,xtol,ptol) &
-    !$omp shared(ieos,pxyzu,dens,metrics,metricderivs,ien_type) &
-    !$omp private(i,its,spsoundi,tempi,rhoi,hi,eni,uui,densi) &
-    !$omp private(converged,pmom_err,x_err,pri,ierr,gammai) &
-    !$omp firstprivate(pmassi,itype) &
-    !$omp reduction(max:xitsmax,pitsmax,perrmax,xerrmax) &
-    !$omp reduction(min:dtextforcenew)
-    predictor: do i=1,npart
-       xyz(1) = xyzh(1,i)
-       xyz(2) = xyzh(2,i)
-       xyz(3) = xyzh(3,i)
-       hi = xyzh(4,i)
-       if (.not.isdead_or_accreted(hi)) then
-          if (ntypes > 1 .and. maxphase==maxp) then
-             itype = iamtype(iphase(i))
-             pmassi = massoftype(itype)
-          endif
-
-          its       = 0
-          converged = .false.
-          !
-          ! make local copies of array quantities
-          !
-          pxyz(1:3) = pxyzu(1:3,i)
-          eni       = pxyzu(4,i)
-          vxyz(1:3) = vxyzu(1:3,i)
-          uui       = vxyzu(4,i)
-          fexti     = fext(:,i)
-
-          pxyz      = pxyz + hdt*fexti
-
-          !-- unpack thermo variables for the first guess in cons2prim
-          densi     = dens(i)
-          pri       = eos_vars(igasP,i)
-          gammai    = eos_vars(igamma,i)
-          tempi     = eos_vars(itemp,i)
-          rhoi      = rhoh(hi,massoftype(igas))
-
-          ! Note: grforce needs derivatives of the metric,
-          ! which do not change between pmom iterations
-          pmom_iterations: do while (its <= itsmax .and. .not. converged)
-             its   = its + 1
-             pprev = pxyz
-             call conservative2primitive(xyz,metrics(:,:,:,i),vxyz,densi,uui,pri,&
-                                         tempi,gammai,rhoi,pxyz,eni,ierr,ien_type)
-             if (ierr > 0) call warning('cons2primsolver [in step_extern_gr (a)]','enthalpy did not converge',i=i)
-             call get_grforce(xyzh(:,i),metrics(:,:,:,i),metricderivs(:,:,:,i),vxyz,densi,uui,pri,fstar)
-             pxyz = pprev + hdt*(fstar - fexti)
-             pmom_err = maxval(abs(pxyz - pprev))
-             if (pmom_err < ptol) converged = .true.
-             fexti = fstar
-          enddo pmom_iterations
-          if (its > itsmax ) call warning('step_extern_gr',&
-                                 'max # of pmom iterations',var='pmom_err',val=pmom_err)
-          pitsmax = max(its,pitsmax)
-          perrmax = max(pmom_err,perrmax)
-
-          call conservative2primitive(xyz,metrics(:,:,:,i),vxyz,densi,uui,pri,tempi,&
-                                      gammai,rhoi,pxyz,eni,ierr,ien_type)
-          if (ierr > 0) call warning('cons2primsolver [in step_extern_gr (b)]','enthalpy did not converge',i=i)
-          xyz = xyz + dt*vxyz
-          call pack_metric(xyz,metrics(:,:,:,i))
-
-          its        = 0
-          converged  = .false.
-          vxyz_star = vxyz
-          ! Note: since particle positions change between iterations
-          !  the metric and its derivatives need to be updated.
-          !  cons2prim does not require derivatives of the metric,
-          !  so those can updated once the iterations are complete
-          !  in order to reduce the number of computations.
-          xyz_iterations: do while (its <= itsmax .and. .not. converged)
-             its         = its+1
-             xyz_prev    = xyz
-             call conservative2primitive(xyz,metrics(:,:,:,i),vxyz_star,densi,uui,&
-                                         pri,tempi,gammai,rhoi,pxyz,eni,ierr,ien_type)
-             if (ierr > 0) call warning('cons2primsolver [in step_extern_gr (c)]','enthalpy did not converge',i=i)
-             xyz  = xyz_prev + hdt*(vxyz_star - vxyz)
-             x_err = maxval(abs(xyz-xyz_prev))
-             if (x_err < xtol) converged = .true.
-             vxyz = vxyz_star
-             ! UPDATE METRIC HERE
-             call pack_metric(xyz,metrics(:,:,:,i))
-          enddo xyz_iterations
-          call pack_metricderivs(xyz,metricderivs(:,:,:,i))
-          if (its > itsmax ) call warning('step_extern_gr','Reached max number of x iterations. x_err ',val=x_err)
-          xitsmax = max(its,xitsmax)
-          xerrmax = max(x_err,xerrmax)
-
-          ! re-pack arrays back where they belong
-          xyzh(1:3,i) = xyz(1:3)
-          pxyzu(1:3,i) = pxyz(1:3)
-          vxyzu(1:3,i) = vxyz(1:3)
-          vxyzu(4,i) = uui
-          fext(:,i)  = fexti
-          dens(i) = densi
-          eos_vars(igasP,i)  = pri
-          eos_vars(itemp,i)  = tempi
-          eos_vars(igamma,i) = gammai
-
-          ! Skip remainder of update if boundary particle; note that fext==0 for these particles
-          if (iamboundary(itype)) cycle predictor
-       endif
-    enddo predictor
-    !$omp end parallel do
-
-    if (iverbose >= 2 .and. id==master) then
-       write(iprint,*)                '------ Iterations summary: -------------------------------'
-       write(iprint,"(a,i2,a,f14.6)") 'Most pmom iterations = ',pitsmax,' | max error = ',perrmax
-       write(iprint,"(a,i2,a,f14.6)") 'Most xyz  iterations = ',xitsmax,' | max error = ',xerrmax
-       write(iprint,*)
-    endif
-
-    !
-    ! corrector step on gas particles (also accrete particles at end of step)
-    !
-    accretedmass = 0.
-    naccreted    = 0
-    nlive = 0
-    dtextforce_min = bignumber
-
-    !$omp parallel default(none) &
-    !$omp shared(npart,xyzh,metrics,metricderivs,vxyzu,fext,iphase,ntypes,massoftype,hdt,timei) &
-    !$omp shared(maxphase,maxp) &
-    !$omp private(i,accreted) &
-    !$omp shared(ieos,dens,pxyzu,iexternalforce,C_force) &
-    !$omp private(pri,pondensi,spsoundi,tempi,dtf) &
-    !$omp firstprivate(itype,pmassi) &
-    !$omp reduction(min:dtextforce_min) &
-    !$omp reduction(+:accretedmass,naccreted,nlive) &
-    !$omp shared(idamp,damp_fac)
-    !$omp do
-    accreteloop: do i=1,npart
-       if (.not.isdead_or_accreted(xyzh(4,i))) then
-          if (ntypes > 1 .and. maxphase==maxp) then
-             itype = iamtype(iphase(i))
-             pmassi = massoftype(itype)
-             !  if (itype==iboundary) cycle accreteloop
-          endif
-
-          call equationofstate(ieos,pondensi,spsoundi,dens(i),xyzh(1,i),xyzh(2,i),xyzh(3,i),tempi,vxyzu(4,i))
-          pri = pondensi*dens(i)
-          call get_grforce(xyzh(:,i),metrics(:,:,:,i),metricderivs(:,:,:,i),vxyzu(1:3,i),dens(i),vxyzu(4,i),pri,fext(1:3,i),dtf)
-          dtextforce_min = min(dtextforce_min,C_force*dtf)
-
-          if (idamp > 0) then
-             call apply_damp(fext(1,i), fext(2,i), fext(3,i), vxyzu(1:3,i), xyzh(1:3,i), damp_fac)
-          endif
-
-          !
-          ! correct v to the full step using only the external force
-          !
-          pxyzu(1:3,i) = pxyzu(1:3,i) + hdt*fext(1:3,i)
-          ! Do we need call cons2prim here ??
-
-          if (iexternalforce > 0) then
-             call accrete_particles(iexternalforce,xyzh(1,i),xyzh(2,i), &
-                                    xyzh(3,i),xyzh(4,i),pmassi,timei,accreted,i)
-             if (accreted) then
-                accretedmass = accretedmass + pmassi
-                naccreted = naccreted + 1
-             endif
-          endif
-          nlive = nlive + 1
-       endif
-    enddo accreteloop
-    !$omp enddo
-    !$omp end parallel
-
-    if (npart > 2 .and. nlive < 2) then
-       call fatal('step','all particles accreted',var='nlive',ival=nlive)
-    endif
-
-    if (iverbose >= 2 .and. id==master .and. naccreted /= 0) write(iprint,"(a,es10.3,a,i4,a)") &
-       'Step: at time ',timei,', ',naccreted,' particles were accreted. Mass accreted = ',accretedmass
-
-    dtextforcenew = min(dtextforce_min,dtextforcenew)
-    dtextforce    = dtextforcenew
-
-    if (last_step) then
-       done = .true.
-    else
-       dt = dtextforce
-       if (timei + dt > t_end_step) then
-          dt = t_end_step - timei
-          last_step = .true.
-       endif
-    endif
-
- enddo substeps
-
- if (nsubsteps > 1) then
-    if (iverbose>=1 .and. id==master) then
-       write(iprint,"(a,i6,a,f8.2,a,es10.3,a,es10.3)") &
-           ' using ',nsubsteps,' substeps (dthydro/dtextf = ',dtsph/dtextforce_min,'), dt = ',dtextforce_min,' dtsph = ',dtsph
-    endif
-    call summary_variable('ext',iosumextr ,nsubsteps,dtsph/dtextforce_min)
-    call summary_variable('ext',iosumextt ,nsubsteps,dtextforce_min,1.0/dtextforce_min)
- endif
-
-end subroutine step_extern_gr
-
-#endif
-!----------------------------------------------------------------
-!+
-!  This is the equivalent of the routine below when no external
-!  forces, sink particles or cooling are used
-!+
-!----------------------------------------------------------------
-subroutine step_extern_sph(dt,npart,xyzh,vxyzu)
- use part, only:isdead_or_accreted
- real,    intent(in)    :: dt
- integer, intent(in)    :: npart
- real,    intent(inout) :: xyzh(:,:)
- real,    intent(in)    :: vxyzu(:,:)
- integer :: i
-
- !$omp parallel do default(none) &
- !$omp shared(npart,xyzh,vxyzu,dt) &
- !$omp private(i)
- do i=1,npart
-    if (.not.isdead_or_accreted(xyzh(4,i))) then
-       !
-       ! main position update
-       !
-       xyzh(1,i) = xyzh(1,i) + dt*vxyzu(1,i)
-       xyzh(2,i) = xyzh(2,i) + dt*vxyzu(2,i)
-       xyzh(3,i) = xyzh(3,i) + dt*vxyzu(3,i)
-    endif
- enddo
- !$omp end parallel do
-
-end subroutine step_extern_sph
-
-!----------------------------------------------------------------
-!+
-!  Substepping of external and sink particle forces.
-!  Also updates position of all particles even if no external
-!  forces applied. This is the internal loop of the RESPA
-!  algorithm over the "fast" forces.
-!+
-!----------------------------------------------------------------
-subroutine step_extern(npart,ntypes,dtsph,dtextforce,xyzh,vxyzu,fext,fxyzu,time,nptmass, &
-                       xyzmh_ptmass,vxyz_ptmass,fxyz_ptmass,nbinmax,ibin_wake)
- use dim,            only:maxptmass,maxp,maxvxyzu,store_dust_temperature,use_krome,itau_alloc, &
-                          do_nucleation,use_apr
- use io,             only:iverbose,id,master,iprint,warning,fatal
- use externalforces, only:externalforce,accrete_particles,update_externalforce, &
-                          update_vdependent_extforce_leapfrog,is_velocity_dependent
- use ptmass,         only:ptmass_predictor,ptmass_corrector,ptmass_accrete, &
-                          get_accel_sink_gas,get_accel_sink_sink,merge_sinks,f_acc,pt_write_sinkev, &
-                          idxmsi,idymsi,idzmsi,idmsi,idspinxsi,idspinysi,idspinzsi, &
-                          idvxmsi,idvymsi,idvzmsi,idfxmsi,idfymsi,idfzmsi, &
-                          ndptmass,update_ptmass
- use options,        only:iexternalforce,icooling
- use part,           only:maxphase,abundance,nabundances,h2chemistry,eos_vars,epot_sinksink,&
-                          isdead_or_accreted,iamboundary,igas,iphase,iamtype,massoftype,rhoh,divcurlv, &
-                          fxyz_ptmass_sinksink,dust_temp,tau,nucleation,idK2,idmu,idkappa,idgamma,&
-                          apr_level,aprmassoftype
- use chem,           only:update_abundances,get_dphot
- use cooling_ism,    only:dphot0,energ_cooling_ism,dphotflag,abundsi,abundo,abunde,abundc,nabn
- use io_summary,     only:summary_variable,iosumextr,iosumextt,summary_accrete,summary_accrete_fail
- use timestep,       only:bignumber,C_force
- use timestep_sts,   only:sts_it_n
- use mpiutils,       only:bcast_mpi,reduce_in_place_mpi,reduceall_mpi
- use damping,        only:calc_damp,apply_damp,idamp
- use ptmass_radiation,only:get_rad_accel_from_ptmass,isink_radiation
- use cooling,        only:energ_cooling,cooling_in_step
- use dust_formation, only:evolve_dust
-#ifdef KROME
- use part,            only: gamma_chem,mu_chem,dudt_chem,T_gas_cool
- use krome_interface, only: update_krome
-#endif
- integer,         intent(in)    :: npart,ntypes,nptmass
- real,            intent(in)    :: dtsph,time
- real,            intent(inout) :: dtextforce
- real,            intent(inout) :: xyzh(:,:),vxyzu(:,:),fext(:,:),fxyzu(:,:)
- real,            intent(inout) :: xyzmh_ptmass(:,:),vxyz_ptmass(:,:),fxyz_ptmass(:,:)
- integer(kind=1), intent(in)    :: nbinmax
- integer(kind=1), intent(inout) :: ibin_wake(:)
- integer         :: i,itype,nsubsteps,naccreted,nfail,nfaili,merge_n,nlive
- integer         :: merge_ij(nptmass)
- integer(kind=1) :: ibin_wakei
- real            :: timei,hdt,fextx,fexty,fextz,fextxi,fextyi,fextzi,phii,pmassi
- real            :: dtphi2,dtphi2i,vxhalfi,vyhalfi,vzhalfi,fxi,fyi,fzi
- real            :: dudtcool,fextv(3),poti,ui,rhoi
- real            :: dt,dtextforcenew,dtsinkgas,fonrmax,fonrmaxi
- real            :: dtf,accretedmass,t_end_step,dtextforce_min
- real, allocatable :: dptmass(:,:) ! dptmass(ndptmass,nptmass)
- real            :: damp_fac,dphot
- real, save      :: dmdt = 0.
- real            :: abundi(nabn),gmwvar
- logical         :: accreted,extf_is_velocity_dependent
- logical         :: last_step,done
-
-
-!
-! determine whether or not to use substepping
-!
- if (dtextforce < dtsph) then
-    dt = dtextforce
-    last_step = .false.
- else
-    dt = dtsph
-    last_step = .true.
- endif
-
- timei = time
- extf_is_velocity_dependent = is_velocity_dependent(iexternalforce)
- accretedmass   = 0.
- itype          = igas
- pmassi         = massoftype(igas)
- t_end_step     = timei + dtsph
- nsubsteps      = 0
- dtextforce_min = huge(dt)
- done           = .false.
- ! allocate memory for dptmass array (avoids ifort bug)
- allocate(dptmass(ndptmass,nptmass))
-
- substeps: do while (timei <= t_end_step .and. .not.done)
-    hdt           = 0.5*dt
-    timei         = timei + dt
-    if (abs(dt) < tiny(0.)) call fatal('step_extern','dt <= 0 in sink-gas substepping',var='dt',val=dt)
-    nsubsteps     = nsubsteps + 1
-    dtextforcenew = bignumber
-    dtsinkgas     = bignumber
-    dtphi2        = bignumber
-
-    call calc_damp(time, damp_fac)
-
-    if (.not.last_step .and. iverbose > 1 .and. id==master) then
-       write(iprint,"(a,f14.6)") '> external/ptmass forces only : t=',timei
-    endif
-    !
-    ! update time-dependent external forces
-    !
-    call update_externalforce(iexternalforce,timei,dmdt)
-
-    !---------------------------
-    ! predictor during substeps
-    !---------------------------
-    !
-    ! point mass predictor step
-    !
-    if (nptmass > 0) then
-       if (id==master) then
-          call ptmass_predictor(nptmass,dt,xyzmh_ptmass,vxyz_ptmass,fxyz_ptmass)
-          !
-          ! get sink-sink forces (and a new sink-sink timestep.  Note: fxyz_ptmass is zeroed in this subroutine)
-          ! pass sink-sink forces to variable fxyz_ptmass_sinksink for later writing.
-          !
-          if (iexternalforce==14) call update_externalforce(iexternalforce,timei,dmdt)
-          call get_accel_sink_sink(nptmass,xyzmh_ptmass,fxyz_ptmass,epot_sinksink,dtf,iexternalforce,timei,merge_ij,merge_n)
-          if (merge_n > 0) then
-             call merge_sinks(timei,nptmass,xyzmh_ptmass,vxyz_ptmass,fxyz_ptmass,merge_ij)
-             call get_accel_sink_sink(nptmass,xyzmh_ptmass,fxyz_ptmass,epot_sinksink,dtf,iexternalforce,timei,merge_ij,merge_n)
-          endif
-          fxyz_ptmass_sinksink=fxyz_ptmass
-          if (iverbose >= 2) write(iprint,*) 'dt(sink-sink) = ',C_force*dtf
-       else
-          fxyz_ptmass(:,:) = 0.
-       endif
-       call bcast_mpi(xyzmh_ptmass(:,1:nptmass))
-       call bcast_mpi(vxyz_ptmass(:,1:nptmass))
-       call bcast_mpi(epot_sinksink)
-       call bcast_mpi(dtf)
-       dtextforcenew = min(dtextforcenew,C_force*dtf)
-    endif
-
-    !
-    ! predictor step for sink-gas and external forces, also recompute sink-gas and external forces
-    !
-    fonrmax = 0.
-    !$omp parallel default(none) &
-    !$omp shared(maxp,maxphase) &
-    !$omp shared(npart,xyzh,vxyzu,fext,abundance,iphase,ntypes,massoftype) &
-    !$omp shared(eos_vars,dust_temp,store_dust_temperature) &
-    !$omp shared(dt,hdt,timei,iexternalforce,extf_is_velocity_dependent,cooling_in_step,icooling) &
-    !$omp shared(xyzmh_ptmass,vxyz_ptmass,idamp,damp_fac,apr_level,aprmassoftype) &
-    !$omp shared(nptmass,nsubsteps,C_force,divcurlv,dphotflag,dphot0) &
-    !$omp shared(abundc,abundo,abundsi,abunde) &
-    !$omp shared(nucleation,do_nucleation) &
-#ifdef KROME
-    !$omp shared(gamma_chem,mu_chem,dudt_chem) &
-#endif
-    !$omp private(dphot,abundi,gmwvar) &
-    !$omp private(ui,rhoi) &
-    !$omp private(i,dudtcool,fxi,fyi,fzi,phii) &
-    !$omp private(fextx,fexty,fextz,fextxi,fextyi,fextzi,poti,fextv,accreted) &
-    !$omp private(fonrmaxi,dtphi2i,dtf) &
-    !$omp private(vxhalfi,vyhalfi,vzhalfi) &
-    !$omp firstprivate(pmassi,itype) &
-    !$omp reduction(+:accretedmass) &
-    !$omp reduction(min:dtextforcenew,dtsinkgas,dtphi2) &
-    !$omp reduction(max:fonrmax) &
-    !$omp reduction(+:fxyz_ptmass)
-    !$omp do
-    predictor: do i=1,npart
-       if (.not.isdead_or_accreted(xyzh(4,i))) then
-          if (ntypes > 1 .and. maxphase==maxp) then
-             itype  = iamtype(iphase(i))
-             if (use_apr) then
-               pmassi = aprmassoftype(itype,apr_level(i))
-             else
-               pmassi = massoftype(itype)
-             endif
-          elseif (use_apr) then
-             pmassi = aprmassoftype(igas,apr_level(i))
-          endif
-
-          !
-          ! predict v to the half step
-          !
-          vxyzu(1:3,i) = vxyzu(1:3,i) + hdt*fext(1:3,i)
-          !
-          ! main position update
-          !
-          xyzh(1,i) = xyzh(1,i) + dt*vxyzu(1,i)
-          xyzh(2,i) = xyzh(2,i) + dt*vxyzu(2,i)
-          xyzh(3,i) = xyzh(3,i) + dt*vxyzu(3,i)
-          !
-          ! Skip remainder of update if boundary particle; note that fext==0 for these particles
-          if (iamboundary(itype)) cycle predictor
-          !
-          ! compute and add sink-gas force
-          !
-          fextx = 0.
-          fexty = 0.
-          fextz = 0.
-          if (nptmass > 0) then
-             call get_accel_sink_gas(nptmass,xyzh(1,i),xyzh(2,i),xyzh(3,i),xyzh(4,i),xyzmh_ptmass,&
-                      fextx,fexty,fextz,phii,pmassi,fxyz_ptmass,fonrmaxi,dtphi2i)
-             fonrmax = max(fonrmax,fonrmaxi)
-             dtphi2  = min(dtphi2,dtphi2i)
-          endif
-          !
-          ! compute and add external forces
-          !
-          if (iexternalforce > 0) then
-             call externalforce(iexternalforce,xyzh(1,i),xyzh(2,i),xyzh(3,i),xyzh(4,i), &
-                                timei,fextxi,fextyi,fextzi,poti,dtf,i)
-             dtextforcenew = min(dtextforcenew,C_force*dtf)
-
-             fextx = fextx + fextxi
-             fexty = fexty + fextyi
-             fextz = fextz + fextzi
-             !
-             !  Velocity-dependent external forces require special handling
-             !  in leapfrog (corrector is implicit)
-             !
-             if (extf_is_velocity_dependent) then
-                vxhalfi = vxyzu(1,i)
-                vyhalfi = vxyzu(2,i)
-                vzhalfi = vxyzu(3,i)
-                fxi = fextx
-                fyi = fexty
-                fzi = fextz
-                call update_vdependent_extforce_leapfrog(iexternalforce,&
-                     vxhalfi,vyhalfi,vzhalfi, &
-                     fxi,fyi,fzi,fextv,dt,xyzh(1,i),xyzh(2,i),xyzh(3,i))
-                fextx = fextx + fextv(1)
-                fexty = fexty + fextv(2)
-                fextz = fextz + fextv(3)
-             endif
-          endif
-          if (idamp > 0) then
-             call apply_damp(fextx, fexty, fextz, vxyzu(1:3,i), xyzh(1:3,i), damp_fac)
-          endif
-          fext(1,i) = fextx
-          fext(2,i) = fexty
-          fext(3,i) = fextz
-
-          if (maxvxyzu >= 4 .and. itype==igas) then
-             ! NOTE: The chemistry and cooling here is implicitly calculated.  That is,
-             !       dt is *passed in* to the chemistry & cooling routines so that the
-             !       output will be at the correct time of time + dt.  Since this is
-             !       implicit, there is no cooling timestep.  Explicit cooling is
-             !       calculated in force and requires a cooling timestep.
-
-             dudtcool = 0.
-             rhoi = rhoh(xyzh(4,i),pmassi)
-             !
-             ! CHEMISTRY
-             !
-             if (h2chemistry) then
-                !
-                ! Get updated abundances of all species, updates 'chemarrays',
-                !
-                dphot = get_dphot(dphotflag,dphot0,xyzh(1,i),xyzh(2,i),xyzh(3,i))
-                call update_abundances(vxyzu(4,i),rhoi,abundance(:,i),&
-                      nabundances,dphot,dt,abundi,nabn,gmwvar,abundc,abunde,abundo,abundsi)
-             endif
-#ifdef KROME
-             ! evolve chemical composition and determine new internal energy
-             ! Krome also computes cooling function but only associated with chemical processes
-             ui = vxyzu(4,i)
-             call update_krome(dt,xyzh(:,i),ui,rhoi,abundance(:,i),gamma_chem(i),mu_chem(i),T_gas_cool(i))
-             dudt_chem(i) = (ui-vxyzu(4,i))/dt
-             dudtcool     = dudt_chem(i)
-#else
-             !evolve dust chemistry and compute dust cooling
-             if (do_nucleation) call evolve_dust(dt, xyzh(:,i), vxyzu(4,i), nucleation(:,i), dust_temp(i), rhoi)
-             !
-             ! COOLING
-             !
-             if (icooling > 0 .and. cooling_in_step) then
-                if (h2chemistry) then
-                   !
-                   ! Call cooling routine, requiring total density, some distance measure and
-                   ! abundances in the 'abund' format
-                   !
-                   call energ_cooling_ism(vxyzu(4,i),rhoi,divcurlv(1,i),gmwvar,abundi,dudtcool)
-                elseif (store_dust_temperature) then
-                   ! cooling with stored dust temperature
-                   if (do_nucleation) then
-                      call energ_cooling(xyzh(1,i),xyzh(2,i),xyzh(3,i),vxyzu(4,i),dudtcool,rhoi,dt,&
-                           dust_temp(i),nucleation(idmu,i),nucleation(idgamma,i),nucleation(idK2,i),nucleation(idkappa,i))
-                   else
-                      call energ_cooling(xyzh(1,i),xyzh(2,i),xyzh(3,i),vxyzu(4,i),dudtcool,rhoi,dt,dust_temp(i))
-                   endif
-                else
-                   ! cooling without stored dust temperature
-                   call energ_cooling(xyzh(1,i),xyzh(2,i),xyzh(3,i),vxyzu(4,i),dudtcool,rhoi,dt)
-                endif
-             endif
-#endif
-             ! update internal energy
-             if (cooling_in_step .or. use_krome) vxyzu(4,i) = vxyzu(4,i) + dt * dudtcool
-          endif
-       endif
-    enddo predictor
-    !$omp enddo
-    !$omp end parallel
-
-    if (nptmass > 0 .and. isink_radiation > 0) then
-       if (itau_alloc == 1) then
-          call get_rad_accel_from_ptmass(nptmass,npart,xyzh,xyzmh_ptmass,fext,tau)
-       else
-          call get_rad_accel_from_ptmass(nptmass,npart,xyzh,xyzmh_ptmass,fext)
-       endif
-    endif
-
-    !
-    ! reduction of sink-gas forces from each MPI thread
-    !
-    if (nptmass > 0) call reduce_in_place_mpi('+',fxyz_ptmass(:,1:nptmass))
-
-    !---------------------------
-    ! corrector during substeps
-    !---------------------------
-    !
-    ! corrector step on sinks (changes velocities only, does not change position)
-    !
-    if (nptmass > 0) then
-       if (id==master) then
-          call ptmass_corrector(nptmass,dt,vxyz_ptmass,fxyz_ptmass,xyzmh_ptmass,iexternalforce)
-       endif
-       call bcast_mpi(vxyz_ptmass(:,1:nptmass))
-    endif
-
-    !
-    ! corrector step on gas particles (also accrete particles at end of step)
-    !
-    accretedmass = 0.
-    nfail        = 0
-    naccreted    = 0
-    nlive        = 0
-    ibin_wakei   = 0
-    dptmass(:,:) = 0.
-
-    !$omp parallel default(none) &
-    !$omp shared(maxp,maxphase) &
-    !$omp shared(npart,xyzh,vxyzu,fext,iphase,ntypes,massoftype,hdt,timei,nptmass,sts_it_n) &
-    !$omp shared(xyzmh_ptmass,vxyz_ptmass,fxyz_ptmass,f_acc,apr_level,aprmassoftype) &
-    !$omp shared(iexternalforce) &
-    !$omp shared(nbinmax,ibin_wake) &
-    !$omp reduction(+:dptmass) &
-    !$omp private(i,accreted,nfaili,fxi,fyi,fzi) &
-    !$omp firstprivate(itype,pmassi,ibin_wakei) &
-    !$omp reduction(+:accretedmass,nfail,naccreted,nlive)
-    !$omp do
-    accreteloop: do i=1,npart
-       if (.not.isdead_or_accreted(xyzh(4,i))) then
-          if (ntypes > 1 .and. maxphase==maxp) then
-             itype = iamtype(iphase(i))
-             if (use_apr) then
-               pmassi = aprmassoftype(itype,apr_level(i))
-             else
-               pmassi = massoftype(itype)
-             endif
-             if (iamboundary(itype)) cycle accreteloop
-          elseif (use_apr) then
-             pmassi = aprmassoftype(igas,apr_level(i))
-          endif
-          !
-          ! correct v to the full step using only the external force
-          !
-          vxyzu(1:3,i) = vxyzu(1:3,i) + hdt*fext(1:3,i)
-
-          if (iexternalforce > 0) then
-             call accrete_particles(iexternalforce,xyzh(1,i),xyzh(2,i), &
-                                    xyzh(3,i),xyzh(4,i),pmassi,timei,accreted)
-             if (accreted) accretedmass = accretedmass + pmassi
-          endif
-          !
-          ! accretion onto sink particles
-          ! need position, velocities and accelerations of both gas and sinks to be synchronised,
-          ! otherwise will not conserve momentum
-          ! Note: requiring sts_it_n since this is supertimestep with the most active particles
-          !
-          if (nptmass > 0 .and. sts_it_n) then
-             fxi = fext(1,i)
-             fyi = fext(2,i)
-             fzi = fext(3,i)
-             if (ind_timesteps) ibin_wakei = ibin_wake(i)
-             call ptmass_accrete(1,nptmass,xyzh(1,i),xyzh(2,i),xyzh(3,i),xyzh(4,i),&
-                                 vxyzu(1,i),vxyzu(2,i),vxyzu(3,i),fxi,fyi,fzi,&
-                                 itype,pmassi,xyzmh_ptmass,vxyz_ptmass,&
-                                 accreted,dptmass,timei,f_acc,nbinmax,ibin_wakei,nfaili)
-             if (accreted) then
-                naccreted = naccreted + 1
-                cycle accreteloop
-             else
-                if (ind_timesteps) ibin_wake(i) = ibin_wakei
-             endif
-             if (nfaili > 1) nfail = nfail + 1
-          endif
-          nlive = nlive + 1
-       endif
-    enddo accreteloop
-    !$omp enddo
-    !$omp end parallel
-
-    if (npart > 2 .and. nlive < 2) then
-       call fatal('step','all particles accreted',var='nlive',ival=nlive)
-    endif
-
-    !
-    ! reduction of sink particle changes across MPI
-    !
-    if (nptmass > 0) then
-       call reduce_in_place_mpi('+',dptmass(:,1:nptmass))
-
-       naccreted = int(reduceall_mpi('+',naccreted))
-       nfail = int(reduceall_mpi('+',nfail))
-
-       if (id==master) call update_ptmass(dptmass,xyzmh_ptmass,vxyz_ptmass,fxyz_ptmass,nptmass)
-
-       call bcast_mpi(xyzmh_ptmass(:,1:nptmass))
-       call bcast_mpi(vxyz_ptmass(:,1:nptmass))
-       call bcast_mpi(fxyz_ptmass(:,1:nptmass))
-    endif
-
-    if (iverbose >= 2 .and. id==master .and. naccreted /= 0) write(iprint,"(a,es10.3,a,i4,a,i4,a)") &
-       'Step: at time ',timei,', ',naccreted,' particles were accreted amongst ',nptmass,' sink(s).'
-
-    if (nptmass > 0) then
-       call summary_accrete_fail(nfail)
-       call summary_accrete(nptmass)
-       ! only write to .ev during substeps if no gas particles present
-       if (npart==0) call pt_write_sinkev(nptmass,timei,xyzmh_ptmass,vxyz_ptmass, &
-                                          fxyz_ptmass,fxyz_ptmass_sinksink)
-    endif
-    !
-    ! check if timestep criterion was violated during substeps
-    !
-    if (nptmass > 0) then
-       if (fonrmax > 0.) then
-          dtsinkgas = min(dtsinkgas,C_force*1./sqrt(fonrmax),C_force*sqrt(dtphi2))
-       endif
-       if (iverbose >= 2) write(iprint,*) nsubsteps,'dt(ext/sink-sink) = ',dtextforcenew,', dt(sink-gas) = ',dtsinkgas
-       dtextforcenew = min(dtextforcenew,dtsinkgas)
-    endif
-
-    dtextforcenew = reduceall_mpi('min',dtextforcenew)
-
-    dtextforce_min = min(dtextforce_min,dtextforcenew)
-    dtextforce = dtextforcenew
-
-    if (last_step) then
-       done = .true.
-    else
-       dt = dtextforce
-       if (timei + dt > t_end_step) then
-          dt = t_end_step - timei
-          last_step = .true.
-       endif
-    endif
- enddo substeps
-
- deallocate(dptmass)
-
- if (nsubsteps > 1) then
-    if (iverbose>=1 .and. id==master) then
-       write(iprint,"(a,i6,a,f8.2,a,es10.3,a,es10.3)") &
-           ' using ',nsubsteps,' substeps (dthydro/dtextf = ',dtsph/dtextforce_min,'), dt = ',dtextforce_min,' dtsph = ',dtsph
-    endif
-    call summary_variable('ext',iosumextr ,nsubsteps,dtsph/dtextforce_min)
-    call summary_variable('ext',iosumextt ,nsubsteps,dtextforce_min,1.0/dtextforce_min)
- endif
-
-end subroutine step_extern
-
-=======
- if (gr) call cons2primall(npart,xyzh,metrics,pxyzu,vxyzu,dens,eos_vars)
-
-end subroutine step
-
->>>>>>> c7a393ff
 !-----------------------------------------------------
 !+
 !  Check error in v^1 compared to the predicted v^*
