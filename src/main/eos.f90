!--------------------------------------------------------------------------!
! The Phantom Smoothed Particle Hydrodynamics code, by Daniel Price et al. !
! Copyright (c) 2007-2024 The Authors (see AUTHORS)                        !
! See LICENCE file for usage and distribution conditions                   !
! http://phantomsph.github.io/                                             !
!--------------------------------------------------------------------------!
module eos
!
! This module contains stuff to do with the equation of state
!  Current options:
!     1 = isothermal eos
!     2 = adiabatic/polytropic eos
!     3 = eos for a locally isothermal disc as in Lodato & Pringle (2007)
!     4 = GR isothermal
!     5 = polytropic EOS with varying mu and gamma depending on H2 formation
!     6 = eos for a locally isothermal disc as in Lodato & Pringle (2007),
!         centered on a sink particle
!     7 = z-dependent locally isothermal eos
!     8 = Barotropic eos
!     9 = Piecewise polytrope
!    10 = MESA EoS
!    11 = isothermal eos with zero pressure
!    12 = ideal gas with radiation pressure
!    13 = locally isothermal prescription from Farris et al. (2014) generalised for generic hierarchical systems
!    14 = locally isothermal prescription from Farris et al. (2014) for binary system
!    15 = Helmholtz free energy eos
!    16 = Shen eos
!    17 = polytropic EOS with varying mu (depending on H2 formation)
!    20 = Ideal gas + radiation + various forms of recombination energy from HORMONE (Hirai et al., 2020)
!    23 = read tabulated eos (for use with icooling == 9)
!
! :References:
!    Lodato & Pringle (2007)
!    Hirai et al. (2020)
!
! :Owner: Daniel Price
!
! :Runtime parameters:
!   - X           : *H mass fraction (ignored if variable composition)*
!   - Z           : *metallicity (ignored if variable composition)*
!   - ieos        : *eqn of state (1=isoth;2=adiab;3=locally iso;8=barotropic)*
!   - metallicity : *metallicity*
!   - mu          : *mean molecular weight*
!
! :Dependencies: dim, dump_utils, eos_HIIR, eos_barotropic, eos_gasradrec,
!   eos_helmholtz, eos_idealplusrad, eos_mesa, eos_piecewise, eos_shen,
!   eos_stamatellos, eos_stratified, infile_utils, io, mesa_microphysics,
!   part, physcon, units
!
 use part,          only:ien_etotal,ien_entropy,ien_type
 use dim,           only:gr
 use eos_gasradrec, only:irecomb
 implicit none
 integer, parameter, public :: maxeos = 23
 real,               public :: polyk, polyk2, gamma
 real,               public :: qfacdisc = 0.75, qfacdisc2 = 0.75
 logical,            public :: extract_eos_from_hdr = .false.
 integer,            public :: isink = 0.

 public  :: equationofstate,setpolyk,eosinfo,get_mean_molecular_weight
 public  :: get_TempPresCs,get_spsound,get_temperature,get_pressure,get_cv
 public  :: eos_is_non_ideal,eos_outputs_mu,eos_outputs_gasP
 public  :: get_local_u_internal,get_temperature_from_u
 public  :: calc_rec_ene,calc_temp_and_ene,entropy,get_rho_from_p_s,get_u_from_rhoT
 public  :: calc_rho_from_PT,get_entropy,get_p_from_rho_s
 public  :: init_eos,finish_eos,write_options_eos,read_options_eos
 public  :: write_headeropts_eos, read_headeropts_eos

 public :: irecomb  ! propagated from eos_gasradrec

 private

 integer, public :: ieos          = 1
 integer, public :: iopacity_type = 0      ! used for radiation
 real,    public :: gmw           = 2.381  ! default mean molecular weight
 real,    public :: X_in          = 0.74   ! default metallicities
 real,    public :: Z_in          = 0.02   ! default metallicities
 logical, public :: use_var_comp  = .false. ! use variable composition
 real,    public :: temperature_coef

 logical, public :: done_init_eos = .false.
 !
 ! error codes for calls to init_eos
 !
 integer, public, parameter :: &
    ierr_file_not_found  = 1, &
    ierr_option_conflict = 2, &
    ierr_units_not_set   = 3, &
    ierr_isink_not_set   = 4

!
! Default temperature prescription for vertical stratification (0=MAPS, 1=Dartois)
!
 integer, public:: istrat = 0.
!
! 2D temperature structure fit parameters for HD 163296
!
 real, public :: z0      = 1.
 real, public :: alpha_z = 3.01
 real, public :: beta_z  = 0.42

contains

!----------------------------------------------------------------
!+
!  subroutine returns pressure/density as a function of density
!  (and position in the case of the isothermal disc)
!+
!----------------------------------------------------------------
subroutine equationofstate(eos_type,ponrhoi,spsoundi,rhoi,xi,yi,zi,tempi,eni,gamma_local,mu_local,Xlocal,Zlocal,isionised)
 use io,            only:fatal,error,warning
 use part,          only:xyzmh_ptmass, nptmass
 use units,         only:unit_density,unit_pressure,unit_ergg,unit_velocity
 use physcon,       only:Rg,radconst,kb_on_mh
 use eos_mesa,      only:get_eos_pressure_temp_gamma1_mesa,get_eos_1overmu_mesa
 use eos_helmholtz, only:eos_helmholtz_pres_sound
 use eos_shen,      only:eos_shen_NL3
 use eos_idealplusrad
 use eos_gasradrec, only:equationofstate_gasradrec
 use eos_stratified, only:get_eos_stratified
 use eos_barotropic, only:get_eos_barotropic
 use eos_piecewise,  only:get_eos_piecewise
 use eos_stamatellos
 use eos_HIIR,       only:get_eos_HIIR_iso,get_eos_HIIR_adiab
 integer, intent(in)    :: eos_type
 real,    intent(in)    :: rhoi,xi,yi,zi
 real,    intent(out)   :: ponrhoi,spsoundi
 real,    intent(inout) :: tempi
 real,    intent(in),    optional :: eni
 real,    intent(inout), optional :: mu_local,gamma_local
 real,    intent(in)   , optional :: Xlocal,Zlocal
 logical, intent(in),    optional :: isionised
 integer :: ierr, i
 real    :: r1,r2
 real    :: mass_r, mass ! defined for generalised Farris prescription
 real    :: gammai,temperaturei,mui,imui,X_i,Z_i
 real    :: cgsrhoi,cgseni,cgspresi,presi,gam1,cgsspsoundi
 real    :: uthermconst,kappaBar,kappaPart
 real    :: enthi,pondensi
 logical :: isionisedi

 !
 ! Check to see if equation of state is compatible with GR cons2prim routines
 !
 if (gr .and. .not.any((/2,4,11,12/)==eos_type)) then
    ponrhoi = 0.; spsoundi = 0. ! avoid compiler warning
    call fatal('eos','GR currently only works for ieos=2,12 or 11',&
         var='eos_type',val=real(eos_type))
 endif

 gammai = gamma
 mui    = gmw
 X_i    = X_in
 Z_i    = Z_in
 if (present(gamma_local)) gammai = gamma_local
 if (present(mu_local)) mui = mu_local
 if (present(Xlocal)) X_i = Xlocal
 if (present(Zlocal)) Z_i = Zlocal
 if (present(isionised)) isionisedi = isionised

 select case(eos_type)
 case(1)
!
!--Isothermal eos
!
!  :math:`P = c_s^2 \rho`
!
!  where :math:`c_s^2 \equiv K` is a constant stored in the dump file header
!
    ponrhoi  = polyk
    spsoundi = sqrt(ponrhoi)
    tempi    = temperature_coef*mui*ponrhoi

 case(2,5,17)
!
!--Adiabatic equation of state (code default)
!
!  :math:`P = (\gamma - 1) \rho u`
!
!  if the code is compiled with ISOTHERMAL=yes, ieos=2 gives a polytropic eos:
!
!  :math:`P = K \rho^\gamma`
!
!  where K is a global constant specified in the dump header
!
    if (gammai < tiny(gammai)) call fatal('eos','gamma not set for adiabatic eos',var='gamma',val=gammai)

    if (gr) then
       if (.not. present(eni)) call fatal('eos','GR call to equationofstate requires thermal energy as input!')
       if (eni < 0.) call fatal('eos','utherm < 0',var='u',val=eni)
       if (gammai <= 1.) then
          spsoundi = 0.; ponrhoi = 0. ! avoid compiler warning
          call fatal('eos','GR not compatible with isothermal equation of state, yet...',var='gamma',val=gammai)
       elseif (gammai > 1.0001) then
          pondensi = (gammai-1.)*eni   ! eni is the thermal energy
          enthi = 1. + eni + pondensi    ! enthalpy
          spsoundi = sqrt(gammai*pondensi/enthi)
          ponrhoi = pondensi ! With GR this routine actually outputs pondensi (i.e. pressure on primitive density, not conserved.)
       endif
    else
       if (present(eni)) then
          if (eni < 0.) then
             !write(iprint,'(a,Es18.4,a,4Es18.4)')'Warning: eos: u = ',eni,' < 0 at {x,y,z,rho} = ',xi,yi,zi,rhoi
             call fatal('eos','utherm < 0',var='u',val=eni)
          endif
          if (gammai > 1.0001) then
             ponrhoi = (gammai-1.)*eni   ! use this if en is thermal energy
          else
             ponrhoi = 2./3.*eni ! en is thermal energy and gamma = 1
          endif
       else
          ponrhoi = polyk*rhoi**(gammai-1.)
       endif
       spsoundi = sqrt(gammai*ponrhoi)
    endif

    tempi = temperature_coef*mui*ponrhoi

 case(3)
!
!--Locally isothermal disc as in Lodato & Pringle (2007) where
!
!  :math:`P = c_s^2 (r) \rho`
!
!  sound speed (temperature) is prescribed as a function of radius using:
!
!  :math:`c_s = c_{s,0} r^{-q}` where :math:`r = \sqrt{x^2 + y^2 + z^2}`
!
    ponrhoi  = polyk*(xi**2 + yi**2 + zi**2)**(-qfacdisc) ! polyk is cs^2, so this is (R^2)^(-q)
    spsoundi = sqrt(ponrhoi)
    tempi    = temperature_coef*mui*ponrhoi

 case(4)
!
!--Isothermal equation of state for GR, enforcing cs = constant
!
!  .. WARNING:: this is experimental: use with caution
!
    uthermconst = polyk
    ponrhoi  = (gammai-1.)*uthermconst
    spsoundi = sqrt(ponrhoi/(1.+uthermconst))
    tempi    = temperature_coef*mui*ponrhoi

 case(6)
!
!--Locally isothermal disc centred on sink particle
!
!  As in ieos=3 but in this version radius is taken with respect to a designated
!  sink particle (by default the first sink particle in the simulation)
!
    ponrhoi  = polyk*((xi-xyzmh_ptmass(1,isink))**2 + (yi-xyzmh_ptmass(2,isink))**2 + &
                      (zi-xyzmh_ptmass(3,isink))**2)**(-qfacdisc) ! polyk is cs^2, so this is (R^2)^(-q)
    spsoundi = sqrt(ponrhoi)
    tempi    = temperature_coef*mui*ponrhoi

 case(7)
!
!--Vertically stratified equation of state
!
!  sound speed is prescribed as a function of (cylindrical) radius R and
!  height z above the x-y plane
!
!  .. WARNING:: should not be used for misaligned discs
!
    call get_eos_stratified(istrat,xi,yi,zi,polyk,polyk2,qfacdisc,qfacdisc2,alpha_z,beta_z,z0,ponrhoi,spsoundi)
    tempi = temperature_coef*mui*ponrhoi

 case(8)
!
!--Barotropic equation of state
!
!  :math:`P = K \rho^\gamma`
!
!  where the value of gamma (and K) are a prescribed function of density
!
    call get_eos_barotropic(rhoi,polyk,polyk2,ponrhoi,spsoundi,gammai)
    tempi = temperature_coef*mui*ponrhoi

 case(9)
!
!--Piecewise Polytropic equation of state
!
!  :math:`P = K \rho^\gamma`
!
!  where the value of gamma (and K) are a prescribed function of density.
!  Similar to ieos=8 but with different defaults and slightly different
!  functional form
!
    call get_eos_piecewise(rhoi,ponrhoi,spsoundi,gammai)
    tempi = temperature_coef*mui*ponrhoi

 case(10)
!
!--MESA equation of state
!
!  a tabulated equation of state including gas, radiation pressure
!  and ionisation/dissociation. MESA is a stellar evolution code, so
!  this equation of state is designed for matter inside stars
!
    cgsrhoi = rhoi * unit_density
    cgseni  = eni * unit_ergg
    call get_eos_pressure_temp_gamma1_mesa(cgsrhoi,cgseni,cgspresi,temperaturei,gam1,ierr)
    presi = cgspresi / unit_pressure

    ponrhoi  = presi / rhoi
    spsoundi = sqrt(gam1*ponrhoi)
    tempi    = temperaturei
    if (present(gamma_local)) gamma_local = gam1 ! gamma is an output
    if (present(mu_local)) mu_local = 1./get_eos_1overmu_mesa(cgsrhoi,cgseni)
    if (ierr /= 0) call warning('eos_mesa','extrapolating off tables')

 case(11)
!
!--Isothermal equation of state with pressure and temperature equal to zero
!
!  :math:`P = 0`
!
!  useful for simulating test particle dynamics using SPH particles
!
    ponrhoi  = 0.
    spsoundi = sqrt(polyk)
    tempi    = 0.

 case(12)
!
!--Ideal gas plus radiation pressure
!
!  :math:`P = (\gamma - 1) \rho u`
!
!  but solved by first solving the quartic equation:
!
!  :math:`u = \frac32 \frac{k_b T}{\mu m_H} + \frac{a T^4}{\rho}`
!
!  for temperature (given u), then solving for pressure using
!
!  :math:`P = \frac{k_b T}{\mu m_H} + \frac13 a T^4`
!
!  hence in this equation of state gamma (and temperature) are an output
!
    temperaturei = tempi  ! Required as initial guess
    cgsrhoi      = rhoi * unit_density
    cgseni       = eni * unit_ergg
    call get_idealplusrad_temp(cgsrhoi,cgseni,mui,temperaturei,ierr)
    call get_idealplusrad_pres(cgsrhoi,temperaturei,mui,cgspresi)
    call get_idealplusrad_spsoundi(cgsrhoi,cgspresi,cgseni,spsoundi,gammai)
    if (present(gamma_local)) gamma_local = gammai ! gamma is an output
    spsoundi = spsoundi / unit_velocity
    presi    = cgspresi / unit_pressure
    ponrhoi  = presi / rhoi
    tempi    = temperaturei
    if (ierr /= 0) call warning('eos_idealplusrad','temperature iteration did not converge')


 case(13)
!
!--Locally isothermal eos for generic hierarchical system
!
!  Assuming all sink particles are stars.
!  Generalisation of Farris et al. (2014; for binaries) to N stars.
!  For two sink particles this is identical to ieos=14
!
    mass_r = 0
    mass = 0

    do i=1,nptmass
       mass_r = mass_r+xyzmh_ptmass(4,i)/sqrt((xi-xyzmh_ptmass(1,i))**2 + (yi-xyzmh_ptmass(2,i))**2 + (zi-xyzmh_ptmass(3,i))**2)
       mass = mass + xyzmh_ptmass(4,i)
    enddo
    ponrhoi=polyk*(mass_r)**(2*qfacdisc)/mass**(2*qfacdisc)
    spsoundi = sqrt(ponrhoi)
    tempi    = temperature_coef*mui*ponrhoi


 case(14)
!
!--Locally isothermal eos from Farris et al. (2014) for binary system
!
!  uses the locations of the first two sink particles
!
    r1 = sqrt((xi-xyzmh_ptmass(1,1))**2+(yi-xyzmh_ptmass(2,1))**2 + (zi-xyzmh_ptmass(3,1))**2)
    r2 = sqrt((xi-xyzmh_ptmass(1,2))**2+(yi-xyzmh_ptmass(2,2))**2 + (zi-xyzmh_ptmass(3,2))**2)
    ponrhoi=polyk*(xyzmh_ptmass(4,1)/r1+xyzmh_ptmass(4,2)/r2)**(2*qfacdisc)/(xyzmh_ptmass(4,1)+xyzmh_ptmass(4,2))**(2*qfacdisc)
    spsoundi = sqrt(ponrhoi)
    tempi    = temperature_coef*mui*ponrhoi

 case(15)
!
!--Helmholtz equation of state (computed live, not tabulated)
!
!  .. WARNING:: not widely tested in phantom, better to use ieos=10
!
    call eos_helmholtz_pres_sound(tempi, rhoi, ponrhoi, spsoundi, eni)

 case(16)
!
!--Shen (2012) equation of state for neutron stars
!
!  this equation of state requires evolving temperature as the energy variable
!
!  .. WARNING:: not tested: use with caution
!
    if (present(eni)) then
       cgsrhoi = rhoi * unit_density
       !note eni is actually tempi
       call eos_shen_NL3(cgsrhoi,eni,0.05,cgspresi,cgsspsoundi)
       spsoundi=cgsspsoundi / unit_velocity
       presi = cgspresi / unit_pressure
       ponrhoi = presi / rhoi
       tempi = eni
       call warning('eos','Not sure if this is correct now that temperature is always passed into eos')
    else
       spsoundi = 0.; presi = 0.; ponrhoi = 0.; tempi = 0. ! to avoid compiler warnings
       call fatal('eos','tried to call NL3 eos without passing temperature')
    endif

 case(20)
!
!--Gas + radiation + various forms of recombination
!
!  from HORMONE, Hirai+2020, as used in Lau+2022b
!
    cgsrhoi = rhoi * unit_density
    cgseni  = eni * unit_ergg
    imui    = 1./mui
    if (tempi > 0.) then
       temperaturei = tempi
    else
       temperaturei = min(0.67 * cgseni * mui / Rg, (cgseni*cgsrhoi/radconst)**0.25)
    endif
    call equationofstate_gasradrec(cgsrhoi,cgseni*cgsrhoi,temperaturei,imui,X_i,1.-X_i-Z_i,cgspresi,cgsspsoundi,gammai)
    ponrhoi  = real(cgspresi / (unit_pressure * rhoi))
    spsoundi = real(cgsspsoundi / unit_velocity)
    tempi    = temperaturei
    if (present(mu_local)) mu_local = 1./imui
    if (present(gamma_local)) gamma_local = gammai

 case(21)
    call get_eos_HIIR_iso(polyk,temperature_coef,mui,tempi,ponrhoi,spsoundi,isionisedi)

 case(22)
    call get_eos_HIIR_adiab(polyk,temperature_coef,mui,tempi,ponrhoi,rhoi,eni,gammai,spsoundi,isionisedi)

 case(23)
!
!--interpolate tabulated eos from Stamatellos+(2007). For use with icooling=9
!
    if (eni < 0.) then
       call fatal('eos (stamatellos)','utherm < 0',var='u',val=eni)
    endif
    cgsrhoi = rhoi * unit_density
    cgseni = eni * unit_ergg
    call getopac_opdep(cgseni,cgsrhoi,kappaBar,kappaPart,tempi,mui)
    cgspresi = kb_on_mh*cgsrhoi*tempi/mui
    presi = cgspresi/unit_pressure
    ponrhoi = presi/rhoi
    gammai = 1.d0 + presi/(eni*rhoi)
    spsoundi = sqrt(gammai*ponrhoi)

 case default
    spsoundi = 0. ! avoids compiler warnings
    ponrhoi  = 0.
    tempi    = 0.
    call fatal('eos','unknown equation of state')
 end select

end subroutine equationofstate

!-----------------------------------------------------------------------
!+
!  initialise equation of state (read tables etc.)
!+
!-----------------------------------------------------------------------
subroutine init_eos(eos_type,ierr)
 use units,          only:unit_velocity
 use physcon,        only:Rg
 use io,             only:error,warning
 use eos_mesa,       only:init_eos_mesa
 use eos_helmholtz,  only:eos_helmholtz_init
 use eos_piecewise,  only:init_eos_piecewise
 use eos_barotropic, only:init_eos_barotropic
 use eos_shen,       only:init_eos_shen_NL3
 use eos_gasradrec,  only:init_eos_gasradrec
<<<<<<< HEAD
 use eos_stamatellos,only:read_optab,init_coolra,eos_file
=======
 use eos_stamatellos,only:read_optab,init_S07cool,eos_file
>>>>>>> 5adb3596
 use eos_HIIR,       only:init_eos_HIIR
 use dim,            only:maxvxyzu,do_radiation
 use eos_HIIR,       only:init_eos_HIIR
 integer, intent(in)  :: eos_type
 integer, intent(out) :: ierr
 integer              :: ierr_mesakapp,ierr_ra

 ierr = 0
 !
 !--Set coefficient to convert P/rho into temperature
 !  calculation will be in cgs; the mean molecular weight, gmw, will be
 !  included in the function call rather than here
 !  c_s^2 = gamma*P/rho = gamma*kT/(gmw*m_p) -> T = P/rho * (gmw*m_p)/k
 !
 temperature_coef = unit_velocity**2  / Rg

 select case(eos_type)
 case(6)
    !
    !--Check that if using ieos=6, then isink is set properly
    !
    if (isink==0) then
       call error('eos','ieos=6, but isink is not set, setting to 1')
       isink = 1
    endif

 case(8)
    !
    ! barotropic equation of state
    !
    call init_eos_barotropic(polyk,polyk2,ierr)

 case(9)
    !
    ! piecewise polytropic equation of state (similar to barotropic)
    !
    call init_eos_piecewise(ierr)

 case(10)
    !
    !--MESA EoS initialisation
    !
    write(*,'(1x,a,f7.5,a,f7.5)') 'Initialising MESA EoS with X = ',X_in,', Z = ',Z_in
    call init_eos_mesa(X_in,Z_in,ierr)
    if (do_radiation .and. ierr==0) then
       call error('eos','ieos=10, cannot use eos with radiation, will double count radiation pressure')
       ierr=ierr_option_conflict !return error if using radiation and mesa EOS, shouldn't use mesa eos, as it will double count rad pres
    endif

 case(12)
    !
    ! ideal plus radiation
    !
    write(*,'(1x,a,f7.5)') 'Using ideal plus radiation EoS with mu = ',gmw
    if (do_radiation) then
       call error('eos','ieos=12, cannot use eos with radiation, will double count radiation pressure')
       ierr = ierr_option_conflict
    endif

 case(15)

    call eos_helmholtz_init(ierr)

 case(16)

    call init_eos_shen_NL3(ierr)

 case(20)

    call init_eos_gasradrec(ierr)
    if (.not. use_var_comp) then
       write(*,'(a,f7.5,a,f7.5)') 'Assuming fixed composition X = ',X_in,', Z = ',Z_in
    endif
    if (do_radiation) then
       call error('eos','ieos=20, cannot use eos with radiation, will double count radiation pressure')
       ierr = ierr_option_conflict
    endif

 case(21,22)

    call init_eos_HIIR()

 case(23)
<<<<<<< HEAD

    call read_optab(eos_file,ierr_ra)
    if (ierr_ra > 0) call warning('init_eos','Failed to read EOS file')
    call init_coolra
=======
    call read_optab(eos_file,ierr_ra)
    if (ierr_ra > 0) call warning('init_eos','Failed to read EOS file')
    call init_S07cool
>>>>>>> 5adb3596

 end select
 done_init_eos = .true.

 if (do_radiation .and. iopacity_type==1) then
    write(*,'(1x,a,f7.5,a,f7.5)') 'Using radiation with MESA opacities. Initialising MESA EoS with X = ',X_in,', Z = ',Z_in
    call init_eos_mesa(X_in,Z_in,ierr_mesakapp)
    ierr = max(ierr,ierr_mesakapp)
 endif

end subroutine init_eos

!-----------------------------------------------------------------------
!+
!  finish equation of state
!+
!-----------------------------------------------------------------------
subroutine finish_eos(eos_type,ierr)
 use eos_mesa, only: finish_eos_mesa
<<<<<<< HEAD
 use eos_stamatellos, only: finish_coolra
=======
 use eos_stamatellos, only: finish_S07cool
>>>>>>> 5adb3596
 integer, intent(in)  :: eos_type
 integer, intent(out) :: ierr

 ierr = 0

 select case(eos_type)
 case(10)
    !
    !--MESA EoS deallocation
    !
    call finish_eos_mesa

 case(23)
    ! Stamatellos deallocation
<<<<<<< HEAD
    call finish_coolra
=======
    call finish_S07cool
>>>>>>> 5adb3596

 end select
 done_init_eos=.false.

end subroutine finish_eos

!-----------------------------------------------------------------------
!+
!  Calculate gas temperature, sound speed, and pressure.
!  This will be required for various analysis routines if eos_vars
!  is not saved in the dump files
!+
!-----------------------------------------------------------------------
subroutine get_TempPresCs(eos_type,xyzi,vxyzui,rhoi,tempi,presi,spsoundi,gammai,mui,Xi,Zi)
 use dim, only:maxvxyzu
 integer, intent(in)              :: eos_type
 real,    intent(in)              :: vxyzui(:),xyzi(:),rhoi
 real,    intent(inout)           :: tempi
 real,    intent(out),   optional :: presi,spsoundi
 real,    intent(inout), optional :: gammai,mui
 real,    intent(in),    optional :: Xi,Zi
 real                             :: csi,ponrhoi,mu,X,Z
 logical                          :: use_gamma

 mu = gmw
 X  = X_in
 Z  = Z_in
 if (present(mui)) mu = mui
 if (present(Xi))  X = Xi
 if (present(Zi))  Z = Zi
 use_gamma = .false.
 if (present(gammai)) then
    if (gammai > 0.) use_gamma = .true.
 endif

 if (maxvxyzu==4) then
    if (vxyzui(4) < 0d0) print *, "ui NEGATIVE in eos"
    if (use_gamma) then
       call equationofstate(eos_type,ponrhoi,csi,rhoi,xyzi(1),xyzi(2),xyzi(3),tempi,vxyzui(4),&
                            gamma_local=gammai,mu_local=mu,Xlocal=X,Zlocal=Z)
    else
       call equationofstate(eos_type,ponrhoi,csi,rhoi,xyzi(1),xyzi(2),xyzi(3),tempi,vxyzui(4),&
                            mu_local=mu,Xlocal=X,Zlocal=Z)
    endif
 else
    call equationofstate(eos_type,ponrhoi,csi,rhoi,xyzi(1),xyzi(2),xyzi(3),tempi,mu_local=mu)
 endif

 if (present(presi))    presi    = ponrhoi*rhoi
 if (present(spsoundi)) spsoundi = csi
 if (present(mui))     mui = mu
 if (present(gammai)) gammai = gamma

end subroutine get_TempPresCs

!-----------------------------------------------------------------------
!+
!  Wrapper function to calculate sound speed
!+
!-----------------------------------------------------------------------
real function get_spsound(eos_type,xyzi,rhoi,vxyzui,gammai,mui,Xi,Zi)
 integer, intent(in)             :: eos_type
 real,    intent(in)             :: xyzi(:),rhoi
 real,    intent(in)             :: vxyzui(:)
 real,    intent(in),    optional :: Xi,Zi
 real,    intent(inout), optional :: gammai,mui
 real                            :: spsoundi,tempi,gam,mu,X,Z

 !set defaults for variables not passed in
 mu    = gmw
 X     = X_in
 Z     = Z_in
 tempi = -1.  ! needed because temperature is an in/out to some equations of state, -ve == use own guess
 gam   = -1.  ! to indicate gamma is not being passed in
 if (present(Xi))  X  = Xi
 if (present(Zi))  Z  = Zi
 if (present(gammai)) gam = gammai
 if (present(mui))    mu = mui

 call get_TempPresCs(eos_type,xyzi,vxyzui,rhoi,tempi,spsoundi=spsoundi,gammai=gam,mui=mu,Xi=X,Zi=Z)

 get_spsound = spsoundi

 if (present(mui))    mui = mu
 if (present(gammai)) gammai = gam

end function get_spsound

!-----------------------------------------------------------------------
!+
!  Wrapper function to calculate temperature
!+
!-----------------------------------------------------------------------
real function get_temperature(eos_type,xyzi,rhoi,vxyzui,gammai,mui,Xi,Zi)
 integer, intent(in)             :: eos_type
 real,    intent(in)             :: xyzi(:),rhoi
 real,    intent(in)             :: vxyzui(:)
 real,    intent(in),   optional :: Xi,Zi
 real,    intent(inout),optional :: gammai,mui
 real                            :: tempi,gam,mu,X,Z

 !set defaults for variables not passed in
 mu    = gmw
 X     = X_in
 Z     = Z_in
 tempi = -1.  ! needed because temperature is an in/out to some equations of state, -ve == use own guess
 gam   = -1.  ! to indicate gamma is not being passed in
 if (present(Xi))  X  = Xi
 if (present(Zi))  Z  = Zi
 if (present(gammai)) gam = gammai
 if (present(mui)) mu = mui

 call get_TempPresCs(eos_type,xyzi,vxyzui,rhoi,tempi,gammai=gam,mui=mu,Xi=X,Zi=Z)

 get_temperature = tempi

 if (present(mui))    mui = mu
 if (present(gammai)) gammai = gam

end function get_temperature


!-----------------------------------------------------------------------
!+
!  Wrapper function to calculate temperature
!+
!-----------------------------------------------------------------------
real function get_temperature_from_u(eos_type,xpi,ypi,zpi,rhoi,ui,gammai,mui,Xi,Zi)
 integer, intent(in)             :: eos_type
 real,    intent(in)             :: xpi,ypi,zpi,rhoi
 real,    intent(in)             :: ui
 real,    intent(in),   optional :: Xi,Zi
 real,    intent(inout),optional :: gammai,mui
 real                            :: tempi,gam,mu,X,Z
 real :: vxyzui(4),xyzi(3)

 !set defaults for variables not passed in
 mu    = gmw
 X     = X_in
 Z     = Z_in
 tempi = -1.  ! needed because temperature is an in/out to some equations of state, -ve == use own guess
 gam   = -1.  ! to indicate gamma is not being passed in
 if (present(Xi))  X  = Xi
 if (present(Zi))  Z  = Zi
 if (present(gammai)) gam = gammai
 if (present(mui)) mu = mui

 vxyzui = (/0.,0.,0.,ui/)
 xyzi = (/xpi,ypi,zpi/)
 call get_TempPresCs(eos_type,xyzi,vxyzui,rhoi,tempi,gammai=gam,mui=mu,Xi=X,Zi=Z)

 get_temperature_from_u = tempi

 if (present(mui))    mui = mu
 if (present(gammai)) gammai = gam


end function get_temperature_from_u
!-----------------------------------------------------------------------
!+
!  Wrapper function to calculate pressure
!+
!-----------------------------------------------------------------------
real function get_pressure(eos_type,xyzi,rhoi,vxyzui,gammai,mui,Xi,Zi)
 integer, intent(in)             :: eos_type
 real,    intent(in)             :: xyzi(:),rhoi,vxyzui(:)
 real,    intent(in),   optional :: Xi,Zi
 real,    intent(inout),optional :: gammai,mui
 real                            :: presi,tempi,gam,mu,X,Z

 !set defaults for variables not passed in
 mu    = gmw
 X     = X_in
 Z     = Z_in
 tempi = -1.  ! needed because temperature is an in/out to some equations of state, -ve == use own guess
 gam   = -1.  ! to indicate gamma is not being passed in
 if (present(mui)) mu = mui
 if (present(Xi))  X  = Xi
 if (present(Zi))  Z  = Zi
 if (present(gammai)) gam = gammai
 if (present(mui)) mu = mui

 call get_TempPresCs(eos_type,xyzi,vxyzui,rhoi,tempi,presi=presi,gammai=gam,mui=mu,Xi=X,Zi=Z)

 get_pressure = presi

 if (present(mui))    mui = mu
 if (present(gammai)) gammai = gam

end function get_pressure

!-----------------------------------------------------------------------
!+
!  query function to return the internal energy for calculations with a
!  local mean molecular weight and local adiabatic index
!+
!-----------------------------------------------------------------------
real function get_local_u_internal(gammai, gmwi, gas_temp_local)
 real, intent(in) :: gammai, gmwi, gas_temp_local
 real             :: ponrhoi

 ponrhoi              = gas_temp_local/(gmwi*temperature_coef)
 get_local_u_internal = ponrhoi/(gammai-1.)

end function get_local_u_internal

!-----------------------------------------------------------------------
!+
!  get u from rho, T
!+
!-----------------------------------------------------------------------
real function get_u_from_rhoT(rho,temp,eos_type,uguess) result(u)
 use eos_mesa, only:get_eos_u_from_rhoT_mesa
 integer, intent(in)        :: eos_type
 real, intent(in)           :: rho,temp
 real, intent(in), optional :: uguess

 select case (eos_type)
 case(10) ! MESA EoS
    if (present(uguess)) then
       call get_eos_u_from_rhoT_mesa(rho,temp,u,uguess)
    else
       call get_eos_u_from_rhoT_mesa(rho,temp,u)
    endif

 case default
    u = temp/(gmw*temperature_coef*(gamma-1.))
 end select

end function get_u_from_rhoT

!-----------------------------------------------------------------------
!+
!  Get recombination energy (per unit mass) assumming complete
!  ionisation
!+
!-----------------------------------------------------------------------
subroutine calc_rec_ene(XX,YY,e_rec)
 real, intent(in)  :: XX, YY
 real, intent(out) :: e_rec
 real              :: e_H2,e_HI,e_HeI,e_HeII
 real, parameter   :: e_ion_H2   = 1.312e13, & ! ionisation energies in erg/mol
                      e_ion_HI   = 4.36e12, &
                      e_ion_HeI  = 2.3723e13, &
                      e_ion_HeII = 5.2505e13

 ! XX     : Hydrogen mass fraction
 ! YY     : Helium mass fraction
 ! e_rec  : Total ionisation energy due to H2, HI, HeI, and HeII

 e_H2   = 0.5 * XX * e_ion_H2
 e_HI   = XX * e_ion_HI
 e_HeI  = 0.25 * YY * e_ion_HeI
 e_HeII = 0.25 * YY * e_ion_HeII
 e_rec  = e_H2 + e_HI + e_HeI + e_HeII

end subroutine calc_rec_ene

!-----------------------------------------------------------------------
!+
!  Calculate temperature and specific internal energy from
!  pressure and density. Inputs and outputs are in cgs units.
!
!  Note on composition:
!  For ieos=2, 5, 12 and 17, mu_local is an input, X & Z are not used
!  For ieos=10, mu_local is not used
!  For ieos=20, mu_local is not used but available as an output
!+
!-----------------------------------------------------------------------
subroutine calc_temp_and_ene(eos_type,rho,pres,ene,temp,ierr,guesseint,mu_local,X_local,Z_local)
 use physcon,          only:Rg
 use eos_idealplusrad, only:get_idealgasplusrad_tempfrompres,get_idealplusrad_enfromtemp
 use eos_mesa,         only:get_eos_eT_from_rhop_mesa
 use eos_gasradrec,    only:calc_uT_from_rhoP_gasradrec
 integer, intent(in)              :: eos_type
 real,    intent(in)              :: rho,pres
 real,    intent(inout)           :: ene,temp
 real,    intent(in),    optional :: guesseint,X_local,Z_local
 real,    intent(inout), optional :: mu_local
 integer, intent(out)             :: ierr
 real                             :: mu,X,Z

 ierr = 0
 mu   = gmw
 X    = X_in
 Z    = Z_in
 if (present(mu_local)) mu = mu_local
 if (present(X_local))  X  = X_local
 if (present(Z_local))  Z  = Z_local
 select case(eos_type)
 case(2,5,17) ! Ideal gas
    temp = pres / (rho * Rg) * mu
    ene = pres / ( (gamma-1.) * rho)
 case(12) ! Ideal gas + radiation
    call get_idealgasplusrad_tempfrompres(pres,rho,mu,temp)
    call get_idealplusrad_enfromtemp(rho,temp,mu,ene)
 case(10) ! MESA EoS
    call get_eos_eT_from_rhop_mesa(rho,pres,ene,temp,guesseint)
 case(20) ! Ideal gas + radiation + recombination (from HORMONE, Hirai et al., 2020)
    call calc_uT_from_rhoP_gasradrec(rho,pres,X,1.-X-Z,temp,ene,mu,ierr)
    if (present(mu_local)) mu_local = mu
 case default
    ierr = 1
 end select

end subroutine calc_temp_and_ene

!-----------------------------------------------------------------------
!+
!  Calculate density from pressure and temperature. Inputs and outputs
!  are in cgs units.
!
!  Note on composition:
!  For ieos=2, 5, 12 and 17, mu_local is an input, X & Z are not used
!  For ieos=10, mu_local is not used
!  For ieos=20, mu_local is not used but available as an output
!+
!-----------------------------------------------------------------------
subroutine calc_rho_from_PT(eos_type,pres,temp,rho,ierr,mu_local,X_local,Z_local)
 use physcon,          only:Rg
 use eos_idealplusrad, only:get_idealplusrad_rhofrompresT
 use eos_mesa,         only:get_eos_eT_from_rhop_mesa
 use eos_gasradrec,    only:calc_uT_from_rhoP_gasradrec
 integer, intent(in)              :: eos_type
 real,    intent(in)              :: pres,temp
 real,    intent(inout)           :: rho
 real,    intent(in),    optional :: X_local,Z_local
 real,    intent(inout), optional :: mu_local
 integer, intent(out)             :: ierr
 real                             :: mu,X,Z

 ierr = 0
 mu   = gmw
 X    = X_in
 Z    = Z_in
 if (present(mu_local)) mu = mu_local
 if (present(X_local))  X  = X_local
 if (present(Z_local))  Z  = Z_local
 select case(eos_type)
 case(2) ! Ideal gas
    rho = pres / (temp * Rg) * mu
 case(12) ! Ideal gas + radiation
    call get_idealplusrad_rhofrompresT(pres,temp,mu,rho)
 case default
    ierr = 1
 end select

end subroutine calc_rho_from_PT

!-----------------------------------------------------------------------
!+
!  Calculates specific entropy (gas + radiation + recombination)
!  up to an additive integration constant, from density and pressure.
!+
!-----------------------------------------------------------------------
function entropy(rho,pres,mu_in,ientropy,eint_in,ierr,T_in,Trad_in)
 use io,                only:fatal,warning
 use physcon,           only:radconst,kb_on_mh,Rg
 use eos_idealplusrad,  only:get_idealgasplusrad_tempfrompres
 use eos_mesa,          only:get_eos_eT_from_rhop_mesa
 use mesa_microphysics, only:getvalue_mesa
 real,    intent(in)            :: rho,pres,mu_in
 real,    intent(in),  optional :: eint_in,T_in,Trad_in
 integer, intent(in)            :: ientropy
 integer, intent(out), optional :: ierr
 real                           :: mu,entropy,logentropy,temp,Trad,eint

 if (present(ierr)) ierr=0

 mu = mu_in
 if (present(T_in)) then  ! is gas temperature specified?
    temp = T_in
 else
    temp = pres * mu / (rho * Rg)  ! used as initial guess for case 2
 endif

 select case(ientropy)
 case(1) ! Only include gas contribution
    ! check temp
    if (temp < tiny(0.)) call warning('entropy','temperature = 0 will give minus infinity with s entropy')
    entropy = kb_on_mh / mu * log(temp**1.5/rho)

 case(2) ! Include both gas and radiation contributions (up to additive constants)
    if (present(T_in)) then
       temp = T_in
       if (present(Trad_in)) then
          Trad = Trad_in
       else
          Trad = temp
       endif
    else
       call get_idealgasplusrad_tempfrompres(pres,rho,mu,temp) ! First solve for temp from rho and pres
       Trad = temp
    endif
    ! check temp
    if (temp < tiny(0.)) call warning('entropy','temperature = 0 will give minus infinity with s entropy')
    entropy = kb_on_mh / mu * log(temp**1.5/rho) + 4.*radconst*Trad**3 / (3.*rho)

 case(3) ! Get entropy from MESA tables if using MESA EoS
    if (ieos /= 10 .and. ieos /= 20) call fatal('eos','Using MESA tables to calculate S from rho and pres, but not using MESA EoS')

    if (present(eint_in)) then
       eint = eint_in
    else
       call get_eos_eT_from_rhop_mesa(rho,pres,eint,temp)
    endif

    ! Get entropy from rho and eint from MESA tables
    if (present(ierr)) then
       call getvalue_mesa(rho,eint,9,logentropy,ierr)
    else
       call getvalue_mesa(rho,eint,9,logentropy)
    endif
    entropy = 10.**logentropy

 case default
    entropy = 0.
    call fatal('eos','Unknown ientropy (can only be 1, 2, or 3)')
 end select

end function entropy

real function get_entropy(rho,pres,mu_in,ieos)
 use units,   only:unit_density,unit_pressure,unit_ergg
 use physcon, only:kboltz
 integer, intent(in) :: ieos
 real, intent(in)    :: rho,pres,mu_in
 real                :: cgsrho,cgspres,cgss

 cgsrho = rho * unit_density
 cgspres = pres * unit_pressure
 select case (ieos)
 case (12)
    cgss = entropy(cgsrho,cgspres,mu_in,2)
 case (10, 20)
    cgss = entropy(cgsrho,cgspres,mu_in,3)
 case default
    cgss = entropy(cgsrho,cgspres,mu_in,1)
 end select
 cgss = cgss/kboltz ! s/kb
 get_entropy = cgss/unit_ergg

end function get_entropy

!-----------------------------------------------------------------------
!+
!  Calculate density given pressure and entropy using Newton-Raphson
!  method
!+
!-----------------------------------------------------------------------
subroutine get_rho_from_p_s(pres,S,rho,mu,rhoguess,ientropy)
 real, intent(in)    :: pres,S,mu,rhoguess
 real, intent(inout) :: rho
 real                :: srho,srho_plus_dsrho,S_plus_dS,dSdsrho
 real(kind=8)        :: corr
 real,    parameter  :: eoserr=1e-9,dfac=1e-12
 integer, intent(in) :: ientropy

 ! We apply the Newton-Raphson method directly to rho^1/2 ("srho") instead
 ! of rho since S(rho) cannot take a negative argument.
 srho = sqrt(rhoguess) ! Initial guess
 corr = huge(corr);
 do while (abs(corr) > eoserr*abs(srho))
    ! First calculate dS/dsrho
    srho_plus_dsrho = srho * (1. + dfac)
    S_plus_dS = entropy(srho_plus_dsrho**2,pres,mu,ientropy)
    dSdsrho = (S_plus_dS - entropy(srho**2,pres,mu,ientropy)) / (srho_plus_dsrho - srho)
    corr = ( entropy(srho**2,pres,mu,ientropy) - S ) / dSdsrho
    srho = srho - corr
 enddo
 rho = srho**2

end subroutine get_rho_from_p_s

!-----------------------------------------------------------------------
!+
!  Calculate temperature given density and entropy using Newton-Raphson
!  method
!+
!-----------------------------------------------------------------------
subroutine get_p_from_rho_s(ieos,S,rho,mu,P,temp)
 use physcon, only:radconst,Rg,mass_proton_cgs,kboltz
 use io,      only:fatal
 use eos_idealplusrad, only:get_idealgasplusrad_tempfrompres,get_idealplusrad_pres
 use units,   only:unit_density,unit_pressure,unit_ergg
 real, intent(in)    :: S,mu,rho
 real, intent(inout) :: temp
 real, intent(out)   :: P
 integer, intent(in) :: ieos
 real                :: corr,df,f,temp_new,cgsrho,cgsp,cgss
 real,    parameter  :: eoserr=1e-12
 integer             :: niter
 integer, parameter  :: nitermax = 1000

 ! change to cgs unit
 cgsrho = rho*unit_density
 cgss   = s*unit_ergg

 niter = 0
 select case (ieos)
 case (2,5,17)
    temp = (cgsrho * exp(mu*cgss*mass_proton_cgs))**(2./3.)
    cgsP = cgsrho*Rg*temp / mu
 case (12)
    corr = huge(corr)
    do while (abs(corr) > eoserr .and. niter < nitermax)
       f = 1. / (mu*mass_proton_cgs) * log(temp**1.5/cgsrho) + 4.*radconst*temp**3 / (3.*cgsrho*kboltz) - cgss
       df = 1.5 / (mu*temp*mass_proton_cgs) + 4.*radconst*temp**2 / (cgsrho*kboltz)
       corr = f/df
       temp_new = temp - corr
       if (temp_new > 1.2 * temp) then
          temp = 1.2 * temp
       elseif (temp_new < 0.8 * temp) then
          temp = 0.8 * temp
       else
          temp = temp_new
       endif
       niter = niter + 1
    enddo
    call get_idealplusrad_pres(cgsrho,temp,mu,cgsP)
 case default
    cgsP = 0.
    call fatal('eos','[get_p_from_rho_s] only implemented for eos 2 and 12')
 end select

 ! check temp
 if (temp > huge(0.)) call fatal('entropy','entropy too large gives infinte temperature, &
 &reducing entropy factor C_ent for one dump')

 ! change back to code unit
 P = cgsP / unit_pressure

end subroutine get_p_from_rho_s

!-----------------------------------------------------------------------
!+
!  Calculate mean molecular weight from X and Z, assuming complete
!  ionisation
!+
!-----------------------------------------------------------------------
real function get_mean_molecular_weight(XX,ZZ) result(mu)
 real, intent(in) :: XX,ZZ
 real :: YY

 YY = 1.-XX-ZZ
 mu = 1./(2.*XX + 0.75*YY + 0.5*ZZ)

end function get_mean_molecular_weight

!---------------------------------------------------------
!+
!  return cv from rho, u in code units
!+
!---------------------------------------------------------
real function get_cv(rho,u,cv_type) result(cv)
 use mesa_microphysics, only:getvalue_mesa
 use units,             only:unit_ergg,unit_density
 use physcon,           only:Rg
 real, intent(in)    :: rho,u
 integer, intent(in) :: cv_type
 real                :: rho_cgs,u_cgs,temp

 select case (cv_type)

 case(1)  ! MESA EoS
    rho_cgs = rho*unit_density
    u_cgs = u*unit_ergg
    call getvalue_mesa(rho_cgs,u_cgs,4,temp)
    cv = u_cgs/temp / unit_ergg
 case default  ! constant cv
    cv = Rg/((gamma-1.)*gmw*unit_ergg)
 end select

end function get_cv

!-----------------------------------------------------------------------
!+
!  subroutine sets polyk based on utherm/positions
!  read from an sphNG dump file
!+
!-----------------------------------------------------------------------
subroutine setpolyk(eos_type,iprint,utherm,xyzhi,npart)
 use part, only:xyzmh_ptmass
 use io,   only:id,master
 integer, intent(in) :: eos_type,iprint
 real,    intent(in) :: utherm(:)
 real,    intent(in) :: xyzhi(:,:)
 integer, intent(in) :: npart
 integer :: ipart
 real    :: r2,polykalt

 !-- pick a random particle from which to extract polyk
 ipart = npart/2

 select case(eos_type)
 case(1,8)
!
!--isothermal eos
!
    polykalt = 2./3.*utherm(ipart)
    !--check all other utherms identical
    if (any(utherm(1:npart) /= utherm(ipart)) .and. id==master) then
       write(iprint,*) 'WARNING! different utherms but run is isothermal'
    endif

 case(2,5,17)
!
!--adiabatic/polytropic eos
!  this routine is ONLY called if utherm is NOT stored, so polyk matters
!
    if (id==master) write(iprint,*) 'Using polytropic equation of state, gamma = ',gamma
    polykalt = 2./3.*utherm(ipart)
    if (gamma <= 1.00000001) then
       stop 'silly to use gamma==1 without using isothermal eos'
    endif

 case(3)
!
!--locally isothermal disc as in Lodato & Pringle (2007)
!   cs = cs_0*R^(-q) -- polyk is cs^2, so this is (R^2)^(-q)
!
    r2 = xyzhi(1,ipart)*xyzhi(1,ipart) + xyzhi(2,ipart)*xyzhi(2,ipart) &
       + xyzhi(3,ipart)*xyzhi(3,ipart)
    polykalt = 2./3.*utherm(ipart)*r2**qfacdisc

 case(6)
!
!--locally isothermal disc as in Lodato & Pringle (2007), centered on specified sink particle
!   cs = cs_0*R^(-q) -- polyk is cs^2, so this is (R^2)^(-q)
!
    r2 = (xyzhi(1,ipart)-xyzmh_ptmass(1,isink))**2 + &
         (xyzhi(2,ipart)-xyzmh_ptmass(2,isink))**2 + &
         (xyzhi(3,ipart)-xyzmh_ptmass(3,isink))**2

    polykalt = 2./3.*utherm(ipart)*r2**qfacdisc
 case default
!
!--don't die in this routine as it can be called from readdump
!  (ie. not necessarily as part of a run)
!
    if (id==master) write(iprint,*) ' WARNING! unknown equation of state in setpolyk'
    polykalt = polyk

 end select

 if (diff(polykalt,polyk) .and. id==master) then
    write(iprint,*) 'WARNING! polyk set using RK2 in dump differs from that set using thermal energy'
    write(iprint,*) 'using polyk = ',polykalt, ' (from RK2 = ',polyk,')'
 endif
 polyk = polykalt
!
!--warn if polyk is zero, die if negative
!
 if (polyk < 0.) then
    write(iprint,*) 'ERROR: polyk < 0 in setting equation of state'
    stop
 elseif (polyk < tiny(polyk) .and. id==master) then
    write(iprint,*) 'WARNING: polyk = 0 in equation of state'
 endif

end subroutine setpolyk
!-----------------------------------------------------------------------
!+
!  small utility returns whether two real numbers differ
!+
!-----------------------------------------------------------------------
logical pure function diff(r1,r2)
 real, intent(in) :: r1,r2

 diff = abs(r1-r2) > tiny(r1)

end function diff

!-----------------------------------------------------------------------
!+
!  Query function to return whether an EoS is non-ideal
!  Mainly used to decide whether it is necessary to write
!  things like pressure and temperature in the dump file or not
!+
!-----------------------------------------------------------------------
logical function eos_is_non_ideal(ieos)
 integer, intent(in) :: ieos

 select case(ieos)
 case(10,12,15,20)
    eos_is_non_ideal = .true.
 case default
    eos_is_non_ideal = .false.
 end select

end function eos_is_non_ideal

!-----------------------------------------------------------------------
!+
!  Query function to return whether an EoS outputs mean molecular weight
!+
!-----------------------------------------------------------------------
logical function eos_outputs_mu(ieos)
 integer, intent(in) :: ieos

 select case(ieos)
 case(20)
    eos_outputs_mu = .true.
 case(23)
    eos_outputs_mu = .true.
 case default
    eos_outputs_mu = .false.
 end select

end function eos_outputs_mu

!-----------------------------------------------------------------------
!+
!  Query function to whether to print pressure to dump file
!+
!-----------------------------------------------------------------------
logical function eos_outputs_gasP(ieos)
 integer, intent(in) :: ieos

 select case(ieos)
 case(8,9,10,15)
    eos_outputs_gasP = .true.
 case default
    eos_outputs_gasP = .false.
 end select

end function eos_outputs_gasP

!-----------------------------------------------------------------------
!+
!  prints equation of state info in the run header
!+
!-----------------------------------------------------------------------
subroutine eosinfo(eos_type,iprint)
 use dim,            only:maxvxyzu
 use io,             only:fatal,id,master
 use eos_helmholtz,  only:eos_helmholtz_eosinfo
 use eos_barotropic, only:eos_info_barotropic
 use eos_piecewise,  only:eos_info_piecewise
 use eos_gasradrec,  only:eos_info_gasradrec
 use eos_stamatellos, only:eos_file
 integer, intent(in) :: eos_type,iprint

 if (id/=master) return

 select case(eos_type)
 case(1,11)
    if (1.0d-5 < polyk .and. polyk < 1.0d3) then
       write(iprint,"(/,a,f10.6)")  ' Isothermal equation of state:     cs^2 = ',polyk
    else
       write(iprint,"(/,a,Es13.6)") ' Isothermal equation of state:     cs^2 = ',polyk
    endif
    if (eos_type==11) write(iprint,*) ' (ZERO PRESSURE) '
 case(2)
    if (maxvxyzu >= 4) then
       write(iprint,"(/,a,f10.6,a,f10.6)") ' Adiabatic equation of state: P = (gamma-1)*rho*u, gamma = ',&
                                              gamma,' gmw = ',gmw
    else
       write(iprint,"(/,a,f10.6,a,f10.6,a,f10.6)") ' Polytropic equation of state: P = ',polyk,'*rho^',gamma,' gmw = ',gmw
    endif
 case(3)
    write(iprint,"(/,a,f10.6,a,f10.6)") ' Locally isothermal eq of state (R_sph): cs^2_0 = ',polyk,' qfac = ',qfacdisc
 case(5,17)
    if (maxvxyzu >= 4) then
       write(iprint,"(' Adiabatic equation of state: P = (gamma-1)*rho*u, where gamma & mu depend on the formation of H2')")
    else
       stop '[stop eos] eos = 5,17 cannot assume isothermal conditions'
    endif
 case(6)
    write(iprint,"(/,a,i2,a,f10.6,a,f10.6)") ' Locally (on sink ',isink, &
          ') isothermal eos (R_sph): cs^2_0 = ',polyk,' qfac = ',qfacdisc
 case(8)
    call eos_info_barotropic(polyk,polyk2,iprint)
 case(9)
    call eos_info_piecewise(iprint)
 case(10)
    write(iprint,"(/,a,f10.6,a,f10.6,a,f10.6,a)") ' MESA EoS: X = ',X_in,' Z = ',Z_in,' (1-X-Z = ',1.-X_in-Z_in,')'
 case(12)
    write(iprint,"(/,a,f10.6,a,f10.6)") ' Gas + radiation equation of state: gmw = ',gmw,' gamma = ',gamma
 case(15)
    call eos_helmholtz_eosinfo(iprint)
 case(20)
    call eos_info_gasradrec(iprint)
    if (use_var_comp) then
       write(*,'(1x,a,i1,a)') 'Using variable composition'
    else
       write(*,'(1x,a,f10.6,a,f10.6)') 'Using fixed composition X = ',X_in,", Z = ",Z_in
    endif

 case(23)
    write(iprint,"(/,a,a)") 'Using tabulated Eos from file:', eos_file, 'and calculated gamma.'
 end select
 write(iprint,*)

end subroutine eosinfo

!-----------------------------------------------------------------------
!+
!  write relevant options to the header of the dump file
!+
!-----------------------------------------------------------------------
subroutine write_headeropts_eos(ieos,hdr,ierr)
 use dump_utils,        only:dump_h,add_to_rheader,add_to_iheader
 integer,      intent(in)    :: ieos
 type(dump_h), intent(inout) :: hdr
 integer,      intent(out)   :: ierr

 call add_to_iheader(isink,'isink',hdr,ierr)
 call add_to_rheader(gamma,'gamma',hdr,ierr)
 call add_to_rheader(1.5*polyk,'RK2',hdr,ierr)
 call add_to_rheader(polyk2,'polyk2',hdr,ierr)
 call add_to_rheader(qfacdisc,'qfacdisc',hdr,ierr)
 call add_to_rheader(qfacdisc2,'qfacdisc2',hdr,ierr)

 if (ieos==7) then
    call add_to_iheader(istrat,'istrat',hdr,ierr)
    call add_to_rheader(alpha_z,'alpha_z',hdr,ierr)
    call add_to_rheader(beta_z,'beta_z',hdr,ierr)
    call add_to_rheader(z0,'z0',hdr,ierr)
 endif

end subroutine write_headeropts_eos

!-----------------------------------------------------------------------
!+
!  read relevant options from the header of the dump file
!+
!-----------------------------------------------------------------------
subroutine read_headeropts_eos(ieos,hdr,ierr)
 use dump_utils,        only:dump_h, extract
 use io,                only:iprint,id,master
 use dim,               only:use_krome,maxvxyzu
 integer,      intent(in)  :: ieos
 type(dump_h), intent(in)  :: hdr
 integer,      intent(out) :: ierr
 real :: RK2


 call extract('gamma',gamma,hdr,ierr)
 call extract('RK2',rk2,hdr,ierr)
 polyk = 2./3.*rk2
 if (id==master) then
    if (maxvxyzu >= 4) then
       if (use_krome) then
          write(iprint,*) 'KROME eos: initial gamma = 1.666667'
       elseif (ieos==23) then
          write(iprint,*) 'Tabulated eos with derived gamma'
       else
          write(iprint,*) 'adiabatic eos: gamma = ',gamma
       endif
    else
       write(iprint,*) 'setting isothermal sound speed^2 (polyk) = ',polyk,' gamma = ',gamma
       if (polyk <= tiny(polyk)) write(iprint,*) 'WARNING! sound speed zero in dump!, polyk = ',polyk
    endif
 endif
 call extract('polyk2',polyk2,hdr,ierr)
 call extract('qfacdisc',qfacdisc,hdr,ierr)
 call extract('qfacdisc2',qfacdisc2,hdr,ierr)
 call extract('isink',isink,hdr,ierr)

 if (abs(gamma-1.) > tiny(gamma) .and. maxvxyzu < 4) then
    write(*,*) 'WARNING! compiled for isothermal equation of state but gamma /= 1, gamma=',gamma
 endif

 ierr = 0
 if (ieos==3 .or. ieos==6 .or. ieos==7) then
    if (qfacdisc <= tiny(qfacdisc)) then
       if (id==master) write(iprint,*) 'ERROR: qfacdisc <= 0'
       ierr = 2
    else
       if (id==master) write(iprint,*) 'qfacdisc = ',qfacdisc
    endif
 endif

 if (ieos==7) then
    call extract('istrat',istrat,hdr,ierr)
    call extract('alpha_z',alpha_z,hdr,ierr)
    call extract('beta_z', beta_z, hdr,ierr)
    call extract('z0',z0,hdr,ierr)
    if (abs(qfacdisc2) <= tiny(qfacdisc2)) then
       if (id==master) write(iprint,*) 'ERROR: qfacdisc2 == 0'
       ierr = 2
    else
       if (id==master) write(iprint,*) 'qfacdisc2 = ',qfacdisc2
    endif
 endif

end subroutine read_headeropts_eos

!-----------------------------------------------------------------------
!+
!  writes equation of state options to the input file
!+
!-----------------------------------------------------------------------
subroutine write_options_eos(iunit)
 use dim,            only:use_krome
 use infile_utils,   only:write_inopt
 use eos_helmholtz,  only:eos_helmholtz_write_inopt
 use eos_barotropic, only:write_options_eos_barotropic
 use eos_piecewise,  only:write_options_eos_piecewise
 use eos_gasradrec,  only:write_options_eos_gasradrec
 integer, intent(in) :: iunit

 write(iunit,"(/,a)") '# options controlling equation of state'
 call write_inopt(ieos,'ieos','eqn of state (1=isoth;2=adiab;3=locally iso;8=barotropic)',iunit)

 if (.not.use_krome .or. .not.eos_outputs_mu(ieos)) then
    call write_inopt(gmw,'mu','mean molecular weight',iunit)
 endif

 select case(ieos)
 case(8)
    call write_options_eos_barotropic(iunit)
 case(9)
    call write_options_eos_piecewise(iunit)
 case(10)
    call write_inopt(X_in,'X','hydrogen mass fraction',iunit)
    call write_inopt(Z_in,'Z','metallicity',iunit)
 case(15) ! helmholtz eos
    call eos_helmholtz_write_inopt(iunit)
 case(20)
    call write_options_eos_gasradrec(iunit)
    if (.not. use_var_comp) then
       call write_inopt(X_in,'X','H mass fraction (ignored if variable composition)',iunit)
       call write_inopt(Z_in,'Z','metallicity (ignored if variable composition)',iunit)
    endif
 end select

end subroutine write_options_eos

!-----------------------------------------------------------------------
!+
!  reads equation of state options from the input file
!+
!-----------------------------------------------------------------------
subroutine read_options_eos(name,valstring,imatch,igotall,ierr)
 use dim,            only:store_dust_temperature,update_muGamma
 use io,             only:fatal
 use eos_barotropic, only:read_options_eos_barotropic
 use eos_piecewise,  only:read_options_eos_piecewise
 use eos_gasradrec,  only:read_options_eos_gasradrec
 character(len=*), intent(in)  :: name,valstring
 logical,          intent(out) :: imatch,igotall
 integer,          intent(out) :: ierr
 integer,          save        :: ngot  = 0
 character(len=30), parameter  :: label = 'read_options_eos'
 logical :: igotall_barotropic,igotall_piecewise,igotall_gasradrec

 imatch  = .true.
 igotall_barotropic = .true.
 igotall_piecewise  = .true.
 igotall_gasradrec =  .true.

 select case(trim(name))
 case('ieos')
    read(valstring,*,iostat=ierr) ieos
    ngot = ngot + 1
    if (ieos <= 0 .or. ieos > maxeos) call fatal(label,'equation of state choice out of range')
    if (ieos == 5 .or. ieos == 17) then
       store_dust_temperature = .true.
       update_muGamma = .true.
    endif
 case('mu')
    read(valstring,*,iostat=ierr) gmw
    ! not compulsory to read in
    if (gmw <= 0.)  call fatal(label,'mu <= 0')
 case('X')
    read(valstring,*,iostat=ierr) X_in
    if (X_in <= 0. .or. X_in >= 1.) call fatal(label,'X must be between 0 and 1')
    ngot = ngot + 1
 case('Z')
    read(valstring,*,iostat=ierr) Z_in
    if (Z_in <= 0. .or. Z_in > 1.) call fatal(label,'Z must be between 0 and 1')
    ngot = ngot + 1
 case default
    imatch = .false.
 end select
 if (.not.imatch .and. ieos== 8) call read_options_eos_barotropic(name,valstring,imatch,igotall_barotropic,ierr)
 if (.not.imatch .and. ieos== 9) call read_options_eos_piecewise( name,valstring,imatch,igotall_piecewise, ierr)
 if (.not.imatch .and. ieos==20) call read_options_eos_gasradrec( name,valstring,imatch,igotall_gasradrec, ierr)

 !--make sure we have got all compulsory options (otherwise, rewrite input file)
 igotall = (ngot >= 1) .and. igotall_piecewise .and. igotall_barotropic .and. igotall_gasradrec

end subroutine read_options_eos


!-----------------------------------------------------------------------

end module eos<|MERGE_RESOLUTION|>--- conflicted
+++ resolved
@@ -138,7 +138,6 @@
  real    :: uthermconst,kappaBar,kappaPart
  real    :: enthi,pondensi
  logical :: isionisedi
-
  !
  ! Check to see if equation of state is compatible with GR cons2prim routines
  !
@@ -480,14 +479,9 @@
  use eos_barotropic, only:init_eos_barotropic
  use eos_shen,       only:init_eos_shen_NL3
  use eos_gasradrec,  only:init_eos_gasradrec
-<<<<<<< HEAD
  use eos_stamatellos,only:read_optab,init_coolra,eos_file
-=======
- use eos_stamatellos,only:read_optab,init_S07cool,eos_file
->>>>>>> 5adb3596
  use eos_HIIR,       only:init_eos_HIIR
  use dim,            only:maxvxyzu,do_radiation
- use eos_HIIR,       only:init_eos_HIIR
  integer, intent(in)  :: eos_type
  integer, intent(out) :: ierr
  integer              :: ierr_mesakapp,ierr_ra
@@ -568,16 +562,10 @@
     call init_eos_HIIR()
 
  case(23)
-<<<<<<< HEAD
 
     call read_optab(eos_file,ierr_ra)
     if (ierr_ra > 0) call warning('init_eos','Failed to read EOS file')
     call init_coolra
-=======
-    call read_optab(eos_file,ierr_ra)
-    if (ierr_ra > 0) call warning('init_eos','Failed to read EOS file')
-    call init_S07cool
->>>>>>> 5adb3596
 
  end select
  done_init_eos = .true.
@@ -597,11 +585,7 @@
 !-----------------------------------------------------------------------
 subroutine finish_eos(eos_type,ierr)
  use eos_mesa, only: finish_eos_mesa
-<<<<<<< HEAD
  use eos_stamatellos, only: finish_coolra
-=======
- use eos_stamatellos, only: finish_S07cool
->>>>>>> 5adb3596
  integer, intent(in)  :: eos_type
  integer, intent(out) :: ierr
 
@@ -616,11 +600,7 @@
 
  case(23)
     ! Stamatellos deallocation
-<<<<<<< HEAD
     call finish_coolra
-=======
-    call finish_S07cool
->>>>>>> 5adb3596
 
  end select
  done_init_eos=.false.
