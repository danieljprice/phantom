!--------------------------------------------------------------------------!
! The Phantom Smoothed Particle Hydrodynamics code, by Daniel Price et al. !
! Copyright (c) 2007-2025 The Authors (see AUTHORS)                        !
! See LICENCE file for usage and distribution conditions                   !
! http://phantomsph.github.io/                                             !
!--------------------------------------------------------------------------!
module eos
!
! This module contains stuff to do with the equation of state
!  Current options:
!     1 = isothermal eos
!     2 = adiabatic/polytropic eos
!     3 = eos for a locally isothermal disc as in Lodato & Pringle (2007)
!     4 = GR isothermal
!     5 = polytropic EOS with varying mu and gamma depending on H2 formation
!     6 = eos for a locally isothermal disc as in Lodato & Pringle (2007),
!         centered on a sink particle
!     7 = z-dependent locally isothermal eos
!     8 = Barotropic eos
!     9 = Piecewise polytrope
!    10 = MESA EoS
!    11 = isothermal eos with zero pressure
!    12 = ideal gas with radiation pressure
!    13 = locally isothermal prescription from Farris et al. (2014) generalised for generic hierarchical systems
!    14 = locally isothermal prescription from Farris et al. (2014) for binary system
!    15 = Helmholtz free energy eos
!    16 = Shen eos
!    17 = polytropic EOS with varying mu (depending on H2 formation)
!    20 = Ideal gas + radiation + various forms of recombination energy from HORMONE (Hirai et al., 2020)
!    23 = Hypervelocity Impact of solids-fluids from Tillotson EOS (Tillotson 1962 - implemented by Brundage A. 2013
!    24 = read tabulated eos (for use with icooling == 9)
!
! :References:
!    Lodato & Pringle (2007)
!    Hirai et al. (2020)
!
! :Owner: Daniel Price
!
! :Runtime parameters:
!   - X           : *H mass fraction (ignored if variable composition)*
!   - Z           : *metallicity (ignored if variable composition)*
!   - ieos        : *eqn of state (1=isoth;2=adiab;3=locally iso;8=barotropic)*
!   - metallicity : *metallicity*
!   - mu          : *mean molecular weight*
!
! :Dependencies: dim, dump_utils, eos_HIIR, eos_barotropic, eos_gasradrec,
!   eos_helmholtz, eos_idealplusrad, eos_mesa, eos_piecewise, eos_shen,
<<<<<<< HEAD
!   eos_stamatellos, eos_stratified, infile_utils, io, mesa_microphysics,
=======
!   eos_stratified, eos_tillotson, infile_utils, io, mesa_microphysics,
>>>>>>> 0c4fa002
!   part, physcon, units
!
 use part,          only:ien_etotal,ien_entropy,ien_type
 use dim,           only:gr
 use eos_gasradrec, only:irecomb
 implicit none
 integer, parameter, public :: maxeos = 24
 real,               public :: polyk, polyk2, gamma
 real,               public :: qfacdisc = 0.75, qfacdisc2 = 0.75
 logical,            public :: extract_eos_from_hdr = .false.
 integer,            public :: isink = 0.

 public  :: equationofstate,setpolyk,eosinfo,get_mean_molecular_weight
 public  :: get_TempPresCs,get_spsound,get_temperature,get_pressure,get_cv
 public  :: eos_is_non_ideal,eos_outputs_mu,eos_outputs_gasP
 public  :: get_local_u_internal,get_temperature_from_u
 public  :: calc_rec_ene,calc_temp_and_ene,entropy,get_rho_from_p_s,get_u_from_rhoT
 public  :: calc_rho_from_PT,get_entropy,get_p_from_rho_s
 public  :: init_eos,finish_eos,write_options_eos,read_options_eos
 public  :: write_headeropts_eos,read_headeropts_eos
 public  :: eos_requires_isothermal,eos_requires_polyk
 public  :: eos_is_not_implemented

 public :: irecomb  ! propagated from eos_gasradrec

 private

 integer, public :: ieos          = 1
 integer, public :: iopacity_type = 0      ! used for radiation
 real,    public :: gmw           = 2.381  ! default mean molecular weight
 real,    public :: X_in          = 0.74   ! default metallicities
 real,    public :: Z_in          = 0.02   ! default metallicities
 logical, public :: use_var_comp  = .false. ! use variable composition
 real,    public :: temperature_coef

 logical, public :: done_init_eos = .false.
 !
 ! error codes for calls to init_eos
 !
 integer, public, parameter :: &
    ierr_file_not_found  = 1, &
    ierr_option_conflict = 2, &
    ierr_units_not_set   = 3, &
    ierr_isink_not_set   = 4

!
! Default temperature prescription for vertical stratification (0=MAPS, 1=Dartois)
!
 integer, public:: istrat = 0.
!
! 2D temperature structure fit parameters for HD 163296
!
 real, public :: z0      = 1.
 real, public :: alpha_z = 3.01
 real, public :: beta_z  = 0.42

contains

!----------------------------------------------------------------
!+
!  subroutine returns pressure/density as a function of density
!  (and position in the case of the isothermal disc)
!+
!----------------------------------------------------------------
subroutine equationofstate(eos_type,ponrhoi,spsoundi,rhoi,xi,yi,zi,tempi,eni,gamma_local,mu_local,Xlocal,Zlocal,isionised)
 use io,            only:fatal,error,warning
 use part,          only:xyzmh_ptmass, nptmass
 use units,         only:unit_density,unit_pressure,unit_ergg,unit_velocity
 use physcon,       only:Rg,radconst,kb_on_mh
 use eos_mesa,      only:get_eos_pressure_temp_gamma1_mesa,get_eos_1overmu_mesa
 use eos_helmholtz, only:eos_helmholtz_pres_sound
 use eos_shen,      only:eos_shen_NL3
 use eos_idealplusrad, only:get_idealplusrad_pres,get_idealplusrad_temp,get_idealplusrad_spsoundi
 use eos_gasradrec,    only:equationofstate_gasradrec
 use eos_stratified,   only:get_eos_stratified
 use eos_barotropic,   only:get_eos_barotropic
 use eos_piecewise,    only:get_eos_piecewise
 use eos_tillotson,    only:equationofstate_tillotson
 use eos_stamatellos
 use eos_HIIR,         only:get_eos_HIIR_iso,get_eos_HIIR_adiab
 integer, intent(in)    :: eos_type
 real,    intent(in)    :: rhoi,xi,yi,zi
 real,    intent(out)   :: ponrhoi,spsoundi
 real,    intent(inout) :: tempi
 real,    intent(in),    optional :: eni
 real,    intent(inout), optional :: mu_local,gamma_local
 real,    intent(in)   , optional :: Xlocal,Zlocal
 logical, intent(in),    optional :: isionised
 integer :: ierr, i
 real    :: r1,r2
 real    :: mass_r, mass ! defined for generalised Farris prescription
 real    :: gammai,temperaturei,mui,imui,X_i,Z_i
 real    :: cgsrhoi,cgseni,cgspresi,presi,gam1,cgsspsoundi
 real    :: uthermconst,kappaBar,kappaPart
 real    :: enthi,pondensi
 logical :: isionisedi
 !
 ! Check to see if equation of state is compatible with GR cons2prim routines
 !
 if (gr .and. .not.any((/2,4,11,12/)==eos_type)) then
    ponrhoi = 0.; spsoundi = 0. ! avoid compiler warning
    call fatal('eos','GR currently only works for ieos=2,12 or 11',&
         var='eos_type',val=real(eos_type))
 endif

 gammai = gamma
 mui    = gmw
 X_i    = X_in
 Z_i    = Z_in
 if (present(gamma_local)) gammai = gamma_local
 if (present(mu_local)) mui = mu_local
 if (present(Xlocal)) X_i = Xlocal
 if (present(Zlocal)) Z_i = Zlocal
 if (present(isionised)) isionisedi = isionised

 select case(eos_type)
 case(1)
!
!--Isothermal eos
!
!  :math:`P = c_s^2 \rho`
!
!  where :math:`c_s^2 \equiv K` is a constant stored in the dump file header
!
    ponrhoi  = polyk
    spsoundi = sqrt(ponrhoi)
    tempi    = temperature_coef*mui*ponrhoi

 case(2,5,17)
!
!--Adiabatic equation of state (code default)
!
!  :math:`P = (\gamma - 1) \rho u`
!
!  if the code is compiled with ISOTHERMAL=yes, ieos=2 gives a polytropic eos:
!
!  :math:`P = K \rho^\gamma`
!
!  where K is a global constant specified in the dump header
!
    if (gammai < tiny(gammai)) call fatal('eos','gamma not set for adiabatic eos',var='gamma',val=gammai)

    if (gr) then
       if (.not. present(eni)) call fatal('eos','GR call to equationofstate requires thermal energy as input!')
       if (eni < 0.) call fatal('eos','utherm < 0',var='u',val=eni)
       if (gammai <= 1.) then
          spsoundi = 0.; ponrhoi = 0. ! avoid compiler warning
          call fatal('eos','GR not compatible with isothermal equation of state, yet...',var='gamma',val=gammai)
       elseif (gammai > 1.0001) then
          pondensi = (gammai-1.)*eni   ! eni is the thermal energy
          enthi = 1. + eni + pondensi    ! enthalpy
          spsoundi = sqrt(gammai*pondensi/enthi)
          ponrhoi = pondensi ! With GR this routine actually outputs pondensi (i.e. pressure on primitive density, not conserved.)
       endif
    else
       if (present(eni)) then
          if (eni < 0.) then
             !write(iprint,'(a,Es18.4,a,4Es18.4)')'Warning: eos: u = ',eni,' < 0 at {x,y,z,rho} = ',xi,yi,zi,rhoi
             call fatal('eos','utherm < 0',var='u',val=eni)
          endif
          if (gammai > 1.0001) then
             ponrhoi = (gammai-1.)*eni   ! use this if en is thermal energy
          else
             ponrhoi = 2./3.*eni ! en is thermal energy and gamma = 1
          endif
       else
          ponrhoi = polyk*rhoi**(gammai-1.)
       endif
       spsoundi = sqrt(gammai*ponrhoi)
    endif

    tempi = temperature_coef*mui*ponrhoi

 case(3)
!
!--Locally isothermal disc as in Lodato & Pringle (2007) where
!
!  :math:`P = c_s^2 (r) \rho`
!
!  sound speed (temperature) is prescribed as a function of radius using:
!
!  :math:`c_s = c_{s,0} r^{-q}` where :math:`r = \sqrt{x^2 + y^2 + z^2}`
!
    ponrhoi  = polyk*(xi**2 + yi**2 + zi**2)**(-qfacdisc) ! polyk is cs^2, so this is (R^2)^(-q)
    spsoundi = sqrt(ponrhoi)
    tempi    = temperature_coef*mui*ponrhoi

 case(4)
!
!--Isothermal equation of state for GR, enforcing cs = constant
!
!  .. WARNING:: this is experimental: use with caution
!
    uthermconst = polyk
    ponrhoi  = (gammai-1.)*uthermconst
    spsoundi = sqrt(ponrhoi/(1.+uthermconst))
    tempi    = temperature_coef*mui*ponrhoi

 case(6)
!
!--Locally isothermal disc centred on sink particle
!
!  As in ieos=3 but in this version radius is taken with respect to a designated
!  sink particle (by default the first sink particle in the simulation)
!
    ponrhoi  = polyk*((xi-xyzmh_ptmass(1,isink))**2 + (yi-xyzmh_ptmass(2,isink))**2 + &
                      (zi-xyzmh_ptmass(3,isink))**2)**(-qfacdisc) ! polyk is cs^2, so this is (R^2)^(-q)
    spsoundi = sqrt(ponrhoi)
    tempi    = temperature_coef*mui*ponrhoi

 case(7)
!
!--Vertically stratified equation of state
!
!  sound speed is prescribed as a function of (cylindrical) radius R and
!  height z above the x-y plane
!
!  .. WARNING:: should not be used for misaligned discs
!
    call get_eos_stratified(istrat,xi,yi,zi,polyk,polyk2,qfacdisc,qfacdisc2,alpha_z,beta_z,z0,ponrhoi,spsoundi)
    tempi = temperature_coef*mui*ponrhoi

 case(8)
!
!--Barotropic equation of state
!
!  :math:`P = K \rho^\gamma`
!
!  where the value of gamma (and K) are prescribed functions of density
!
    call get_eos_barotropic(rhoi,polyk,polyk2,ponrhoi,spsoundi,gammai)
    tempi = temperature_coef*mui*ponrhoi

 case(9)
!
!--Piecewise Polytropic equation of state
!
!  :math:`P = K \rho^\gamma`
!
!  where the value of gamma (and K) are a prescribed function of density.
!  Similar to ieos=8 but with different defaults and slightly different
!  functional form
!
    call get_eos_piecewise(rhoi,ponrhoi,spsoundi,gammai)
    tempi = temperature_coef*mui*ponrhoi

 case(10)
!
!--MESA equation of state
!
!  a tabulated equation of state including gas, radiation pressure
!  and ionisation/dissociation. MESA is a stellar evolution code, so
!  this equation of state is designed for matter inside stars
!
    cgsrhoi = rhoi * unit_density
    cgseni  = eni * unit_ergg
    call get_eos_pressure_temp_gamma1_mesa(cgsrhoi,cgseni,cgspresi,temperaturei,gam1,ierr)
    presi = cgspresi / unit_pressure

    ponrhoi  = presi / rhoi
    spsoundi = sqrt(gam1*ponrhoi)
    tempi    = temperaturei
    if (present(gamma_local)) gamma_local = gam1 ! gamma is an output
    if (present(mu_local)) mu_local = 1./get_eos_1overmu_mesa(cgsrhoi,cgseni)
    if (ierr /= 0) call warning('eos_mesa','extrapolating off tables')

 case(11)
!
!--Equation of state with pressure and temperature equal to zero
!
!  :math:`P = 0`
!
!  useful for simulating test particle dynamics using SPH particles
!
    ponrhoi  = 0.
    spsoundi = sqrt(polyk)
    tempi    = 0.

 case(12)
!
!--Ideal gas plus radiation pressure
!
!  :math:`P = (\gamma - 1) \rho u`
!
!  but solved by first solving the quartic equation:
!
!  :math:`u = \frac32 \frac{k_b T}{\mu m_H} + \frac{a T^4}{\rho}`
!
!  for temperature (given u), then solving for pressure using
!
!  :math:`P = \frac{k_b T}{\mu m_H} + \frac13 a T^4`
!
!  hence in this equation of state gamma (and temperature) are an output
!
    temperaturei = tempi  ! Required as initial guess
    cgsrhoi      = rhoi * unit_density
    cgseni       = eni * unit_ergg
    call get_idealplusrad_temp(cgsrhoi,cgseni,mui,temperaturei,ierr)
    call get_idealplusrad_pres(cgsrhoi,temperaturei,mui,cgspresi)
    call get_idealplusrad_spsoundi(cgsrhoi,cgspresi,cgseni,spsoundi,gammai)
    if (present(gamma_local)) gamma_local = gammai ! gamma is an output
    spsoundi = spsoundi / unit_velocity
    presi    = cgspresi / unit_pressure
    ponrhoi  = presi / rhoi
    tempi    = temperaturei
    if (ierr /= 0) call warning('eos_idealplusrad','temperature iteration did not converge')


 case(13)
!
!--Locally isothermal eos for generic hierarchical system
!
!  Assuming all sink particles are stars.
!  Generalisation of Farris et al. (2014; for binaries) to N stars.
!  For two sink particles this is identical to ieos=14
!
    mass_r = 0
    mass = 0

    do i=1,nptmass
       mass_r = mass_r+xyzmh_ptmass(4,i)/sqrt((xi-xyzmh_ptmass(1,i))**2 + (yi-xyzmh_ptmass(2,i))**2 + (zi-xyzmh_ptmass(3,i))**2)
       mass = mass + xyzmh_ptmass(4,i)
    enddo
    ponrhoi=polyk*(mass_r)**(2*qfacdisc)/mass**(2*qfacdisc)
    spsoundi = sqrt(ponrhoi)
    tempi    = temperature_coef*mui*ponrhoi


 case(14)
!
!--Locally isothermal eos from Farris et al. (2014) for binary system
!
!  uses the locations of the first two sink particles
!
    r1 = sqrt((xi-xyzmh_ptmass(1,1))**2+(yi-xyzmh_ptmass(2,1))**2 + (zi-xyzmh_ptmass(3,1))**2)
    r2 = sqrt((xi-xyzmh_ptmass(1,2))**2+(yi-xyzmh_ptmass(2,2))**2 + (zi-xyzmh_ptmass(3,2))**2)
    ponrhoi=polyk*(xyzmh_ptmass(4,1)/r1+xyzmh_ptmass(4,2)/r2)**(2*qfacdisc)/(xyzmh_ptmass(4,1)+xyzmh_ptmass(4,2))**(2*qfacdisc)
    spsoundi = sqrt(ponrhoi)
    tempi    = temperature_coef*mui*ponrhoi

 case(15)
!
!--Helmholtz equation of state for fully ionized gas
!
!  .. WARNING:: not widely tested in phantom, better to use ieos=10
!
    call eos_helmholtz_pres_sound(tempi, rhoi, ponrhoi, spsoundi, eni)

 case(16)
!
!--Shen (2012) equation of state for neutron stars
!
!  this equation of state requires evolving temperature as the energy variable
!
!  .. WARNING:: not tested: use with caution
!
    if (present(eni)) then
       cgsrhoi = rhoi * unit_density
       !note eni is actually tempi
       call eos_shen_NL3(cgsrhoi,eni,0.05,cgspresi,cgsspsoundi)
       spsoundi=cgsspsoundi / unit_velocity
       presi = cgspresi / unit_pressure
       ponrhoi = presi / rhoi
       tempi = eni
       call warning('eos','Not sure if this is correct now that temperature is always passed into eos')
    else
       spsoundi = 0.; presi = 0.; ponrhoi = 0.; tempi = 0. ! to avoid compiler warnings
       call fatal('eos','tried to call NL3 eos without passing temperature')
    endif

 case(20)
!
!--Gas + radiation + various forms of recombination
!
!  from HORMONE, Hirai+2020, as used in Lau+2022b
!
    cgsrhoi = rhoi * unit_density
    cgseni  = eni * unit_ergg
    imui    = 1./mui
    if (tempi > 0.) then
       temperaturei = tempi
    else
       temperaturei = min(0.67 * cgseni * mui / Rg, (cgseni*cgsrhoi/radconst)**0.25)
    endif
    call equationofstate_gasradrec(cgsrhoi,cgseni*cgsrhoi,temperaturei,imui,X_i,1.-X_i-Z_i,cgspresi,cgsspsoundi,gammai)
    ponrhoi  = real(cgspresi / (unit_pressure * rhoi))
    spsoundi = real(cgsspsoundi / unit_velocity)
    tempi    = temperaturei
    if (present(mu_local)) mu_local = 1./imui
    if (present(gamma_local)) gamma_local = gammai

 case(21)
!
!--HII region two temperature "equation of state"
!
!  flips the temperature depending on whether a particle is ionised or not,
!  use with ISOTHERMAL=yes
!
    call get_eos_HIIR_iso(polyk,temperature_coef,mui,tempi,ponrhoi,spsoundi,isionisedi)
 case(22)
!
!--Same as ieos=21 but sets the thermal energy
!
!  for use when u is stored (ISOTHERMAL=no)
!
    call get_eos_HIIR_adiab(polyk,temperature_coef,mui,tempi,ponrhoi,rhoi,eni,gammai,spsoundi,isionisedi)
 case(23)
!
!--Tillotson (1962) equation of state for solids (basalt, granite, ice, etc.)
!
!  Implementation from Benz et al. (1986), Asphaug & Melosh (1993) and Kegerreis et al. (2019)
!
!  In the compressed (:math:`\rho > \rho_0`) or cold (:math:`u < u_{\rm iv}`) state gives
!
!  :math:`P_c = \left[a + \frac{b}{(u/(u_0 \eta^2) + 1}\right]\rho u + A \mu + B\mu^2`
!
!  where :math:`\eta = rho/rho_0`, :math:`\mu = \eta - 1`, u is the specific internal energy
!  and a,b,A,B and :math:`u_0` are input parameters chosen for a particular material
!
!  In the hot, expanded state (:math:`\rho < \rho_0` and :math:`u > u_{\rm iv}`) gives
!
!  :math:`P_e = a\rho u + \left[\frac{b\rho u}{u/(u_0 \eta^2) + 1} + A\mu \exp{-\beta \nu} \right] \exp(-\alpha \nu^2)`
!
!  where :math:`\nu = \rho/\rho_0 - 1`. In the intermediate state pressure is interpolated using
!
!  :math:`P = \frac{(u - u_{\rm iv}) P_e + (u_{\rm cv} - u) P_c}{u_{\rm cv} - u_{\rm iv}}.`
!
!  When using this equation of state bodies should be set up with uniform density equal, or close to the
!  reference density :math:`\rho_0`, e.g. 2.7 g/cm^3 for basalt
!
    cgsrhoi = rhoi * unit_density
    cgseni  = eni * unit_ergg
    call equationofstate_tillotson(cgsrhoi,cgseni,cgspresi,cgsspsoundi,gammai)
    ponrhoi  = real(cgspresi / (unit_pressure * rhoi))
    spsoundi = real(cgsspsoundi / unit_velocity)
    !  tempi    = 0. !temperaturei
case (24)
!--interpolate tabulated eos from Stamatellos+(2007). For use with icooling=9
!
    if (eni < 0.) then
       call fatal('eos (stamatellos)','utherm < 0',var='u',val=eni)
    endif
    cgsrhoi = rhoi * unit_density
    cgseni = eni * unit_ergg
    call getopac_opdep(cgseni,cgsrhoi,kappaBar,kappaPart,tempi,mui)
    cgspresi = kb_on_mh*cgsrhoi*tempi/mui
    presi = cgspresi/unit_pressure
    ponrhoi = presi/rhoi
    gammai = 1.d0 + presi/(eni*rhoi)
    spsoundi = sqrt(gammai*ponrhoi)

 case default
    spsoundi = 0. ! avoids compiler warnings
    ponrhoi  = 0.
    tempi    = 0.
    call fatal('eos','unknown equation of state')
 end select

end subroutine equationofstate

!-----------------------------------------------------------------------
!+
!  initialise equation of state (read tables etc.)
!+
!-----------------------------------------------------------------------
subroutine init_eos(eos_type,ierr)
 use units,          only:unit_velocity
 use physcon,        only:Rg
 use io,             only:error,warning
 use eos_mesa,       only:init_eos_mesa
 use eos_helmholtz,  only:eos_helmholtz_init
 use eos_piecewise,  only:init_eos_piecewise
 use eos_barotropic, only:init_eos_barotropic
 use eos_shen,       only:init_eos_shen_NL3
 use eos_gasradrec,  only:init_eos_gasradrec
 use eos_stamatellos,only:read_optab,init_coolra,eos_file
 use eos_HIIR,       only:init_eos_HIIR
 use dim,            only:maxvxyzu,do_radiation
 use eos_tillotson,  only:init_eos_tillotson
 integer, intent(in)  :: eos_type
 integer, intent(out) :: ierr
 integer              :: ierr_mesakapp,ierr_ra

 ierr = 0
 !
 !--Set coefficient to convert P/rho into temperature
 !  calculation will be in cgs; the mean molecular weight, gmw, will be
 !  included in the function call rather than here
 !  c_s^2 = gamma*P/rho = gamma*kT/(gmw*m_p) -> T = P/rho * (gmw*m_p)/k
 !
 temperature_coef = unit_velocity**2  / Rg

 select case(eos_type)
 case(6)
    !
    !--Check that if using ieos=6, then isink is set properly
    !
    if (isink==0) then
       call error('eos','ieos=6, but isink is not set, setting to 1')
       isink = 1
    endif

 case(8)
    !
    ! barotropic equation of state
    !
    call init_eos_barotropic(polyk,polyk2,ierr)

 case(9)
    !
    ! piecewise polytropic equation of state (similar to barotropic)
    !
    call init_eos_piecewise(ierr)

 case(10)
    !
    !--MESA EoS initialisation
    !
    write(*,'(1x,a,f7.5,a,f7.5)') 'Initialising MESA EoS with X = ',X_in,', Z = ',Z_in
    call init_eos_mesa(X_in,Z_in,ierr)
    if (do_radiation .and. ierr==0) then
       call error('eos','ieos=10, cannot use eos with radiation, will double count radiation pressure')
       ierr=ierr_option_conflict !return error if using radiation and mesa EOS, shouldn't use mesa eos, as it will double count rad pres
    endif

 case(12)
    !
    ! ideal plus radiation
    !
    write(*,'(1x,a,f7.5)') 'Using ideal plus radiation EoS with mu = ',gmw
    if (do_radiation) then
       call error('eos','ieos=12, cannot use eos with radiation, will double count radiation pressure')
       ierr = ierr_option_conflict
    endif

 case(15)

    call eos_helmholtz_init(ierr)

 case(16)

    call init_eos_shen_NL3(ierr)

 case(20)

    call init_eos_gasradrec(ierr)
    if (.not. use_var_comp) then
       write(*,'(a,f7.5,a,f7.5)') 'Assuming fixed composition X = ',X_in,', Z = ',Z_in
    endif
    if (do_radiation) then
       call error('eos','ieos=20, cannot use eos with radiation, will double count radiation pressure')
       ierr = ierr_option_conflict
    endif

 case(21,22)

    call init_eos_HIIR()

<<<<<<< HEAD
 case(23)

    call read_optab(eos_file,ierr_ra)
    if (ierr_ra > 0) call warning('init_eos','Failed to read EOS file')
    call init_coolra

=======
 case(24)
    call read_optab(eos_file,ierr_ra)
    if (ierr_ra > 0) call warning('init_eos','Failed to read EOS file')
    call init_S07cool
 case(23)
    call init_eos_tillotson(ierr)
>>>>>>> 0c4fa002
 end select
 done_init_eos = .true.

 if (do_radiation .and. iopacity_type==1) then
    write(*,'(1x,a,f7.5,a,f7.5)') 'Using radiation with MESA opacities. Initialising MESA EoS with X = ',X_in,', Z = ',Z_in
    call init_eos_mesa(X_in,Z_in,ierr_mesakapp)
    ierr = max(ierr,ierr_mesakapp)
 endif

end subroutine init_eos

!-----------------------------------------------------------------------
!+
!  finish equation of state
!+
!-----------------------------------------------------------------------
subroutine finish_eos(eos_type,ierr)
<<<<<<< HEAD
 use eos_mesa, only: finish_eos_mesa
 use eos_stamatellos, only: finish_coolra
=======
 use eos_mesa,      only:finish_eos_mesa
 use eos_helmholtz, only:eos_helmholtz_finish
 use eos_stamatellos, only:finish_S07cool

>>>>>>> 0c4fa002
 integer, intent(in)  :: eos_type
 integer, intent(out) :: ierr

 ierr = 0

 select case(eos_type)
 case(15)
    !
    !--Helmholtz eos deallocation
    !
    call eos_helmholtz_finish(ierr)
 case(10)
    !
    !--MESA EoS deallocation
    !
    call finish_eos_mesa

 case(24)
    ! Stamatellos deallocation
    call finish_coolra

 end select
 done_init_eos=.false.

end subroutine finish_eos

!-----------------------------------------------------------------------
!+
!  Calculate gas temperature, sound speed, and pressure.
!  This will be required for various analysis routines if eos_vars
!  is not saved in the dump files
!+
!-----------------------------------------------------------------------
subroutine get_TempPresCs(eos_type,xyzi,vxyzui,rhoi,tempi,presi,spsoundi,gammai,mui,Xi,Zi)
 use dim, only:maxvxyzu
 integer, intent(in)              :: eos_type
 real,    intent(in)              :: vxyzui(:),xyzi(:),rhoi
 real,    intent(inout)           :: tempi
 real,    intent(out),   optional :: presi,spsoundi
 real,    intent(inout), optional :: gammai,mui
 real,    intent(in),    optional :: Xi,Zi
 real                             :: csi,ponrhoi,mu,X,Z
 logical                          :: use_gamma

 mu = gmw
 X  = X_in
 Z  = Z_in
 if (present(mui)) mu = mui
 if (present(Xi))  X = Xi
 if (present(Zi))  Z = Zi
 use_gamma = .false.
 if (present(gammai)) then
    if (gammai > 0.) use_gamma = .true.
 endif

 if (maxvxyzu==4) then
    if (vxyzui(4) < 0d0) print *, "ui NEGATIVE in eos"
    if (use_gamma) then
       call equationofstate(eos_type,ponrhoi,csi,rhoi,xyzi(1),xyzi(2),xyzi(3),tempi,vxyzui(4),&
                            gamma_local=gammai,mu_local=mu,Xlocal=X,Zlocal=Z)
    else
       call equationofstate(eos_type,ponrhoi,csi,rhoi,xyzi(1),xyzi(2),xyzi(3),tempi,vxyzui(4),&
                            mu_local=mu,Xlocal=X,Zlocal=Z)
    endif
 else
    call equationofstate(eos_type,ponrhoi,csi,rhoi,xyzi(1),xyzi(2),xyzi(3),tempi,mu_local=mu)
 endif

 if (present(presi))    presi    = ponrhoi*rhoi
 if (present(spsoundi)) spsoundi = csi
 if (present(mui))     mui = mu
 if (present(gammai)) gammai = gamma

end subroutine get_TempPresCs

!-----------------------------------------------------------------------
!+
!  Wrapper function to calculate sound speed
!+
!-----------------------------------------------------------------------
real function get_spsound(eos_type,xyzi,rhoi,vxyzui,gammai,mui,Xi,Zi)
 integer, intent(in)             :: eos_type
 real,    intent(in)             :: xyzi(:),rhoi
 real,    intent(in)             :: vxyzui(:)
 real,    intent(in),    optional :: Xi,Zi
 real,    intent(inout), optional :: gammai,mui
 real                            :: spsoundi,tempi,gam,mu,X,Z

 !set defaults for variables not passed in
 mu    = gmw
 X     = X_in
 Z     = Z_in
 tempi = -1.  ! needed because temperature is an in/out to some equations of state, -ve == use own guess
 gam   = -1.  ! to indicate gamma is not being passed in
 if (present(Xi))  X  = Xi
 if (present(Zi))  Z  = Zi
 if (present(gammai)) gam = gammai
 if (present(mui))    mu = mui

 call get_TempPresCs(eos_type,xyzi,vxyzui,rhoi,tempi,spsoundi=spsoundi,gammai=gam,mui=mu,Xi=X,Zi=Z)

 get_spsound = spsoundi

 if (present(mui))    mui = mu
 if (present(gammai)) gammai = gam

end function get_spsound

!-----------------------------------------------------------------------
!+
!  Wrapper function to calculate temperature
!+
!-----------------------------------------------------------------------
real function get_temperature(eos_type,xyzi,rhoi,vxyzui,gammai,mui,Xi,Zi)
 integer, intent(in)             :: eos_type
 real,    intent(in)             :: xyzi(:),rhoi
 real,    intent(in)             :: vxyzui(:)
 real,    intent(in),   optional :: Xi,Zi
 real,    intent(inout),optional :: gammai,mui
 real                            :: tempi,gam,mu,X,Z

 !set defaults for variables not passed in
 mu    = gmw
 X     = X_in
 Z     = Z_in
 tempi = -1.  ! needed because temperature is an in/out to some equations of state, -ve == use own guess
 gam   = -1.  ! to indicate gamma is not being passed in
 if (present(Xi))  X  = Xi
 if (present(Zi))  Z  = Zi
 if (present(gammai)) gam = gammai
 if (present(mui)) mu = mui

 call get_TempPresCs(eos_type,xyzi,vxyzui,rhoi,tempi,gammai=gam,mui=mu,Xi=X,Zi=Z)

 get_temperature = tempi

 if (present(mui))    mui = mu
 if (present(gammai)) gammai = gam

end function get_temperature


!-----------------------------------------------------------------------
!+
!  Wrapper function to calculate temperature
!+
!-----------------------------------------------------------------------
real function get_temperature_from_u(eos_type,xpi,ypi,zpi,rhoi,ui,gammai,mui,Xi,Zi)
 integer, intent(in)             :: eos_type
 real,    intent(in)             :: xpi,ypi,zpi,rhoi
 real,    intent(in)             :: ui
 real,    intent(in),   optional :: Xi,Zi
 real,    intent(inout),optional :: gammai,mui
 real                            :: tempi,gam,mu,X,Z
 real :: vxyzui(4),xyzi(3)

 !set defaults for variables not passed in
 mu    = gmw
 X     = X_in
 Z     = Z_in
 tempi = -1.  ! needed because temperature is an in/out to some equations of state, -ve == use own guess
 gam   = -1.  ! to indicate gamma is not being passed in
 if (present(Xi))  X  = Xi
 if (present(Zi))  Z  = Zi
 if (present(gammai)) gam = gammai
 if (present(mui)) mu = mui

 vxyzui = (/0.,0.,0.,ui/)
 xyzi = (/xpi,ypi,zpi/)
 call get_TempPresCs(eos_type,xyzi,vxyzui,rhoi,tempi,gammai=gam,mui=mu,Xi=X,Zi=Z)

 get_temperature_from_u = tempi

 if (present(mui))    mui = mu
 if (present(gammai)) gammai = gam


end function get_temperature_from_u
!-----------------------------------------------------------------------
!+
!  Wrapper function to calculate pressure
!+
!-----------------------------------------------------------------------
real function get_pressure(eos_type,xyzi,rhoi,vxyzui,gammai,mui,Xi,Zi)
 integer, intent(in)             :: eos_type
 real,    intent(in)             :: xyzi(:),rhoi,vxyzui(:)
 real,    intent(in),   optional :: Xi,Zi
 real,    intent(inout),optional :: gammai,mui
 real                            :: presi,tempi,gam,mu,X,Z

 !set defaults for variables not passed in
 mu    = gmw
 X     = X_in
 Z     = Z_in
 tempi = -1.  ! needed because temperature is an in/out to some equations of state, -ve == use own guess
 gam   = -1.  ! to indicate gamma is not being passed in
 if (present(mui)) mu = mui
 if (present(Xi))  X  = Xi
 if (present(Zi))  Z  = Zi
 if (present(gammai)) gam = gammai
 if (present(mui)) mu = mui

 call get_TempPresCs(eos_type,xyzi,vxyzui,rhoi,tempi,presi=presi,gammai=gam,mui=mu,Xi=X,Zi=Z)

 get_pressure = presi

 if (present(mui))    mui = mu
 if (present(gammai)) gammai = gam

end function get_pressure

!-----------------------------------------------------------------------
!+
!  query function to return the internal energy for calculations with a
!  local mean molecular weight and local adiabatic index
!+
!-----------------------------------------------------------------------
real function get_local_u_internal(gammai, gmwi, gas_temp_local)
 real, intent(in) :: gammai, gmwi, gas_temp_local
 real             :: ponrhoi

 ponrhoi              = gas_temp_local/(gmwi*temperature_coef)
 get_local_u_internal = ponrhoi/(gammai-1.)

end function get_local_u_internal

!-----------------------------------------------------------------------
!+
!  get u from rho, T
!+
!-----------------------------------------------------------------------
real function get_u_from_rhoT(rho,temp,eos_type,uguess) result(u)
 use eos_mesa, only:get_eos_u_from_rhoT_mesa
 integer, intent(in)        :: eos_type
 real, intent(in)           :: rho,temp
 real, intent(in), optional :: uguess

 select case (eos_type)
 case(10) ! MESA EoS
    if (present(uguess)) then
       call get_eos_u_from_rhoT_mesa(rho,temp,u,uguess)
    else
       call get_eos_u_from_rhoT_mesa(rho,temp,u)
    endif

 case default
    u = temp/(gmw*temperature_coef*(gamma-1.))
 end select

end function get_u_from_rhoT

!-----------------------------------------------------------------------
!+
!  Get recombination energy (per unit mass) assumming complete
!  ionisation
!+
!-----------------------------------------------------------------------
subroutine calc_rec_ene(XX,YY,e_rec)
 real, intent(in)  :: XX, YY
 real, intent(out) :: e_rec
 real              :: e_H2,e_HI,e_HeI,e_HeII
 real, parameter   :: e_ion_H2   = 1.312e13, & ! ionisation energies in erg/mol
                      e_ion_HI   = 4.36e12, &
                      e_ion_HeI  = 2.3723e13, &
                      e_ion_HeII = 5.2505e13

 ! XX     : Hydrogen mass fraction
 ! YY     : Helium mass fraction
 ! e_rec  : Total ionisation energy due to H2, HI, HeI, and HeII

 e_H2   = 0.5 * XX * e_ion_H2
 e_HI   = XX * e_ion_HI
 e_HeI  = 0.25 * YY * e_ion_HeI
 e_HeII = 0.25 * YY * e_ion_HeII
 e_rec  = e_H2 + e_HI + e_HeI + e_HeII

end subroutine calc_rec_ene

!-----------------------------------------------------------------------
!+
!  Calculate temperature and specific internal energy from
!  pressure and density. Inputs and outputs are in cgs units.
!
!  Note on composition:
!  For ieos=2, 5, 12 and 17, mu_local is an input, X & Z are not used
!  For ieos=10, mu_local is not used
!  For ieos=20, mu_local is not used but available as an output
!+
!-----------------------------------------------------------------------
subroutine calc_temp_and_ene(eos_type,rho,pres,ene,temp,ierr,guesseint,mu_local,X_local,Z_local)
 use physcon,          only:Rg
 use eos_idealplusrad, only:get_idealgasplusrad_tempfrompres,get_idealplusrad_enfromtemp
 use eos_mesa,         only:get_eos_eT_from_rhop_mesa
 use eos_gasradrec,    only:calc_uT_from_rhoP_gasradrec
 use eos_stamatellos,  only:getintenerg_opdep
 integer, intent(in)              :: eos_type
 real,    intent(in)              :: rho,pres
 real,    intent(inout)           :: ene,temp
 real,    intent(in),    optional :: guesseint,X_local,Z_local
 real,    intent(inout), optional :: mu_local
 integer, intent(out)             :: ierr
 real                             :: mu,X,Z

 ierr = 0
 mu   = gmw
 X    = X_in
 Z    = Z_in
 if (present(mu_local)) mu = mu_local
 if (present(X_local))  X  = X_local
 if (present(Z_local))  Z  = Z_local
 select case(eos_type)
 case(2,5,17) ! Ideal gas
    temp = pres / (rho * Rg) * mu
    ene = pres / ( (gamma-1.) * rho)
 case(12) ! Ideal gas + radiation
    call get_idealgasplusrad_tempfrompres(pres,rho,mu,temp)
    call get_idealplusrad_enfromtemp(rho,temp,mu,ene)
 case(10) ! MESA EoS
    call get_eos_eT_from_rhop_mesa(rho,pres,ene,temp,guesseint)
 case(20) ! Ideal gas + radiation + recombination (from HORMONE, Hirai et al., 2020)
    call calc_uT_from_rhoP_gasradrec(rho,pres,X,1.-X-Z,temp,ene,mu,ierr)
    if (present(mu_local)) mu_local = mu
 case(24) ! Stamatellos
    temp = pres /(rho * Rg) * mu
    call getintenerg_opdep(temp, rho, ene)
 case default
    ierr = 1
 end select

end subroutine calc_temp_and_ene

!-----------------------------------------------------------------------
!+
!  Calculate density from pressure and temperature. Inputs and outputs
!  are in cgs units.
!
!  Note on composition:
!  For ieos=2, 5, 12 and 17, mu_local is an input, X & Z are not used
!  For ieos=10, mu_local is not used
!  For ieos=20, mu_local is not used but available as an output
!+
!-----------------------------------------------------------------------
subroutine calc_rho_from_PT(eos_type,pres,temp,rho,ierr,mu_local,X_local,Z_local)
 use physcon,          only:Rg
 use eos_idealplusrad, only:get_idealplusrad_rhofrompresT
 use eos_mesa,         only:get_eos_eT_from_rhop_mesa
 use eos_gasradrec,    only:calc_uT_from_rhoP_gasradrec
 integer, intent(in)              :: eos_type
 real,    intent(in)              :: pres,temp
 real,    intent(inout)           :: rho
 real,    intent(in),    optional :: X_local,Z_local
 real,    intent(inout), optional :: mu_local
 integer, intent(out)             :: ierr
 real                             :: mu,X,Z

 ierr = 0
 mu   = gmw
 X    = X_in
 Z    = Z_in
 if (present(mu_local)) mu = mu_local
 if (present(X_local))  X  = X_local
 if (present(Z_local))  Z  = Z_local
 select case(eos_type)
 case(2) ! Ideal gas
    rho = pres / (temp * Rg) * mu
 case(12) ! Ideal gas + radiation
    call get_idealplusrad_rhofrompresT(pres,temp,mu,rho)
 case default
    ierr = 1
 end select

end subroutine calc_rho_from_PT

!-----------------------------------------------------------------------
!+
!  Calculates specific entropy (gas + radiation + recombination)
!  up to an additive integration constant, from density and pressure.
!+
!-----------------------------------------------------------------------
function entropy(rho,pres,mu_in,ientropy,eint_in,ierr,T_in,Trad_in)
 use io,                only:fatal,warning
 use physcon,           only:radconst,kb_on_mh,Rg
 use eos_idealplusrad,  only:get_idealgasplusrad_tempfrompres
 use eos_mesa,          only:get_eos_eT_from_rhop_mesa
 use mesa_microphysics, only:getvalue_mesa
 real,    intent(in)            :: rho,pres,mu_in
 real,    intent(in),  optional :: eint_in,T_in,Trad_in
 integer, intent(in)            :: ientropy
 integer, intent(out), optional :: ierr
 real                           :: mu,entropy,logentropy,temp,Trad,eint

 if (present(ierr)) ierr=0

 mu = mu_in
 if (present(T_in)) then  ! is gas temperature specified?
    temp = T_in
 else
    temp = pres * mu / (rho * Rg)  ! used as initial guess for case 2
 endif

 select case(ientropy)
 case(1) ! Only include gas contribution
    ! check temp
    if (temp < tiny(0.)) call warning('entropy','temperature = 0 will give minus infinity with s entropy')
    entropy = kb_on_mh / mu * log(temp**1.5/rho)

 case(2) ! Include both gas and radiation contributions (up to additive constants)
    if (present(T_in)) then
       temp = T_in
       if (present(Trad_in)) then
          Trad = Trad_in
       else
          Trad = temp
       endif
    else
       call get_idealgasplusrad_tempfrompres(pres,rho,mu,temp) ! First solve for temp from rho and pres
       Trad = temp
    endif
    ! check temp
    if (temp < tiny(0.)) call warning('entropy','temperature = 0 will give minus infinity with s entropy')
    entropy = kb_on_mh / mu * log(temp**1.5/rho) + 4.*radconst*Trad**3 / (3.*rho)

 case(3) ! Get entropy from MESA tables if using MESA EoS
    if (ieos /= 10 .and. ieos /= 20) call fatal('eos','Using MESA tables to calculate S from rho and pres, but not using MESA EoS')

    if (present(eint_in)) then
       eint = eint_in
    else
       call get_eos_eT_from_rhop_mesa(rho,pres,eint,temp)
    endif

    ! Get entropy from rho and eint from MESA tables
    if (present(ierr)) then
       call getvalue_mesa(rho,eint,9,logentropy,ierr)
    else
       call getvalue_mesa(rho,eint,9,logentropy)
    endif
    entropy = 10.**logentropy

 case default
    entropy = 0.
    call fatal('eos','Unknown ientropy (can only be 1, 2, or 3)')
 end select

end function entropy

real function get_entropy(rho,pres,mu_in,ieos)
 use units,   only:unit_density,unit_pressure,unit_ergg
 use physcon, only:kboltz
 integer, intent(in) :: ieos
 real, intent(in)    :: rho,pres,mu_in
 real                :: cgsrho,cgspres,cgss

 cgsrho = rho * unit_density
 cgspres = pres * unit_pressure
 select case (ieos)
 case (12)
    cgss = entropy(cgsrho,cgspres,mu_in,2)
 case (10, 20)
    cgss = entropy(cgsrho,cgspres,mu_in,3)
 case default
    cgss = entropy(cgsrho,cgspres,mu_in,1)
 end select
 cgss = cgss/kboltz ! s/kb
 get_entropy = cgss/unit_ergg

end function get_entropy

!-----------------------------------------------------------------------
!+
!  Calculate density given pressure and entropy using Newton-Raphson
!  method
!+
!-----------------------------------------------------------------------
subroutine get_rho_from_p_s(pres,S,rho,mu,rhoguess,ientropy)
 real, intent(in)    :: pres,S,mu,rhoguess
 real, intent(inout) :: rho
 real                :: srho,srho_plus_dsrho,S_plus_dS,dSdsrho
 real(kind=8)        :: corr
 real,    parameter  :: eoserr=1e-9,dfac=1e-12
 integer, intent(in) :: ientropy

 ! We apply the Newton-Raphson method directly to rho^1/2 ("srho") instead
 ! of rho since S(rho) cannot take a negative argument.
 srho = sqrt(rhoguess) ! Initial guess
 corr = huge(corr);
 do while (abs(corr) > eoserr*abs(srho))
    ! First calculate dS/dsrho
    srho_plus_dsrho = srho * (1. + dfac)
    S_plus_dS = entropy(srho_plus_dsrho**2,pres,mu,ientropy)
    dSdsrho = (S_plus_dS - entropy(srho**2,pres,mu,ientropy)) / (srho_plus_dsrho - srho)
    corr = ( entropy(srho**2,pres,mu,ientropy) - S ) / dSdsrho
    srho = srho - corr
 enddo
 rho = srho**2

end subroutine get_rho_from_p_s

!-----------------------------------------------------------------------
!+
!  Calculate temperature given density and entropy using Newton-Raphson
!  method
!+
!-----------------------------------------------------------------------
subroutine get_p_from_rho_s(ieos,S,rho,mu,P,temp)
 use physcon, only:radconst,Rg,mass_proton_cgs,kboltz
 use io,      only:fatal
 use eos_idealplusrad, only:get_idealgasplusrad_tempfrompres,get_idealplusrad_pres
 use units,   only:unit_density,unit_pressure,unit_ergg
 real, intent(in)    :: S,mu,rho
 real, intent(inout) :: temp
 real, intent(out)   :: P
 integer, intent(in) :: ieos
 real                :: corr,df,f,temp_new,cgsrho,cgsp,cgss
 real,    parameter  :: eoserr=1e-12
 integer             :: niter
 integer, parameter  :: nitermax = 1000

 ! change to cgs unit
 cgsrho = rho*unit_density
 cgss   = s*unit_ergg

 niter = 0
 select case (ieos)
 case (2,5,17)
    temp = (cgsrho * exp(mu*cgss*mass_proton_cgs))**(2./3.)
    cgsP = cgsrho*Rg*temp / mu
 case (12)
    corr = huge(corr)
    do while (abs(corr) > eoserr .and. niter < nitermax)
       f = 1. / (mu*mass_proton_cgs) * log(temp**1.5/cgsrho) + 4.*radconst*temp**3 / (3.*cgsrho*kboltz) - cgss
       df = 1.5 / (mu*temp*mass_proton_cgs) + 4.*radconst*temp**2 / (cgsrho*kboltz)
       corr = f/df
       temp_new = temp - corr
       if (temp_new > 1.2 * temp) then
          temp = 1.2 * temp
       elseif (temp_new < 0.8 * temp) then
          temp = 0.8 * temp
       else
          temp = temp_new
       endif
       niter = niter + 1
    enddo
    call get_idealplusrad_pres(cgsrho,temp,mu,cgsP)
 case default
    cgsP = 0.
    call fatal('eos','[get_p_from_rho_s] only implemented for eos 2 and 12')
 end select

 ! check temp
 if (temp > huge(0.)) call fatal('entropy','entropy too large gives infinite temperature:'// &
                                 ' suggest to reduce C_ent for one dump')

 ! change back to code unit
 P = cgsP / unit_pressure

end subroutine get_p_from_rho_s

!-----------------------------------------------------------------------
!+
!  Calculate mean molecular weight from X and Z, assuming complete
!  ionisation
!+
!-----------------------------------------------------------------------
real function get_mean_molecular_weight(XX,ZZ) result(mu)
 real, intent(in) :: XX,ZZ
 real :: YY

 YY = 1.-XX-ZZ
 mu = 1./(2.*XX + 0.75*YY + 0.5*ZZ)

end function get_mean_molecular_weight

!---------------------------------------------------------
!+
!  return cv from rho, u in code units
!+
!---------------------------------------------------------
real function get_cv(rho,u,cv_type) result(cv)
 use mesa_microphysics, only:getvalue_mesa
 use units,             only:unit_ergg,unit_density
 use physcon,           only:Rg
 real, intent(in)    :: rho,u
 integer, intent(in) :: cv_type
 real                :: rho_cgs,u_cgs,temp

 select case (cv_type)

 case(1)  ! MESA EoS
    rho_cgs = rho*unit_density
    u_cgs = u*unit_ergg
    call getvalue_mesa(rho_cgs,u_cgs,4,temp)
    cv = u_cgs/temp / unit_ergg
 case default  ! constant cv
    cv = Rg/((gamma-1.)*gmw*unit_ergg)
 end select

end function get_cv

!-----------------------------------------------------------------------
!+
!  subroutine sets polyk based on utherm/positions
!  read from an sphNG dump file
!+
!-----------------------------------------------------------------------
subroutine setpolyk(eos_type,iprint,utherm,xyzhi,npart)
 use part, only:xyzmh_ptmass
 use io,   only:id,master
 integer, intent(in) :: eos_type,iprint
 real,    intent(in) :: utherm(:)
 real,    intent(in) :: xyzhi(:,:)
 integer, intent(in) :: npart
 integer :: ipart
 real    :: r2,polykalt

 !-- pick a random particle from which to extract polyk
 ipart = npart/2

 select case(eos_type)
 case(1,8)
!
!--isothermal eos
!
    polykalt = 2./3.*utherm(ipart)
    !--check all other utherms identical
    if (any(utherm(1:npart) /= utherm(ipart)) .and. id==master) then
       write(iprint,*) 'WARNING! different utherms but run is isothermal'
    endif

 case(2,5,17)
!
!--adiabatic/polytropic eos
!  this routine is ONLY called if utherm is NOT stored, so polyk matters
!
    if (id==master) write(iprint,*) 'Using polytropic equation of state, gamma = ',gamma
    polykalt = 2./3.*utherm(ipart)
    if (gamma <= 1.00000001) then
       stop 'silly to use gamma==1 without using isothermal eos'
    endif

 case(3)
!
!--locally isothermal disc as in Lodato & Pringle (2007)
!   cs = cs_0*R^(-q) -- polyk is cs^2, so this is (R^2)^(-q)
!
    r2 = xyzhi(1,ipart)*xyzhi(1,ipart) + xyzhi(2,ipart)*xyzhi(2,ipart) &
       + xyzhi(3,ipart)*xyzhi(3,ipart)
    polykalt = 2./3.*utherm(ipart)*r2**qfacdisc

 case(6)
!
!--locally isothermal disc as in Lodato & Pringle (2007), centered on specified sink particle
!   cs = cs_0*R^(-q) -- polyk is cs^2, so this is (R^2)^(-q)
!
    r2 = (xyzhi(1,ipart)-xyzmh_ptmass(1,isink))**2 + &
         (xyzhi(2,ipart)-xyzmh_ptmass(2,isink))**2 + &
         (xyzhi(3,ipart)-xyzmh_ptmass(3,isink))**2

    polykalt = 2./3.*utherm(ipart)*r2**qfacdisc
 case default
!
!--don't die in this routine as it can be called from readdump
!  (ie. not necessarily as part of a run)
!
    if (id==master) write(iprint,*) ' WARNING! unknown equation of state in setpolyk'
    polykalt = polyk

 end select

 if (diff(polykalt,polyk) .and. id==master) then
    write(iprint,*) 'WARNING! polyk set using RK2 in dump differs from that set using thermal energy'
    write(iprint,*) 'using polyk = ',polykalt, ' (from RK2 = ',polyk,')'
 endif
 polyk = polykalt
!
!--warn if polyk is zero, die if negative
!
 if (polyk < 0.) then
    write(iprint,*) 'ERROR: polyk < 0 in setting equation of state'
    stop
 elseif (polyk < tiny(polyk) .and. id==master) then
    write(iprint,*) 'WARNING: polyk = 0 in equation of state'
 endif

end subroutine setpolyk
!-----------------------------------------------------------------------
!+
!  small utility returns whether two real numbers differ
!+
!-----------------------------------------------------------------------
logical pure function diff(r1,r2)
 real, intent(in) :: r1,r2

 diff = abs(r1-r2) > tiny(r1)

end function diff

!-----------------------------------------------------------------------
!+
!  Query function to return whether an EoS is non-ideal
!  Mainly used to decide whether it is necessary to write
!  things like pressure and temperature in the dump file or not
!+
!-----------------------------------------------------------------------
logical function eos_is_non_ideal(ieos)
 integer, intent(in) :: ieos

 select case(ieos)
 case(10,12,15,20)
    eos_is_non_ideal = .true.
 case default
    eos_is_non_ideal = .false.
 end select

end function eos_is_non_ideal

!-----------------------------------------------------------------------
!+
!  Query function to return whether an EoS outputs mean molecular weight
!+
!-----------------------------------------------------------------------
logical function eos_outputs_mu(ieos)
 integer, intent(in) :: ieos

 select case(ieos)
 case(20)
    eos_outputs_mu = .true.
 case(24)
    eos_outputs_mu = .true.
 case default
    eos_outputs_mu = .false.
 end select

end function eos_outputs_mu

!-----------------------------------------------------------------------
!+
!  Query function to whether to print pressure to dump file
!+
!-----------------------------------------------------------------------
logical function eos_outputs_gasP(ieos)
 integer, intent(in) :: ieos

 select case(ieos)
 case(8,9,10,15,23)
    eos_outputs_gasP = .true.
 case default
    eos_outputs_gasP = .false.
 end select

end function eos_outputs_gasP

!-----------------------------------------------------------------------
!+
!  Query function for whether the equation of state requires
!  the code to be compiled without a thermal energy variable
!+
!-----------------------------------------------------------------------
logical function eos_requires_isothermal(ieos)
 integer, intent(in) :: ieos

 select case(ieos)
 case(1,3,6,7,8,13,14,21)
    eos_requires_isothermal = .true.
 case default
    !case(2,5,4,10,11,12,15,16,17,20,22,23,24,9)
    eos_requires_isothermal = .false.
 end select

end function eos_requires_isothermal

!-----------------------------------------------------------------------
!+
!  Query function for whether the equation of state requires
!  the polyk variable to be set
!+
!-----------------------------------------------------------------------
logical function eos_requires_polyk(ieos)
 integer, intent(in) :: ieos

 eos_requires_polyk = eos_requires_isothermal(ieos) .or. ieos==9

end function eos_requires_polyk

!-----------------------------------------------------------------------
!+
!  function to skip unimplemented eos choices
!+
!-----------------------------------------------------------------------
logical function eos_is_not_implemented(ieos)
 integer, intent(in) :: ieos

 select case(ieos)
 case(18,19)
    eos_is_not_implemented = .true.
 case default
    eos_is_not_implemented = .false.
 end select

end function eos_is_not_implemented

!-----------------------------------------------------------------------
!+
!  prints equation of state info in the run header
!+
!-----------------------------------------------------------------------
subroutine eosinfo(eos_type,iprint)
 use dim,            only:maxvxyzu
 use io,             only:fatal,id,master
 use eos_helmholtz,  only:eos_helmholtz_eosinfo
 use eos_barotropic, only:eos_info_barotropic
 use eos_piecewise,  only:eos_info_piecewise
 use eos_gasradrec,  only:eos_info_gasradrec
 use eos_stamatellos, only:eos_file
 integer, intent(in) :: eos_type,iprint

 if (id/=master) return

 select case(eos_type)
 case(1,11)
    if (1.0d-5 < polyk .and. polyk < 1.0d3) then
       write(iprint,"(/,a,f10.6)")  ' Isothermal equation of state:     cs^2 = ',polyk
    else
       write(iprint,"(/,a,Es13.6)") ' Isothermal equation of state:     cs^2 = ',polyk
    endif
    if (eos_type==11) write(iprint,*) ' (ZERO PRESSURE) '
 case(2)
    if (maxvxyzu >= 4) then
       write(iprint,"(/,a,f10.6,a,f10.6)") ' Adiabatic equation of state: P = (gamma-1)*rho*u, gamma = ',&
                                              gamma,' gmw = ',gmw
    else
       write(iprint,"(/,a,f10.6,a,f10.6,a,f10.6)") ' Polytropic equation of state: P = ',polyk,'*rho^',gamma,' gmw = ',gmw
    endif
 case(3)
    write(iprint,"(/,a,f10.6,a,f10.6)") ' Locally isothermal eq of state (R_sph): cs^2_0 = ',polyk,' qfac = ',qfacdisc
 case(5,17)
    if (maxvxyzu >= 4) then
       write(iprint,"(' Adiabatic equation of state: P = (gamma-1)*rho*u, where gamma & mu depend on the formation of H2')")
    else
       write(iprint,*) 'ERROR: eos = 5,17 cannot assume isothermal conditions'
    endif
 case(6)
    write(iprint,"(/,a,i2,a,f10.6,a,f10.6)") ' Locally (on sink ',isink, &
          ') isothermal eos (R_sph): cs^2_0 = ',polyk,' qfac = ',qfacdisc
 case(8)
    call eos_info_barotropic(polyk,polyk2,iprint)
 case(9)
    call eos_info_piecewise(iprint)
 case(10)
    write(iprint,"(/,a,f10.6,a,f10.6,a,f10.6,a)") ' MESA EoS: X = ',X_in,' Z = ',Z_in,' (1-X-Z = ',1.-X_in-Z_in,')'
 case(12)
    write(iprint,"(/,a,f10.6,a,f10.6)") ' Gas + radiation equation of state: gmw = ',gmw,' gamma = ',gamma
 case(15)
    call eos_helmholtz_eosinfo(iprint)
 case(20)
    call eos_info_gasradrec(iprint)
    if (use_var_comp) then
       write(*,'(1x,a,i1,a)') 'Using variable composition'
    else
       write(*,'(1x,a,f10.6,a,f10.6)') 'Using fixed composition X = ',X_in,", Z = ",Z_in
    endif

 case(24)
    write(iprint,"(/,a,a)") 'Using tabulated Eos from file:', eos_file, 'and calculated gamma.'
 end select
 write(iprint,*)

end subroutine eosinfo

!-----------------------------------------------------------------------
!+
!  write relevant options to the header of the dump file
!+
!-----------------------------------------------------------------------
subroutine write_headeropts_eos(ieos,hdr,ierr)
 use dump_utils,        only:dump_h,add_to_rheader,add_to_iheader
 integer,      intent(in)    :: ieos
 type(dump_h), intent(inout) :: hdr
 integer,      intent(out)   :: ierr

 call add_to_iheader(isink,'isink',hdr,ierr)
 call add_to_rheader(gamma,'gamma',hdr,ierr)
 call add_to_rheader(1.5*polyk,'RK2',hdr,ierr)
 call add_to_rheader(polyk2,'polyk2',hdr,ierr)
 call add_to_rheader(qfacdisc,'qfacdisc',hdr,ierr)
 call add_to_rheader(qfacdisc2,'qfacdisc2',hdr,ierr)

 if (ieos==7) then
    call add_to_iheader(istrat,'istrat',hdr,ierr)
    call add_to_rheader(alpha_z,'alpha_z',hdr,ierr)
    call add_to_rheader(beta_z,'beta_z',hdr,ierr)
    call add_to_rheader(z0,'z0',hdr,ierr)
 endif

end subroutine write_headeropts_eos

!-----------------------------------------------------------------------
!+
!  read relevant options from the header of the dump file
!+
!-----------------------------------------------------------------------
subroutine read_headeropts_eos(ieos,hdr,ierr)
 use dump_utils,        only:dump_h, extract
 use io,                only:iprint,id,master,iverbose
 use dim,               only:use_krome,maxvxyzu
 integer,      intent(in)  :: ieos
 type(dump_h), intent(in)  :: hdr
 integer,      intent(out) :: ierr
 real :: RK2


 call extract('gamma',gamma,hdr,ierr)
 call extract('RK2',rk2,hdr,ierr)
 polyk = 2./3.*rk2
 if (id==master) then
    if (maxvxyzu >= 4) then
       if (use_krome) then
         if (iverbose >= 0) write(iprint,*) 'KROME eos: initial gamma = 1.666667'
       else
          if (iverbose >= 0) write(iprint,*) 'adiabatic eos: gamma = ',gamma
       endif
    else
      if (iverbose >= 0) write(iprint,*) 'setting isothermal sound speed^2 (polyk) = ',polyk,' gamma = ',gamma
       if (polyk <= tiny(polyk)) write(iprint,*) 'WARNING! sound speed zero in dump!, polyk = ',polyk
    endif
 endif
 call extract('polyk2',polyk2,hdr,ierr)
 call extract('qfacdisc',qfacdisc,hdr,ierr)
 call extract('qfacdisc2',qfacdisc2,hdr,ierr)
 call extract('isink',isink,hdr,ierr)

 if (abs(gamma-1.) > tiny(gamma) .and. maxvxyzu < 4) then
    write(*,*) 'WARNING! compiled for isothermal equation of state but gamma /= 1, gamma=',gamma
 endif

 ierr = 0
 if (ieos==3 .or. ieos==6 .or. ieos==7) then
    if (qfacdisc <= tiny(qfacdisc)) then
       if (id==master) write(iprint,*) 'ERROR: qfacdisc <= 0'
       ierr = 2
    else
       if (id==master .and. iverbose >= 0) write(iprint,*) 'qfacdisc = ',qfacdisc
    endif
 endif

 if (ieos==7) then
    call extract('istrat',istrat,hdr,ierr)
    call extract('alpha_z',alpha_z,hdr,ierr)
    call extract('beta_z', beta_z, hdr,ierr)
    call extract('z0',z0,hdr,ierr)
    if (abs(qfacdisc2) <= tiny(qfacdisc2)) then
       if (id==master) write(iprint,*) 'ERROR: qfacdisc2 == 0'
       ierr = 2
    else
       if (id==master .and. iverbose >= 0) write(iprint,*) 'qfacdisc2 = ',qfacdisc2
    endif
 endif

end subroutine read_headeropts_eos

!-----------------------------------------------------------------------
!+
!  writes equation of state options to the input file
!+
!-----------------------------------------------------------------------
subroutine write_options_eos(iunit)
 use dim,            only:use_krome
 use infile_utils,   only:write_inopt
 use eos_helmholtz,  only:eos_helmholtz_write_inopt
 use eos_barotropic, only:write_options_eos_barotropic
 use eos_piecewise,  only:write_options_eos_piecewise
 use eos_gasradrec,  only:write_options_eos_gasradrec
 use eos_tillotson,  only:write_options_eos_tillotson
 integer, intent(in) :: iunit

 write(iunit,"(/,a)") '# options controlling equation of state'
 call write_inopt(ieos,'ieos','eqn of state (1=isoth;2=adiab;3=locally iso;8=barotropic)',iunit)

 if (.not.use_krome .or. .not.eos_outputs_mu(ieos)) then
    call write_inopt(gmw,'mu','mean molecular weight',iunit)
 endif

 select case(ieos)
 case(8)
    call write_options_eos_barotropic(iunit)
 case(9)
    call write_options_eos_piecewise(iunit)
 case(10)
    call write_inopt(X_in,'X','hydrogen mass fraction',iunit)
    call write_inopt(Z_in,'Z','metallicity',iunit)
 case(15) ! helmholtz eos
    call eos_helmholtz_write_inopt(iunit)
 case(20)
    call write_options_eos_gasradrec(iunit)
    if (.not. use_var_comp) then
       call write_inopt(X_in,'X','H mass fraction (ignored if variable composition)',iunit)
       call write_inopt(Z_in,'Z','metallicity (ignored if variable composition)',iunit)
    endif
 case(23)
    call write_options_eos_tillotson(iunit)
 end select

end subroutine write_options_eos

!-----------------------------------------------------------------------
!+
!  reads equation of state options from the input file
!+
!-----------------------------------------------------------------------
subroutine read_options_eos(name,valstring,imatch,igotall,ierr)
 use dim,            only:store_dust_temperature,update_muGamma
 use io,             only:fatal
 use eos_barotropic, only:read_options_eos_barotropic
 use eos_piecewise,  only:read_options_eos_piecewise
 use eos_gasradrec,  only:read_options_eos_gasradrec
 use eos_tillotson,  only:read_options_eos_tillotson
 character(len=*), intent(in)  :: name,valstring
 logical,          intent(out) :: imatch,igotall
 integer,          intent(out) :: ierr
 integer,          save        :: ngot  = 0
 character(len=30), parameter  :: label = 'read_options_eos'
 logical :: igotall_barotropic,igotall_piecewise,igotall_gasradrec
 logical :: igotall_tillotson

 imatch  = .true.
 igotall_barotropic = .true.
 igotall_piecewise  = .true.
 igotall_gasradrec =  .true.
 igotall_tillotson =  .true.

 select case(trim(name))
 case('ieos')
    read(valstring,*,iostat=ierr) ieos
    ngot = ngot + 1
    if (ieos <= 0 .or. ieos > maxeos) call fatal(label,'equation of state choice out of range')
    if (ieos == 5 .or. ieos == 17) then
       store_dust_temperature = .true.
       update_muGamma = .true.
    endif
 case('mu')
    read(valstring,*,iostat=ierr) gmw
    ! not compulsory to read in
    if (gmw <= 0.)  call fatal(label,'mu <= 0')
 case('X')
    read(valstring,*,iostat=ierr) X_in
    if (X_in <= 0. .or. X_in >= 1.) call fatal(label,'X must be between 0 and 1')
    ngot = ngot + 1
 case('Z')
    read(valstring,*,iostat=ierr) Z_in
    if (Z_in <= 0. .or. Z_in > 1.) call fatal(label,'Z must be between 0 and 1')
    ngot = ngot + 1
 case default
    imatch = .false.
 end select
 if (.not.imatch .and. ieos== 8) call read_options_eos_barotropic(name,valstring,imatch,igotall_barotropic,ierr)
 if (.not.imatch .and. ieos== 9) call read_options_eos_piecewise( name,valstring,imatch,igotall_piecewise, ierr)
 if (.not.imatch .and. ieos==20) call read_options_eos_gasradrec( name,valstring,imatch,igotall_gasradrec, ierr)
 if (.not.imatch .and. ieos==23) call read_options_eos_tillotson(name,valstring,imatch,igotall_tillotson,ierr)

 !--make sure we have got all compulsory options (otherwise, rewrite input file)
 igotall = (ngot >= 1) .and. igotall_piecewise .and. igotall_barotropic .and. igotall_gasradrec &
                       .and. igotall_tillotson

end subroutine read_options_eos


!-----------------------------------------------------------------------

end module eos<|MERGE_RESOLUTION|>--- conflicted
+++ resolved
@@ -45,11 +45,7 @@
 !
 ! :Dependencies: dim, dump_utils, eos_HIIR, eos_barotropic, eos_gasradrec,
 !   eos_helmholtz, eos_idealplusrad, eos_mesa, eos_piecewise, eos_shen,
-<<<<<<< HEAD
-!   eos_stamatellos, eos_stratified, infile_utils, io, mesa_microphysics,
-=======
-!   eos_stratified, eos_tillotson, infile_utils, io, mesa_microphysics,
->>>>>>> 0c4fa002
+!   eos_stratified, eos_tillotson, eos_stamatellos, infile_utils, io, mesa_microphysics,
 !   part, physcon, units
 !
  use part,          only:ien_etotal,ien_entropy,ien_type
@@ -608,21 +604,13 @@
 
     call init_eos_HIIR()
 
-<<<<<<< HEAD
  case(23)
-
+    call init_eos_tillotson(ierr)
+
+ case(24)
     call read_optab(eos_file,ierr_ra)
     if (ierr_ra > 0) call warning('init_eos','Failed to read EOS file')
     call init_coolra
-
-=======
- case(24)
-    call read_optab(eos_file,ierr_ra)
-    if (ierr_ra > 0) call warning('init_eos','Failed to read EOS file')
-    call init_S07cool
- case(23)
-    call init_eos_tillotson(ierr)
->>>>>>> 0c4fa002
  end select
  done_init_eos = .true.
 
@@ -640,15 +628,9 @@
 !+
 !-----------------------------------------------------------------------
 subroutine finish_eos(eos_type,ierr)
-<<<<<<< HEAD
- use eos_mesa, only: finish_eos_mesa
- use eos_stamatellos, only: finish_coolra
-=======
- use eos_mesa,      only:finish_eos_mesa
- use eos_helmholtz, only:eos_helmholtz_finish
- use eos_stamatellos, only:finish_S07cool
-
->>>>>>> 0c4fa002
+ use eos_mesa,       only:finish_eos_mesa
+ use eos_helmholtz,  only:eos_helmholtz_finish
+ use eos_stamatellos,only:finish_coolra
  integer, intent(in)  :: eos_type
  integer, intent(out) :: ierr
 
@@ -665,11 +647,9 @@
     !--MESA EoS deallocation
     !
     call finish_eos_mesa
-
  case(24)
     ! Stamatellos deallocation
     call finish_coolra
-
  end select
  done_init_eos=.false.
 
