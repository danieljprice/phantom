!--------------------------------------------------------------------------!
! The Phantom Smoothed Particle Hydrodynamics code, by Daniel Price et al. !
! Copyright (c) 2007-2025 The Authors (see AUTHORS)                        !
! See LICENCE file for usage and distribution conditions                   !
! http://phantomsph.github.io/                                             !
!--------------------------------------------------------------------------!
module dim
!
! Module to determine storage based on compile-time configuration
!
! :References: None
!
! :Owner: Daniel Price
!
! :Runtime parameters: None
!
! :Dependencies: None
!
 implicit none
#include "../../build/phantom-version.h"
 integer, parameter, public :: phantom_version_major = PHANTOM_VERSION_MAJOR
 integer, parameter, public :: phantom_version_minor = PHANTOM_VERSION_MINOR
 integer, parameter, public :: phantom_version_micro = PHANTOM_VERSION_MICRO
 character(len=*), parameter, public :: phantom_version_string = PHANTOM_VERSION_STRING

 public

 character(len=80), parameter :: &
    tagline='Phantom v'//phantom_version_string//' (c) 2007-2025 The Authors'

 ! maximum number of particles
 integer :: maxp = 0 ! memory not allocated initially
<<<<<<< HEAD
#ifdef MAXP
 integer, parameter :: maxp_hard = MAXP
#else
 integer, parameter :: maxp_hard = 9600000
#endif
=======
 !
 ! how much memory to allocate, e.g. to allow space for injected particles
 ! this can be changed with the --maxp= option on the command line and
 ! is NOT a compile-time parameter
 !
 integer(kind=8) :: maxp_alloc = 5200000
>>>>>>> 2d2fbce3

 ! maximum number of point masses
#ifdef MAXPTMASS
 integer, parameter :: maxptmass = MAXPTMASS
#else
 integer, parameter :: maxptmass = 1000
#endif
<<<<<<< HEAD
 integer, parameter :: nsinkproperties = 25

 logical :: store_ll_ptmass = .false.
=======
 integer, parameter :: nsinkproperties = 26
>>>>>>> 2d2fbce3

 ! storage of thermal energy or not
#ifdef ISOTHERMAL
 integer, parameter :: maxvxyzu = 3
 logical, parameter :: isothermal = .true.
#else
 integer, parameter :: maxvxyzu = 4
 logical, parameter :: isothermal = .false.
#endif

 integer :: maxTdust = 0
 logical :: store_dust_temperature = .false.
#ifdef SINK_RADIATION
 logical, parameter :: sink_radiation = .true.
#else
 logical, parameter :: sink_radiation = .false.
#endif

! maxmimum storage in node list
 integer         :: ncellsmax
 integer(kind=8) :: ncellsmaxglobal

!------
! Dust
!------
 integer :: maxp_dustfrac = 0
 integer :: maxp_growth = 0
#ifdef DUST
 logical, parameter :: use_dust = .true.

#ifdef MAXDUSTLARGE
 integer, parameter :: maxdustlarge = MAXDUSTLARGE
#else
 integer, parameter :: maxdustlarge = 11
#endif
#ifdef MAXDUSTSMALL
 integer, parameter :: maxdustsmall = MAXDUSTSMALL
#else
 integer, parameter :: maxdustsmall = 11
#endif

#ifdef DUSTGROWTH
 logical, parameter :: use_dustgrowth = .true.
#else
 logical, parameter :: use_dustgrowth = .false.
#endif
#else
 logical, parameter :: use_dust = .false.
 ! integer, parameter :: ndustfluids = 0
 ! integer, parameter :: ndusttypes = 1 ! to avoid seg faults
 integer, parameter :: maxdustlarge = 1
 integer, parameter :: maxdustsmall = 1
 logical, parameter :: use_dustgrowth = .false.
#endif
 integer, parameter :: maxdusttypes = maxdustsmall + maxdustlarge

 ! kdtree
 integer, parameter :: minpart = 10

 integer :: maxprad = 0

 integer, parameter :: radensumforce      = 1, &
                       radenxpartvecforce = 7, &
                       radensumden        = 3, &
                       radenxpartvetden   = 1
#ifdef RADIATION
 logical, parameter :: do_radiation = .true.
#else
 logical, parameter :: do_radiation = .false.
#endif
 ! rhosum
 integer, parameter :: maxrhosum = 39 + &
                                   maxdustlarge - 1 + &
                                   radensumden

 ! fsum
 integer, parameter :: fsumvars = 25 ! Number of scalars in fsum
 integer, parameter :: fsumarrs = 5  ! Number of arrays  in fsum
 integer, parameter :: maxfsum  = fsumvars + &                  ! Total number of values
                                  fsumarrs*(maxdusttypes-1) + &
                                  radensumforce

! xpartveci
 integer, parameter :: maxxpartvecidens = 14 + radenxpartvetden

 integer, parameter :: maxxpartvecvars = 63 ! Number of scalars in xpartvec
 integer, parameter :: maxxpartvecarrs = 2  ! Number of arrays in xpartvec
 integer, parameter :: maxxpartvecGR   = 33 ! Number of GR values in xpartvec (1 for dens, 16 for gcov, 16 for gcon)
 integer, parameter :: maxxpartveciforce = maxxpartvecvars + &              ! Total number of values
                                           maxxpartvecarrs*(maxdusttypes-1) + &
                                           radenxpartvecforce + &
                                           maxxpartvecGR

#ifdef MPI
 logical, parameter :: mpi = .true.
#else
 logical, parameter :: mpi = .false.
#endif

 ! storage for artificial viscosity switch
 integer :: maxalpha = 0
 logical :: disc_viscosity = .false.
#ifdef CONST_AV
 integer, parameter :: nalpha = 0
#else
 integer, parameter :: nalpha = 3
#endif

 ! default is to only store divv
 integer :: ndivcurlv = 1
 logical :: curlv = .false.

 ! storage of velocity derivatives
 integer :: maxdvdx = 0  ! set to maxp when memory allocated

 ! periodic boundaries
#ifdef PERIODIC
 logical, parameter :: periodic = .true.
#else
 logical, parameter :: periodic = .false.
#endif

 ! Maximum number of particle types
 !
 integer, parameter :: maxtypes = 7 + 2*maxdustlarge - 1

 !
 ! Number of dimensions, where it is needed
 ! (Phantom is hard wired to ndim=3 in a lot of
 !  places; changing this does NOT change the
 !  code dimensionality, it just allows routines
 !  to be written in a way that are agnostic to
 !  the number of dimensions)
 !
 integer, parameter :: ndim = 3

!-----------------
! KROME chemistry
!-----------------
 integer :: maxp_krome = 0
#ifdef KROME
 logical, parameter :: use_krome = .true.
#else
 logical, parameter :: use_krome = .false.
#endif

!-----------------
! Magnetic fields
!-----------------
 integer :: maxmhd = 0
#ifdef MHD
 logical, parameter :: mhd = .true.
#else
 logical, parameter :: mhd = .false.
#endif
 integer, parameter :: maxBevol  = 4  ! size of B-arrays (Bx,By,Bz,psi)
 integer, parameter :: ndivcurlB = 4

! Non-ideal MHD
! if fast_divcurlB=true, then divcurlB is calculated simultaneous with density which leads to a race condition and errors (typically less than a percent)
! divcurlB is only used as diagnostics & divergence cleaning in ideal MHD, so fast_divcurlB=true is reasonable
! divcurlB is used to update the non-ideal terms, so fast_divcurlB=false is required for accuracy (especially if there will be jumps in density)
 integer :: maxmhdni = 0
#ifdef NONIDEALMHD
 logical, parameter :: mhd_nonideal    = .true.
 logical, parameter :: fast_divcurlB   = .false.
 integer, parameter :: n_nden_phantom  = 13      ! number density of chemical species, electrons & n_grains; defined in nicil == 11+2*na
#else
 logical, parameter :: mhd_nonideal    = .false.
 logical, parameter :: fast_divcurlB   = .true.
 integer, parameter :: n_nden_phantom  = 0
#endif
 logical            :: calculate_density  = .true.  ! do not toggle; initialised for efficiency
 logical            :: calculate_divcurlB = .true.  ! do not toggle; initialised for efficiency

!--------------------
! H2 Chemistry
!--------------------
 integer :: maxp_h2 = 0
 integer, parameter :: nabundances = 5
 logical :: h2chemistry = .false.

!--------------------
! Self-gravity
!--------------------
 integer :: maxgrav = 0
#ifdef GRAVITY
 logical, parameter :: gravity = .true.
 integer, parameter :: ngradh = 2
#else
 logical, parameter :: gravity = .false.
 integer, parameter :: ngradh = 1
#endif

!--------------------
! General relativity
!--------------------
 integer :: maxgr = 0
#ifdef GR
 logical, parameter :: gr = .true.
 integer, parameter :: maxptmassgr = maxptmass
 integer, parameter :: nvel_ptmass = maxvxyzu
#else
 logical, parameter :: gr = .false.
 integer, parameter :: maxptmassgr = 0
 integer, parameter :: nvel_ptmass = 3
#endif

!--------------------
! Dust formation
!--------------------
 logical :: do_nucleation  = .false.
 logical :: update_muGamma = .false.
 integer :: itau_alloc     = 0
 integer :: itauL_alloc    = 0
 integer :: inucleation    = 0
 !number of elements considered in the nucleation chemical network
 integer, parameter :: nElements = 10
#ifdef DUST_NUCLEATION
 logical :: nucleation = .true.
#else
 logical :: nucleation = .false.
#endif
 integer :: maxp_nucleation = 0

!--------------------
! MCFOST library
!--------------------
#ifdef MCFOST
 logical, parameter :: compiled_with_mcfost = .true.
#else
 logical, parameter :: compiled_with_mcfost = .false.
#endif

!--------------------
! Light curve stuff
!--------------------
 integer :: maxlum = 0
 logical :: track_lum = .false.

!--------------------
! logical for bookkeeping
!--------------------
#ifdef INJECT_PARTICLES
 logical, parameter :: inject_parts = .true.
#else
 logical, parameter :: inject_parts = .false.
#endif

!--------------------
! Adaptive Particle Refinement (APR)
!--------------------
#ifdef APR
 logical, parameter :: use_apr = .true.
 integer, parameter :: apr_maxlevel = 10
#else
 logical, parameter :: use_apr = .false.
 integer, parameter :: apr_maxlevel = 0
#endif
 integer :: maxp_apr = 0

!--------------------
! Sink in tree methods
!--------------------
 logical :: use_sinktree = .false.
 integer :: maxpsph = 0

!--------------------
! individual timesteps
!--------------------
#ifdef IND_TIMESTEPS
 logical, parameter :: ind_timesteps = .true.
#else
 logical, parameter :: ind_timesteps = .false.
#endif

!--------------------
! driving
!--------------------
#ifdef DRIVING
 logical, parameter :: driving = .true.
#else
 logical, parameter :: driving = .false.
#endif

 !--------------------
 ! Analysis array sizes
 !--------------------
 integer :: maxan = 0
 integer :: maxmhdan = 0
 integer :: maxdustan = 0
 integer :: maxgran = 0
 integer :: maxindan = 0

 !--------------------
 ! Phase and gradh sizes - inconsistent with everything else, but keeping to original logic
 !--------------------
 integer :: maxphase = 0
 integer :: maxgradh = 0

 !--------------------
 ! a place to store the number of the dumpfile; required for restart dumps
 !--------------------
 integer :: idumpfile = 0

contains

subroutine update_max_sizes(n,ntot)
 integer,                   intent(in) :: n
 integer(kind=8), optional, intent(in) :: ntot

 maxp = n
 if (use_apr) then
    maxp = 8*n
    maxp_apr = maxp
 endif

 maxpsph = maxp
 if (use_sinktree) then
    maxp = n+maxptmass
 endif

 if (use_krome) maxp_krome = maxp

 if (h2chemistry) maxp_h2 = maxp

 if (sink_radiation) store_dust_temperature = .true.

 if (curlv) ndivcurlv = 4

 if (store_dust_temperature) maxTdust = maxp
 if (do_nucleation) maxp_nucleation = maxp

#ifdef NCELLSMAX
 ncellsmax       = NCELLSMAX
 ncellsmaxglobal = NCELLSMAX
#else
 ncellsmax = 2*maxp
 if (present(ntot)) then
    ncellsmaxglobal = 2*ntot
 else
    ncellsmaxglobal = ncellsmax
 endif
#endif

 if (use_dust) then
    maxp_dustfrac = maxp
    if (use_dustgrowth) maxp_growth = maxp
 endif

#ifdef CONST_AV
 maxalpha = 0
#else
 maxalpha = maxp
#endif

 if (mhd) then
    maxmhd = maxp
    if (mhd_nonideal) maxmhdni = maxp
 endif

 if (gravity) maxgrav = maxp
 if (gr) maxgr = maxp

 if (track_lum) maxlum = maxp

#ifndef ANALYSIS
 maxan = maxp
 maxmhdan = maxmhd
 maxdustan = maxp_dustfrac
 maxgran = maxgr
#endif

 if (ind_timesteps) maxindan = maxan

 if (do_radiation) then
    maxprad = maxp
    maxlum = maxp
 endif
! Very convoluted, but follows original logic...
 maxphase = maxan
 maxgradh = maxan
 maxdvdx = maxan

end subroutine update_max_sizes

end module dim<|MERGE_RESOLUTION|>--- conflicted
+++ resolved
@@ -30,20 +30,12 @@
 
  ! maximum number of particles
  integer :: maxp = 0 ! memory not allocated initially
-<<<<<<< HEAD
-#ifdef MAXP
- integer, parameter :: maxp_hard = MAXP
-#else
- integer, parameter :: maxp_hard = 9600000
-#endif
-=======
  !
  ! how much memory to allocate, e.g. to allow space for injected particles
  ! this can be changed with the --maxp= option on the command line and
  ! is NOT a compile-time parameter
  !
  integer(kind=8) :: maxp_alloc = 5200000
->>>>>>> 2d2fbce3
 
  ! maximum number of point masses
 #ifdef MAXPTMASS
@@ -51,13 +43,7 @@
 #else
  integer, parameter :: maxptmass = 1000
 #endif
-<<<<<<< HEAD
- integer, parameter :: nsinkproperties = 25
-
- logical :: store_ll_ptmass = .false.
-=======
- integer, parameter :: nsinkproperties = 26
->>>>>>> 2d2fbce3
+ integer, parameter :: nsinkproperties = 29
 
  ! storage of thermal energy or not
 #ifdef ISOTHERMAL
