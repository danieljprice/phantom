!--------------------------------------------------------------------------!
! The Phantom Smoothed Particle Hydrodynamics code, by Daniel Price et al. !
! Copyright (c) 2007-2019 The Authors (see AUTHORS)                        !
! See LICENCE file for usage and distribution conditions                   !
! http://phantomsph.bitbucket.io/                                          !
!--------------------------------------------------------------------------!
!+
!  MODULE: energies
!
!  DESCRIPTION:
!   Calculates global quantities on the particles
!   To Developer: See instructions in evwrite.F90 about adding values
!                 to the .ev file
!
!  REFERENCES: None
!
!  OWNER: Daniel Price
!
!  $Id$
!
!  RUNTIME PARAMETERS: None
!
!  DEPENDENCIES: dim, dust, eos, externalforces, io, mpiutils, nicil,
!    options, part, ptmass, viscosity
!+
!--------------------------------------------------------------------------

#define reduce_fn(a,b) reduceall_mpi(a,b)
module energies
 use dim, only: maxdusttypes,maxdustsmall
 implicit none

 logical,         public    :: gas_only,track_mass,track_lum
 real,            public    :: ekin,etherm,emag,epot,etot,totmom,angtot,xyzcom(3)
 real,            public    :: vrms,rmsmach,accretedmass,mdust(maxdusttypes),mgas
 real,            public    :: xmom,ymom,zmom
 real,            public    :: totlum
 integer,         public    :: iquantities
 integer(kind=8), public    :: ndead,np_cs_eq_0,np_e_eq_0
 integer,         public    :: iev_time,iev_ekin,iev_etherm,iev_emag,iev_epot,iev_etot,iev_totmom,iev_com(3),&
                               iev_angmom,iev_rho,iev_dt,iev_dtx,iev_entrop,iev_rmsmach,iev_vrms,iev_rhop(6),&
                               iev_alpha,iev_divB,iev_hdivB,iev_beta,iev_temp,iev_etaar,iev_etao(2),iev_etah(4),&
                               iev_etaa(2),iev_vel,iev_vhall,iev_vion,iev_vdrift,iev_n(4),iev_nR(5),iev_nT(2),&
                               iev_dtg,iev_ts,iev_dm(maxdusttypes),iev_momall,iev_angall,iev_maccsink(2),&
                               iev_macc,iev_eacc,iev_totlum,iev_erot(4),iev_viscrat,iev_ionise
 integer,         parameter :: inumev  = 150  ! maximum number of quantities to be printed in .ev
 integer,         parameter :: iev_sum = 1    ! array index of the sum of the quantity
 integer,         parameter :: iev_max = 2    ! array index of the maximum of the quantity
 integer,         parameter :: iev_min = 3    ! array index of the minimum of the quantity
 integer,         parameter :: iev_ave = 4    ! array index of the average of the quantity
 ! Subroutines
 public  :: compute_energies,ev_data_update
 private :: get_erot,initialise_ev_data,collate_ev_data,finalise_ev_data
 ! Arrays
 real,             public :: ev_data(4,0:inumev),erot_com(6)

contains

!----------------------------------------------------------------
!+
!  Subroutine to compute global quantities on the particles
!+
!----------------------------------------------------------------
subroutine compute_energies(t)
 use dim,            only:maxp,maxvxyzu,maxalpha,maxtypes,mhd_nonideal,&
                          lightcurve,use_dust,use_CMacIonize,store_temperature,&
                          maxdusttypes
 use part,           only:rhoh,xyzh,vxyzu,massoftype,npart,maxphase,iphase,&
                          npartoftype,alphaind,Bxyz,Bevol,divcurlB,iamtype,&
                          igas,idust,iboundary,istar,idarkmatter,ibulge,&
                          nptmass,xyzmh_ptmass,vxyz_ptmass,isdeadh,&
                          isdead_or_accreted,epot_sinksink,imacc,ispinx,ispiny,&
                          ispinz,mhd,gravity,poten,dustfrac,temperature,&
                          n_R,n_electronT,eta_nimhd,iion,ndustsmall,graindens,grainsize,&
                          iamdust,ndusttypes
 use part,           only:pxyzu,metrics
 use eos,            only:polyk,utherm,gamma,equationofstate,&
                          get_temperature_from_ponrho,gamma_pwp
 use io,             only:id,fatal,master
 use externalforces, only:externalforce,externalforce_vdependent,was_accreted,accradius1
 use options,        only:iexternalforce,calc_erot,alpha,alphaB,ieos,use_dustfrac
 use mpiutils,       only:reduceall_mpi
 use ptmass,         only:get_accel_sink_gas
 use viscosity,      only:irealvisc,shearfunc
 use nicil,          only:nicil_get_eta,nicil_get_halldrift,nicil_get_vion, &
                     use_ohm,use_hall,use_ambi,ion_rays,ion_thermal,n_data_out
#ifdef GR
 use metric_tools,   only:unpack_metric
 use utils_gr,       only:dot_product_gr
 use vectorutils,    only:cross_product3D
#ifdef FINVSQRT
 use fastmath,       only:finvsqrt
#endif
#endif
#ifdef LIGHTCURVE
 use part,           only:luminosity
#endif
#ifdef DUST
 use dust,           only:get_ts,idrag
 integer :: iregime,idusttype
 real    :: tsi(maxdustsmall)
#endif
 real, intent(in) :: t
 real    :: ev_data_thread(4,0:inumev)
 real    :: xi,yi,zi,hi,vxi,vyi,vzi,v2i,Bxi,Byi,Bzi,rhoi,angx,angy,angz
 real    :: xmomacc,ymomacc,zmomacc,angaccx,angaccy,angaccz,xcom,ycom,zcom,mtot,dm
 real    :: epoti,pmassi,dnptot,dnpgas
 real    :: xmomall,ymomall,zmomall,angxall,angyall,angzall,rho1i,vsigi
 real    :: ponrhoi,spsoundi,B2i,dumx,dumy,dumz,divBi,hdivBonBi,alphai,valfven2i,betai
 real    :: n_total,n_total1,n_ion,shearparam_art,shearparam_phys,ratio_phys_to_av
 real    :: gasfrac,rhogasi,dustfracisum,dustfraci(maxdusttypes),dust_to_gas(maxdusttypes)
 real    :: tempi,etaart,etaart1,etaohm,etahall,etaambi,vhall,vion,vdrift
 real    :: curlBi(3),vhalli(3),vioni(3),vdrifti(3),data_out(n_data_out)
 real    :: erotxi,erotyi,erotzi,fdum(3)
 real    :: ethermi
#ifdef GR
 real    :: pdotv,bigvi(1:3),alpha_gr,beta_gr_UP(1:3),lorentzi,pxi,pyi,pzi
 real    :: gammaijdown(1:3,1:3),angi(1:3),fourvel_space(3)
#endif
 integer :: i,j,itype,ierr,iu
 integer(kind=8) :: np,npgas,nptot,np_rho(maxtypes),np_rho_thread(maxtypes)

 ! initialise values
 itype  = igas
 pmassi = massoftype(igas)
 ekin   = 0.
 etherm = 0.
 if (maxvxyzu < 4 .and. gamma < 1.0001 .and. ieos/=9) etherm = 1.5*polyk
 epot = 0.
 emag = 0.
 etot = 0.
 xcom = 0.
 ycom = 0.
 zcom = 0.
 mtot = 0.
 dm   = 0.
 xmom = 0.
 ymom = 0.
 zmom = 0.
 angx = 0.
 angy = 0.
 angz = 0.
 iu   = 4
 np   = 0
 vrms = 0.
 rmsmach = 0.
 npgas   = 0
 xmomacc = 0.
 ymomacc = 0.
 zmomacc = 0.
 angaccx = 0.
 angaccy = 0.
 angaccz = 0.
 mgas    = 0.
 mdust   = 0.
 mgas    = 0.
 np_cs_eq_0 = 0
 np_e_eq_0  = 0
 if (maxalpha==maxp) then
    alphai = 0.
 else
    alphai = alpha
 endif
 np_rho      = 0
 call initialise_ev_data(ev_data)
!
!$omp parallel default(none) &
!$omp shared(maxp,maxphase,maxalpha) &
!$omp shared(xyzh,vxyzu,iexternalforce,npart,t,id,npartoftype) &
!$omp shared(pxyzu) &
!$omp shared(alphaind,massoftype,irealvisc,iu) &
!$omp shared(ieos,gamma,nptmass,xyzmh_ptmass,vxyz_ptmass,xyzcom) &
!$omp shared(Bxyz,Bevol,divcurlB,alphaB,iphase,poten,dustfrac,use_dustfrac) &
!$omp shared(use_ohm,use_hall,use_ambi,ion_rays,ion_thermal,n_R,n_electronT,eta_nimhd) &
!$omp shared(ev_data,np_rho,erot_com,calc_erot,gas_only,track_mass) &
!$omp shared(iev_rho,iev_dt,iev_entrop,iev_rhop,iev_alpha) &
!$omp shared(iev_divB,iev_hdivB,iev_beta,iev_temp,iev_etaar,iev_etao,iev_etah) &
!$omp shared(iev_etaa,iev_vel,iev_vhall,iev_vion,iev_vdrift,iev_n,iev_nR,iev_nT) &
!$omp shared(iev_dtg,iev_ts,iev_macc,iev_totlum,iev_erot,iev_viscrat,iev_ionise) &
!$omp shared(temperature,grainsize,graindens,ndustsmall) &
!$omp private(i,j,xi,yi,zi,hi,rhoi,vxi,vyi,vzi,Bxi,Byi,Bzi,epoti,vsigi,v2i) &
#ifdef GR
!$omp private(pxi,pyi,pzi,gammaijdown,alpha_gr,beta_gr_UP,bigvi,lorentzi,pdotv,angi,fourvel_space) &
!$omp shared(metrics) &
#endif
!$omp private(ethermi) &
!$omp private(ponrhoi,spsoundi,B2i,dumx,dumy,dumz,valfven2i,divBi,hdivBonBi,curlBi) &
!$omp private(rho1i,shearparam_art,shearparam_phys,ratio_phys_to_av,betai) &
!$omp private(gasfrac,rhogasi,dustfracisum,dustfraci,dust_to_gas,n_total,n_total1,n_ion) &
!$omp private(ierr,tempi,etaart,etaart1,etaohm,etahall,etaambi) &
!$omp private(vhalli,vhall,vioni,vion,vdrifti,vdrift,data_out) &
!$omp private(erotxi,erotyi,erotzi,fdum) &
!$omp private(ev_data_thread,np_rho_thread) &
!$omp firstprivate(alphai,itype,pmassi) &
#ifdef DUST
!$omp shared(idrag) &
!$omp private(tsi,iregime,idusttype) &
#endif
#ifdef LIGHTCURVE
!$omp shared(luminosity,track_lum) &
#endif
!$omp reduction(+:np,npgas,np_cs_eq_0,np_e_eq_0) &
!$omp reduction(+:xcom,ycom,zcom,mtot,xmom,ymom,zmom,angx,angy,angz,mdust,mgas) &
!$omp reduction(+:xmomacc,ymomacc,zmomacc,angaccx,angaccy,angaccz) &
!$omp reduction(+:ekin,etherm,emag,epot,vrms,rmsmach)
 call initialise_ev_data(ev_data_thread)
 np_rho_thread = 0
!$omp do
 do i=1,npart
    xi = xyzh(1,i)
    yi = xyzh(2,i)
    zi = xyzh(3,i)
    hi = xyzh(4,i)
    if (.not.isdead_or_accreted(hi)) then
       if (maxphase==maxp) then
          itype = iamtype(iphase(i))
          if (itype <= 0) call fatal('energies','particle type <= 0')
          pmassi = massoftype(itype)
       endif

       rhoi = rhoh(hi,pmassi)
       call ev_data_update(ev_data_thread,iev_rho,rhoi)
       if (.not.gas_only) then
          select case(itype)
          case(igas)
             call ev_data_update(ev_data_thread,iev_rhop(1), rhoi)
             np_rho_thread(igas) =  np_rho_thread(igas) + 1
          case(idust)
             call ev_data_update(ev_data_thread,iev_rhop(2),rhoi)
             np_rho_thread(idust) =  np_rho_thread(idust) + 1
          case(iboundary)
             call ev_data_update(ev_data_thread,iev_rhop(3), rhoi)
             np_rho_thread(iboundary) =  np_rho_thread(iboundary) + 1
          case(istar)
             call ev_data_update(ev_data_thread,iev_rhop(4),rhoi)
             np_rho_thread(istar) =  np_rho_thread(istar) + 1
          case(idarkmatter)
             call ev_data_update(ev_data_thread,iev_rhop(5),  rhoi)
             np_rho_thread(idarkmatter) =  np_rho_thread(idarkmatter) + 1
          case(ibulge)
             call ev_data_update(ev_data_thread,iev_rhop(6), rhoi)
             np_rho_thread(ibulge) =  np_rho_thread(ibulge) + 1
          end select
       endif

       np   = np + 1

       vxi  = vxyzu(1,i)
       vyi  = vxyzu(2,i)
       vzi  = vxyzu(3,i)

#ifdef GR
       pxi  = pxyzu(1,i)
       pyi  = pxyzu(2,i)
       pzi  = pxyzu(3,i)

       !  linear momentum
       xmom = xmom + pmassi*pxi
       ymom = ymom + pmassi*pyi
       zmom = zmom + pmassi*pzi

       call unpack_metric(metrics(:,:,:,i),betaUP=beta_gr_UP,alpha=alpha_gr,gammaijdown=gammaijdown)
       bigvi    = (vxyzu(1:3,i)+beta_gr_UP)/alpha_gr
       v2i      = dot_product_gr(bigvi,bigvi,gammaijdown)
#ifdef FINVSQRT
       lorentzi = finvsqrt(1.-v2i)
#else
       lorentzi = 1./sqrt(1.-v2i)
#endif
       pdotv    = pxi*vxi + pyi*vyi + pzi*vzi

       ! angular momentum
       fourvel_space = (lorentzi/alpha_gr)*vxyzu(1:3,i)
       call cross_product3D(xyzh(1:3,i),fourvel_space,angi) ! position cross with four-velocity
       angx = angx + pmassi*angi(1)
       angy = angy + pmassi*angi(2)
       angz = angz + pmassi*angi(3)

       ! kinetic energy
       ekin     = ekin + pmassi*(pdotv + alpha_gr/lorentzi - 1.) ! The 'kinetic term' in total specific energy, minus rest mass
#else
       ! centre of mass
       xcom = xcom + pmassi*xi
       ycom = ycom + pmassi*yi
       zcom = zcom + pmassi*zi
       mtot = mtot + pmassi

       ! linear momentum
       xmom = xmom + pmassi*vxi
       ymom = ymom + pmassi*vyi
       zmom = zmom + pmassi*vzi

       ! angular momentum
       angx = angx + pmassi*(yi*vzi - zi*vyi)
       angy = angy + pmassi*(zi*vxi - xi*vzi)
       angz = angz + pmassi*(xi*vyi - yi*vxi)

       ! kinetic energy & rms velocity
       v2i  = vxi*vxi + vyi*vyi + vzi*vzi
       ekin = ekin + pmassi*v2i
<<<<<<< HEAD
#endif

       call ev_data_update(ev_data_thread,iev_vrms,v2i)        ! vrms = vrms + v2i
=======
       vrms = vrms + v2i
>>>>>>> b4a2c7ed

       ! rotational energy around each axis through the Centre of mass
       ! note: for efficiency, centre of mass is from the previous time energies was called
       if (calc_erot) then
          call get_erot(xi,yi,zi,vxi,vyi,vzi,xyzcom,pmassi,erotxi,erotyi,erotzi)
          call ev_data_update(ev_data_thread,iev_erot(1),erotxi)
          call ev_data_update(ev_data_thread,iev_erot(2),erotyi)
          call ev_data_update(ev_data_thread,iev_erot(3),erotzi)
       endif

       if (iexternalforce > 0) then
          dumx = 0.
          dumy = 0.
          dumz = 0.
#ifdef GR
          epoti = 0.
#else
          call externalforce(iexternalforce,xi,yi,zi,hi,t,dumx,dumy,dumz,epoti,ii=i)
          call externalforce_vdependent(iexternalforce,xyzh(1:3,i),vxyzu(1:3,i),fdum,epoti)
#endif
          epot = epot + pmassi*epoti
       endif
       if (nptmass > 0) then
          dumx = 0.
          dumy = 0.
          dumz = 0.
          call get_accel_sink_gas(nptmass,xi,yi,zi,hi,xyzmh_ptmass,dumx,dumy,dumz,epoti)
          epot = epot + pmassi*epoti
       endif
       if (gravity) epot = epot + poten(i)
#ifdef DUST
       if (iamdust(iphase(i))) then
          idusttype = ndustsmall + itype - idust + 1
          mdust(idusttype) = mdust(idusttype) + pmassi
       endif
#endif
       !
       ! the following apply ONLY to gas particles
       !
       isgas: if (itype==igas) then

          npgas = npgas + 1
          if (use_dustfrac) then
             dustfraci    = dustfrac(:,i)
             dustfracisum = sum(dustfraci)
             gasfrac      = 1. - dustfracisum
             dust_to_gas  = dustfraci(:)/gasfrac
             do j=1,ndustsmall
                call ev_data_update(ev_data_thread,iev_dtg,dust_to_gas(j))
             enddo
             mdust(1:ndustsmall) = mdust(1:ndustsmall) + pmassi*dustfraci(1:ndustsmall)
          else
             dustfraci    = 0.
             dustfracisum = 0.
             gasfrac      = 1.
          endif
          mgas = mgas + pmassi*gasfrac

          ! thermal energy
          if (maxvxyzu >= 4) then
             ethermi = pmassi*utherm(vxyzu(iu,i),rhoi)*gasfrac
#ifdef GR
             ethermi = (alpha_gr/lorentzi)*ethermi
#endif
             etherm = etherm + ethermi
             if (store_temperature) then
                call equationofstate(ieos,ponrhoi,spsoundi,rhoi,xi,yi,zi,vxyzu(iu,i),temperature(i))
             else
                call equationofstate(ieos,ponrhoi,spsoundi,rhoi,xi,yi,zi,vxyzu(iu,i))
             endif
             if (vxyzu(iu,i) < tiny(vxyzu(iu,i))) np_e_eq_0 = np_e_eq_0 + 1
             if (spsoundi < tiny(spsoundi) .and. vxyzu(iu,i) > 0. ) np_cs_eq_0 = np_cs_eq_0 + 1
          else
             call equationofstate(ieos,ponrhoi,spsoundi,rhoi,xi,yi,zi)
             if (ieos==2 .and. gamma > 1.001) then
                !--thermal energy using polytropic equation of state
                etherm = etherm + pmassi*ponrhoi/(gamma-1.)*gasfrac
             else if (ieos==9) then
                !--thermal energy using piecewise polytropic equation of state
                etherm = etherm + pmassi*ponrhoi/(gamma_pwp(rhoi)-1.)*gasfrac
             endif
             if (spsoundi < tiny(spsoundi)) np_cs_eq_0 = np_cs_eq_0 + 1
          endif
          vsigi = spsoundi
          ! entropy
          call ev_data_update(ev_data_thread,iev_entrop,pmassi*ponrhoi*rhoi**(1.-gamma)) !!!! GR version same ?

#ifdef DUST
          ! min and mean stopping time
          if (use_dustfrac) then
             rhogasi = rhoi*gasfrac
             do j=1,ndustsmall
                call get_ts(idrag,grainsize(j),graindens(j),rhogasi,rhoi*dustfracisum,spsoundi,0.,tsi(j),iregime)
                call ev_data_update(ev_data_thread,iev_ts,tsi(j))
             enddo
          endif
#endif

#ifdef LIGHTCURVE
          if (track_lum) call ev_data_update(ev_data_thread,iev_totlum,real(luminosity(i)))
#endif

          ! rms mach number
          if (spsoundi > 0.) rmsmach = rmsmach + v2i/spsoundi**2

          ! max of dissipation parameters
          if (maxalpha==maxp) then
             alphai = alphaind(1,i)
             call ev_data_update(ev_data_thread,iev_alpha,alphai)
          endif

          ! physical viscosity
          if (irealvisc /= 0) then
             shearparam_art  = 0.1*alphai*hi*vsigi
             shearparam_phys = shearfunc(xi,yi,zi,spsoundi)
             if (shearparam_art > 0.) then
                ratio_phys_to_av = shearparam_phys/shearparam_art
             else
                ratio_phys_to_av = 0.
             endif
             call ev_data_update(ev_data_thread,iev_viscrat,ratio_phys_to_av)
          endif

          ! mhd parameters
          if (mhd) then
             Bxi = Bevol(1,i)*rhoi
             Byi = Bevol(2,i)*rhoi
             Bzi = Bevol(3,i)*rhoi
             B2i       = Bxi*Bxi + Byi*Byi + Bzi*Bzi
             rho1i     = 1./rhoi
             valfven2i = B2i*rho1i
             vsigi     = sqrt(valfven2i + spsoundi*spsoundi)
             emag      = emag + pmassi*B2i*rho1i

             divBi     = abs(divcurlB(1,i))
             if (B2i > 0.) then
                hdivBonBi = hi*divBi/sqrt(B2i)
                betai     = 2.0*ponrhoi*rhoi/B2i ! plasma beta
             else
                hdivBonBi = 0.
                betai     = 0.
             endif
             call ev_data_update(ev_data_thread,iev_divB, divBi    )
             call ev_data_update(ev_data_thread,iev_hdivB,hdivBonBi)
             call ev_data_update(ev_data_thread,iev_beta, betai    )

             if ( mhd_nonideal ) then
                tempi = get_temperature_from_ponrho(ponrhoi)
                call nicil_get_eta(etaohm,etahall,etaambi,sqrt(B2i),rhoi,tempi, &
                                   n_R(:,i),n_electronT(i),ierr,data_out)
                curlBi = divcurlB(2:4,i)
                call nicil_get_halldrift(etahall,Bxi,Byi,Bzi,curlBi,vhalli)
                call nicil_get_vion(etaambi,vxi,vyi,vzi,Bxi,Byi,Bzi,curlBi,vioni,ierr,vdrifti)
                etaart  = 0.5*hi*vsigi*alphaB
                if (etaart > 0.) then
                   etaart1 = 1.0/etaart
                else
                   etaart1 = 0.0
                endif
                call ev_data_update(ev_data_thread,iev_temp, tempi)
                call ev_data_update(ev_data_thread,iev_etaar,etaart     )
                if (use_ohm) then
                   call ev_data_update(ev_data_thread,iev_etao(1),etaohm              )
                   call ev_data_update(ev_data_thread,iev_etao(2),etaohm*etaart1      )
                endif
                if (use_hall) then
                   vhall = sqrt( dot_product(vhalli,vhalli) )
                   call ev_data_update(ev_data_thread,iev_etah(1),etahall             )
                   call ev_data_update(ev_data_thread,iev_etah(2),abs(etahall)        )
                   call ev_data_update(ev_data_thread,iev_etah(3),etahall*etaart1     )
                   call ev_data_update(ev_data_thread,iev_etah(4),abs(etahall)*etaart1)
                   call ev_data_update(ev_data_thread,iev_vhall  ,vhall               )
                endif
                if (use_ambi) then
                   vion   = sqrt( dot_product(vioni,  vioni  ) )
                   vdrift = sqrt( dot_product(vdrifti,vdrifti) )
                   call ev_data_update(ev_data_thread,iev_etaa(1),etaambi        )
                   call ev_data_update(ev_data_thread,iev_etaa(2),etaambi*etaart1)
                   call ev_data_update(ev_data_thread,iev_vel,    sqrt(v2i)      )
                   call ev_data_update(ev_data_thread,iev_vion,   vion           )
                   call ev_data_update(ev_data_thread,iev_vdrift, vdrift         )
                endif
                n_ion   = data_out(8) + data_out(9) + data_out(10) + data_out(11)
                n_total = n_ion + data_out(7)
                if (n_total > 0.) then
                   n_total1 = 1.0/n_total
                else
                   n_total1 = 0.0         ! only possible if eta_constant = .true.
                endif
                call ev_data_update(ev_data_thread,iev_n(1),n_ion*n_total1)
                call ev_data_update(ev_data_thread,iev_n(2),data_out(6)*n_total1)
                eta_nimhd(iion,i) = n_ion*n_total1    ! Save ionisation fraction for the dump file
                call ev_data_update(ev_data_thread,   iev_n(3),  data_out( 6))
                call ev_data_update(ev_data_thread,   iev_n(4),  data_out( 7))
                if (ion_rays) then
                   call ev_data_update(ev_data_thread,iev_nR(1),data_out( 8))
                   call ev_data_update(ev_data_thread,iev_nR(2),data_out( 9))
                   call ev_data_update(ev_data_thread,iev_nR(3),data_out(12))
                   call ev_data_update(ev_data_thread,iev_nR(4),data_out(13))
                   call ev_data_update(ev_data_thread,iev_nR(5),data_out(14))
                endif
                if (ion_thermal) then
                   call ev_data_update(ev_data_thread,iev_nT(1),data_out(10))
                   call ev_data_update(ev_data_thread,iev_nT(2),data_out(11))
                endif
             endif
          endif
          if (use_CMacIonize) call ev_data_update(ev_data_thread,iev_ionise,n_electronT(i))
       endif isgas

    elseif (was_accreted(iexternalforce,hi)) then
!
!--count accretion onto fixed potentials (external forces) separately
!
       vxi = vxyzu(1,i)
       vyi = vxyzu(2,i)
       vzi = vxyzu(3,i)
       if (maxphase==maxp) then
          pmassi = massoftype(iamtype(iphase(i)))
       else
          pmassi = massoftype(igas)
       endif
       xmomacc = xmomacc + pmassi*vxi
       ymomacc = ymomacc + pmassi*vyi
       zmomacc = zmomacc + pmassi*vzi

       angaccx = angaccx + pmassi*(yi*vzi - zi*vyi)
       angaccy = angaccy + pmassi*(zi*vxi - xi*vzi)
       angaccz = angaccz + pmassi*(xi*vyi - yi*vxi)

       call ev_data_update(ev_data_thread,iev_macc,pmassi)

    endif
 enddo
!$omp enddo
!
!--add contribution from sink particles
!

 if (id==master) then
    !$omp do
    do i=1,nptmass
       xi     = xyzmh_ptmass(1,i)
       yi     = xyzmh_ptmass(2,i)
       zi     = xyzmh_ptmass(3,i)
       pmassi = xyzmh_ptmass(4,i)

       vxi    = vxyz_ptmass(1,i)
       vyi    = vxyz_ptmass(2,i)
       vzi    = vxyz_ptmass(3,i)

       !phii   = fxyz_ptmass(4,i)

       xcom = xcom + pmassi*xi
       ycom = ycom + pmassi*yi
       zcom = zcom + pmassi*zi
       mtot = mtot + pmassi

       xmom   = xmom + pmassi*vxi
       ymom   = ymom + pmassi*vyi
       zmom   = zmom + pmassi*vzi

       angx   = angx + pmassi*(yi*vzi - zi*vyi)
       angy   = angy + pmassi*(zi*vxi - xi*vzi)
       angz   = angz + pmassi*(xi*vyi - yi*vxi)

       angx   = angx + xyzmh_ptmass(ispinx,i)
       angy   = angy + xyzmh_ptmass(ispiny,i)
       angz   = angz + xyzmh_ptmass(ispinz,i)

       v2i    = vxi*vxi + vyi*vyi + vzi*vzi
       ekin   = ekin + pmassi*v2i

       ! rotational energy around each axis through the origin
       if (calc_erot) then
          call get_erot(xi,yi,zi,vxi,vyi,vzi,xyzcom,pmassi,erotxi,erotyi,erotzi)
          call ev_data_update(ev_data_thread,iev_erot(1),erotxi)
          call ev_data_update(ev_data_thread,iev_erot(2),erotyi)
          call ev_data_update(ev_data_thread,iev_erot(3),erotzi)
       endif
    enddo
    !$omp enddo
 endif

!$omp critical(collatedata)
 call collate_ev_data(ev_data_thread,ev_data)
 if (.not.gas_only) then
    do i = 1,maxtypes
       np_rho(i) = np_rho(i) + np_rho_thread(i)
    enddo
 endif
!$omp end critical(collatedata)
!$omp end parallel

 !--Determing the number of active gas particles
 nptot = reduce_fn('+',np)
 npgas = reduce_fn('+',npgas)
 ndead = npart - nptot
 if (nptot > 0) then
    dnptot = 1./real(nptot)
 else
    dnptot = 0.
 endif
 if (npgas > 0) then
    dnpgas = 1./real(npgas)
 else
    dnpgas = 0.
 endif
 !--Number of gas particles without a sound speed or energy
 np_cs_eq_0 = reduce_fn('+',np_cs_eq_0)
 np_e_eq_0  = reduce_fn('+',np_e_eq_0)
 !--Finalise the arrays & correct as necessary;
 !  Almost all of the average quantities are over gas particles only
 call finalise_ev_data(ev_data,dnpgas)
#ifndef GR
 ekin = 0.5*ekin
#endif
 emag = 0.5*emag
 ekin = reduce_fn('+',ekin)
 if (maxvxyzu >= 4 .or. gamma >= 1.0001) etherm = reduce_fn('+',etherm)
 emag = reduce_fn('+',emag)
 epot = reduce_fn('+',epot)
 if (nptmass > 1) epot = epot + epot_sinksink

 etot = ekin + etherm + emag + epot

 xcom = reduce_fn('+',xcom)
 ycom = reduce_fn('+',ycom)
 zcom = reduce_fn('+',zcom)
 mtot = reduce_fn('+',mtot)
 if (mtot > 0.0) dm = 1.0 / mtot
 xcom = xcom * dm
 ycom = ycom * dm
 zcom = zcom * dm

 xmom = reduce_fn('+',xmom)
 ymom = reduce_fn('+',ymom)
 zmom = reduce_fn('+',zmom)
 totmom = sqrt(xmom*xmom + ymom*ymom + zmom*zmom)

 angx = reduce_fn('+',angx)
 angy = reduce_fn('+',angy)
 angz = reduce_fn('+',angz)
 angtot = sqrt(angx*angx + angy*angy + angz*angz)

 vrms    = reduce_fn('+',vrms)
 rmsmach = reduce_fn('+',rmsmach)
 vrms    = sqrt(vrms*dnptot)
 rmsmach = sqrt(rmsmach*dnpgas)

 !--fill in the relevant array elements for energy & momentum
 ev_data(iev_sum,iev_time  ) = t
 ev_data(iev_sum,iev_ekin  ) = ekin
 ev_data(iev_sum,iev_etherm) = etherm
 ev_data(iev_sum,iev_emag  ) = emag
 ev_data(iev_sum,iev_epot  ) = epot
 ev_data(iev_sum,iev_etot  ) = etot
 ev_data(iev_sum,iev_totmom) = totmom
 ev_data(iev_sum,iev_angmom) = angtot
 ev_data(iev_sum,iev_com(1)) = xcom
 ev_data(iev_sum,iev_com(2)) = ycom
 ev_data(iev_sum,iev_com(3)) = zcom
 do i=1,ndusttypes
    ev_data(iev_sum,iev_dm(i)) = mdust(i)
 enddo
 ev_data(iev_sum,iev_vrms   ) = vrms
 ev_data(iev_sum,iev_rmsmach) = rmsmach
 xyzcom(1) = xcom
 xyzcom(2) = ycom
 xyzcom(3) = zcom

 if (calc_erot) then
    ev_data(iev_sum,iev_erot(1)) = 0.5*ev_data(iev_sum,iev_erot(1))
    ev_data(iev_sum,iev_erot(2)) = 0.5*ev_data(iev_sum,iev_erot(2))
    ev_data(iev_sum,iev_erot(3)) = 0.5*ev_data(iev_sum,iev_erot(3))
    ev_data(iev_sum,iev_erot(4)) = sqrt(ev_data(iev_sum,iev_erot(1))**2 &
                                 +      ev_data(iev_sum,iev_erot(2))**2 &
                                 +      ev_data(iev_sum,iev_erot(3))**2)
 endif

 if (use_dust) then
    mgas  = reduce_fn('+',mgas)
    mdust = reduce_fn('+',mdust)
 endif

 if (.not. gas_only) then
    do i = 1,maxtypes
       np_rho(i) = reduce_fn('+',np_rho(i))
    enddo
    ! correct the average densities so that division is by n_p and not n_gas
    ev_data(iev_ave,iev_rho) = ev_data(iev_ave,iev_rho)*real(npgas)*dnptot
    if (np_rho(idust)       > 0) ev_data(iev_ave,iev_rhop(2)) = ev_data(iev_ave,iev_rhop(2))*real(npgas)/real(np_rho(idust))
    if (np_rho(iboundary)   > 0) ev_data(iev_ave,iev_rhop(3)) = ev_data(iev_ave,iev_rhop(3))*real(npgas)/real(np_rho(iboundary))
    if (np_rho(istar)       > 0) ev_data(iev_ave,iev_rhop(4)) = ev_data(iev_ave,iev_rhop(4))*real(npgas)/real(np_rho(istar))
    if (np_rho(idarkmatter) > 0) ev_data(iev_ave,iev_rhop(5)) = ev_data(iev_ave,iev_rhop(5))*real(npgas)/real(np_rho(idarkmatter))
    if (np_rho(ibulge)      > 0) ev_data(iev_ave,iev_rhop(6)) = ev_data(iev_ave,iev_rhop(6))*real(npgas)/real(np_rho(ibulge))
 endif

 if (iexternalforce > 0) then
    xmomacc   = reduce_fn('+',xmomacc)
    ymomacc   = reduce_fn('+',ymomacc)
    zmomacc   = reduce_fn('+',zmomacc)

    xmomall   = xmom + xmomacc
    ymomall   = ymom + ymomacc
    zmomall   = zmom + zmomacc
    ev_data(iev_sum,iev_momall) = sqrt(xmomall*xmomall + ymomall*ymomall + zmomall*zmomall)

    angaccx = reduce_fn('+',angaccx)
    angaccy = reduce_fn('+',angaccy)
    angaccz = reduce_fn('+',angaccz)
    angxall = angx + angaccx
    angyall = angy + angaccy
    angzall = angz + angaccz
    ev_data(iev_sum,iev_angall) = sqrt(angxall*angxall + angyall*angyall + angzall*angzall)
 endif

 if (track_mass) then
    accretedmass = ev_data(iev_sum,iev_macc)
    ev_data(iev_sum,iev_eacc) = accretedmass/accradius1 ! total accretion energy
 endif
 if (track_lum) totlum = ev_data(iev_sum,iev_totlum)

 return
end subroutine compute_energies
!----------------------------------------------------------------
!+
!  calculates rotational energy
!+
!----------------------------------------------------------------
subroutine get_erot(xi,yi,zi,vxi,vyi,vzi,xyzcom,pmassi,erotxi,erotyi,erotzi)
 real, intent(in)  :: xi,yi,zi,vxi,vyi,vzi,pmassi,xyzcom(3)
 real, intent(out) :: erotxi,erotyi,erotzi
 real              :: dx,dy,dz,dvx,dvy,dvz
 real              :: rcrossvx,rcrossvy,rcrossvz,radxy2,radyz2,radxz2
 !
 erotxi = 0.0
 erotyi = 0.0
 erotzi = 0.0

 dx  = xi  - xyzcom(1)
 dy  = yi  - xyzcom(2)
 dz  = zi  - xyzcom(3)
 dvx = vxi              ! results are less reliable if subtracting vcom
 dvy = vyi
 dvz = vzi

 rcrossvx = (dy*dvz - dz*dvy)
 rcrossvy = (dz*dvx - dx*dvz)
 rcrossvz = (dx*dvy - dy*dvx)

 radxy2 = dx*dx + dy*dy
 radyz2 = dy*dy + dz*dz
 radxz2 = dx*dx + dz*dz

 if (radyz2 > 0.) erotxi = pmassi*rcrossvx*rcrossvx/radyz2
 if (radxz2 > 0.) erotyi = pmassi*rcrossvy*rcrossvy/radxz2
 if (radxy2 > 0.) erotzi = pmassi*rcrossvz*rcrossvz/radxy2
 !
end subroutine get_erot
!----------------------------------------------------------------
!+
!  initiallised the ev_data array
!+
!----------------------------------------------------------------
subroutine initialise_ev_data(evdata)
 real,    intent(inout) :: evdata(4,0:inumev)
 !
 evdata            = 0.0
 evdata(iev_max,:) = -huge(evdata(iev_max,:))
 evdata(iev_min,:) =  huge(evdata(iev_min,:))
 !
end subroutine initialise_ev_data
!----------------------------------------------------------------
!+
!  update the ev_data_array
!+
!----------------------------------------------------------------
subroutine ev_data_update(evdata,itag,val)
 integer, intent(in)    :: itag
 real,    intent(in)    :: val
 real,    intent(inout) :: evdata(4,0:inumev)

 evdata(iev_sum,itag) =     evdata(iev_sum,itag)+val
 evdata(iev_max,itag) = max(evdata(iev_max,itag),val)
 evdata(iev_min,itag) = min(evdata(iev_min,itag),val)

end subroutine ev_data_update
!----------------------------------------------------------------
!+
!  combines the ev_data from the various threads
!+
!----------------------------------------------------------------
subroutine collate_ev_data(evdata_thread,evdata)
 real,            intent(in)    :: evdata_thread(4,0:inumev)
 real,            intent(inout) :: evdata(4,0:inumev)
 integer                        :: i

 do i = 1,iquantities
    evdata(iev_sum,i) =     evdata(iev_sum,i)+evdata_thread(iev_sum,i)
    evdata(iev_max,i) = max(evdata(iev_max,i),evdata_thread(iev_max,i))
    evdata(iev_min,i) = min(evdata(iev_min,i),evdata_thread(iev_min,i))
 enddo

end subroutine collate_ev_data
!----------------------------------------------------------------
!+
!  Performs final generic housekeeping on the ev_data array
!+
!----------------------------------------------------------------
subroutine finalise_ev_data(evdata,dnptot)
 use mpiutils, only:reduceall_mpi
 real,            intent(inout) :: evdata(4,0:inumev)
 real,            intent(in)    :: dnptot
 integer                        :: i

 do i = 1,iquantities
    evdata(iev_sum,i) = reduce_fn('+',  evdata(iev_sum,i))
    evdata(iev_max,i) = reduce_fn('max',evdata(iev_max,i))
    evdata(iev_min,i) = reduce_fn('min',evdata(iev_min,i))
    evdata(iev_ave,i) = evdata(iev_sum,i)*dnptot
 enddo

end subroutine finalise_ev_data

!----------------------------------------------------------------
end module energies<|MERGE_RESOLUTION|>--- conflicted
+++ resolved
@@ -298,13 +298,9 @@
        ! kinetic energy & rms velocity
        v2i  = vxi*vxi + vyi*vyi + vzi*vzi
        ekin = ekin + pmassi*v2i
-<<<<<<< HEAD
-#endif
-
-       call ev_data_update(ev_data_thread,iev_vrms,v2i)        ! vrms = vrms + v2i
-=======
+#endif
+
        vrms = vrms + v2i
->>>>>>> b4a2c7ed
 
        ! rotational energy around each axis through the Centre of mass
        ! note: for efficiency, centre of mass is from the previous time energies was called
