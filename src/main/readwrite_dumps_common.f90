--- conflicted
+++ resolved
@@ -569,13 +569,8 @@
                         got_krome_mols,got_krome_gamma,got_krome_mu,got_krome_T, &
                         got_abund,got_dustfrac,got_sink_data,got_sink_vels,got_sink_sfprop,got_Bxyz,got_psi, &
                         got_dustprop,got_pxyzu,got_VrelVf,got_dustgasprop,got_rad,got_radprop,got_Tdust, &
-<<<<<<< HEAD
-                        got_eosvars,got_nucleation,got_iorig,got_iseed_sink,iphase,&
-                        xyzh,vxyzu,pxyzu,alphaind,xyzmh_ptmass,Bevol,iorig,iseed_sink,iprint,ierr)
-=======
-                        got_eosvars,got_nucleation,got_iorig,got_apr_level,&
-                        iphase,xyzh,vxyzu,pxyzu,alphaind,xyzmh_ptmass,Bevol,iorig,iprint,ierr)
->>>>>>> 2d2fbce3
+                        got_eosvars,got_nucleation,got_iorig,got_iseed_sink,got_apr_level,&
+                        iphase,xyzh,vxyzu,pxyzu,alphaind,xyzmh_ptmass,Bevol,iorig,iseed_sink,iprint,ierr)
  use dim,  only:maxp,maxvxyzu,maxalpha,maxBevol,mhd,h2chemistry,use_dustgrowth,gr,&
                 do_radiation,store_dust_temperature,do_nucleation,use_krome,use_apr
  use eos,  only:ieos,polyk,gamma,eos_is_non_ideal
@@ -593,11 +588,7 @@
  logical,         intent(in)    :: got_abund(:),got_dustfrac(:),got_sink_data(:),got_sink_vels(:),got_sink_sfprop(:),got_Bxyz(:)
  logical,         intent(in)    :: got_krome_mols(:),got_krome_gamma,got_krome_mu,got_krome_T
  logical,         intent(in)    :: got_psi,got_Tdust,got_eosvars(:),got_nucleation(:),got_pxyzu(:),got_rad(:)
-<<<<<<< HEAD
- logical,         intent(in)    :: got_radprop(:),got_iorig,got_iseed_sink
-=======
- logical,         intent(in)    :: got_radprop(:),got_iorig,got_apr_level
->>>>>>> 2d2fbce3
+ logical,         intent(in)    :: got_radprop(:),got_iorig,got_apr_level,got_iseed_sink
  integer(kind=1), intent(inout) :: iphase(:)
  integer(kind=8), intent(inout) :: iorig(:),iseed_sink(:)
  real,            intent(inout) :: vxyzu(:,:),Bevol(:,:),pxyzu(:,:)
@@ -850,13 +841,12 @@
     enddo
  endif
 
-<<<<<<< HEAD
  if (.not.got_iseed_sink) then
     do i=i1,i2
        iseed_sink(i) = i + noffset
     enddo
     if (id==master .and. i1==1) write(*,"(/,a,/)") 'WARNING: Particle IDs not in dump; resetting IDs'
-=======
+ endif
 !
 ! APR
 !
@@ -865,7 +855,6 @@
        apr_level(i) = 1
     enddo
     if (id==master .and. i1==1) write(*,"(/,1x,a,/)") 'WARNING: APR levels not in dump; setting to default'
->>>>>>> 2d2fbce3
  endif
 
 end subroutine check_arrays
