--- conflicted
+++ resolved
@@ -201,17 +201,6 @@
 
 !---------------------------------------------------------------------------
 !
-<<<<<<< HEAD
-! function to count number of lines in a file
-!
-!---------------------------------------------------------------------------
-function get_nlines(string) result(n)
- character(len=*), intent(in) :: string
- integer :: n,iunit,ierr
-
- open(newunit=iunit, file=string,status='old',iostat=ierr)
- !--first reading
-=======
 ! function to count number of lines in a file. It has optinal arguments for
 ! number of headerlines and number of columns that can be returned.
 !
@@ -238,7 +227,6 @@
  if (do_skip) call skip_header(iunit,nheaderlines,ierr)
 
  !--reading number of rows in file
->>>>>>> 891780d1
  n = 0
  do while (ierr==0)
     n = n + 1
@@ -476,9 +464,6 @@
     ipos = index(trim(string),skey)
  enddo
 end subroutine string_delete
-
-<<<<<<< HEAD
-=======
 
 !---------------------------------------------------------------------------
 !
@@ -681,5 +666,4 @@
 
 end function nospaces
 
->>>>>>> 891780d1
 end module fileutils