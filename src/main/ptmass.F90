!--------------------------------------------------------------------------!
! The Phantom Smoothed Particle Hydrodynamics code, by Daniel Price et al. !
! Copyright (c) 2007-2024 The Authors (see AUTHORS)                        !
! See LICENCE file for usage and distribution conditions                   !
! http://phantomsph.github.io/                                             !
!--------------------------------------------------------------------------!
module ptmass
!
! This module contains everything to do with
!  sink / point mass particles
!
!  These are treated quite differently to SPH particles,
!  are not included in the neighbour lists and in principle
!  should be stored (as identical copies) on every MPI processor
!  NOTE: only certain types of particles are allowed to be accreted onto
!        sink particles (during creation or normal accretion).  The list
!        of 'accretable' particles is given in (and can be modified in)
!        in function 'is_accretable' in the 'part' module.
!
! :References: Bate, Bonnell & Price (1995), MNRAS 277, 362-376 [BBP95]
!
! :Owner: Daniel Price
!
! :Runtime parameters:
!   - f_acc           : *particles < f_acc*h_acc accreted without checks*
!   - f_crit_override : *unconditional sink formation if rho > f_crit_override*rho_crit*
!   - h_acc           : *accretion radius for new sink particles*
!   - h_soft_sinkgas  : *softening length for new sink particles*
!   - h_soft_sinksink : *softening length between sink particles*
!   - icreate_sinks   : *allow automatic sink particle creation*
!   - r_crit          : *critical radius for point mass creation (no new sinks < r_crit from existing sink)*
!   - r_merge_cond    : *sinks will merge if bound within this radius*
!   - r_merge_uncond  : *sinks will unconditionally merge within this separation*
!   - rho_crit_cgs    : *density above which sink particles are created (g/cm^3)*
!
! :Dependencies: boundary, dim, eos, eos_barotropic, eos_piecewise,
!   extern_geopot, externalforces, fastmath, infile_utils, io, io_summary,
!   kdtree, kernel, linklist, mpidomain, mpiutils, options, part,
!   ptmass_heating, units, vectorutils
!
 use part, only:nsinkproperties,gravity,is_accretable,&
                ihsoft,ihacc,ispinx,ispiny,ispinz,imacc,iJ2,iReff
 use io,   only:iscfile,iskfile,id,master
 implicit none

 public :: init_ptmass, finish_ptmass
 public :: pt_write_sinkev, pt_close_sinkev
 public :: get_accel_sink_gas, get_accel_sink_sink
 public :: merge_sinks
 public :: ptmass_kick, ptmass_drift,ptmass_vdependent_correction
 public :: ptmass_not_obscured
 public :: ptmass_accrete, ptmass_create
 public :: write_options_ptmass, read_options_ptmass
 public :: update_ptmass
 public :: calculate_mdot
 public :: ptmass_calc_enclosed_mass
 public :: ptmass_boundary_crossing
 public :: set_integration_precision

 ! settings affecting routines in module (read from/written to input file)
 integer, public :: icreate_sinks = 0
 real,    public :: rho_crit_cgs  = 1.e-10
 real,    public :: r_crit = 5.e-3
 real,    public :: h_acc  = 1.e-3
 real,    public :: f_acc  = 0.8
 real,    public :: h_soft_sinkgas  = 0.0
 real,    public :: h_soft_sinksink = 0.0
 real,    public :: r_merge_uncond  = 0.0     ! sinks will unconditionally merge if they touch
 real,    public :: r_merge_cond    = 0.0     ! sinks will merge if bound within this radius
 real,    public :: f_crit_override = 0.0     ! 1000.


 logical, public :: use_regnbody    = .false. ! subsystems switch
 logical, public :: use_fourthorder = .true.
 integer, public :: n_force_order   = 3
 real, public, parameter :: dk2(3) = (/0.5,0.5,0.0/)
 real, public, parameter :: ck2(2)  = (/1.,0.0/)
 real, public, parameter :: dk4(3) = (/1./6.,2./3.,1./6./)
 real, public, parameter :: ck4(2) = (/0.5,0.5/)

 real, public :: dk(3)
 real, public :: ck(2)


 ! Note for above: if f_crit_override > 0, then will unconditionally make a sink when rho > f_crit_override*rho_crit_cgs
 ! This is a dangerous parameter since failure to form a sink might be indicative of another problem.
 ! This is a hard-coded parameter due to this danger, but will appear in the .in file if set > 0.

 ! additional public variables
 integer, public :: ipart_rhomax
 real,    public :: r_crit2,rho_crit
 real,    public :: r_merge2        = 0.0 ! initialise to prevent test failure
 real,    public :: r_merge_uncond2 = 0.0 ! initialise to prevent test failure
 real,    public :: r_merge_cond2   = 0.0 ! initialise to prevent test failure

 ! calibration of timestep control on sink-sink and sink-gas orbital integration
 ! this is hardwired because can be adjusted by changing C_force
 ! just means that with the default setting of C_force the orbits are accurate
 real, parameter :: dtfacphilf  = 0.05
 real, parameter :: dtfacphi2lf = dtfacphilf**2
 real, parameter :: dtfacphifsi = 0.15
 real, parameter :: dtfacphi2fsi = dtfacphifsi**2

 real :: dtfacphi = dtfacphifsi
 real :: dtfacphi2 = dtfacphifsi


 ! parameters to control output regarding sink particles
 logical, private, parameter :: record_created   = .false. ! verbose tracking of why sinks are not created
 logical, private            :: write_one_ptfile = .true.  ! default logical to determine if we are writing one or nptmass data files
 logical, private            :: l_crit_override  = .false. ! logical to determine the printing of f_crit_override to the .in file
 character(len=50), private  :: pt_prefix = 'Sink'
 character(len=50), private  :: pt_suffix = '00.sink'      ! will be overwritten to .ev for write_one_ptfile = .false.

 integer, public, parameter :: &
       idxmsi           =  1, &
       idymsi           =  2, &
       idzmsi           =  3, &
       idmsi            =  4, &
       idspinxsi        =  5, &
       idspinysi        =  6, &
       idspinzsi        =  7, &
       idvxmsi          =  8, &
       idvymsi          =  9, &
       idvzmsi          = 10, &
       idfxmsi          = 11, &
       idfymsi          = 12, &
       idfzmsi          = 13

 private

contains
!----------------------------------------------------------------
!+
!  if (tofrom==.true.)  Acceleration from/to gas particles due to sink particles;
!                       required in initial.F90 & step_leapfrog.F90 to update all accelerations
!  if (tofrom==.false.) Acceleration on gas due to sink particles (but not vice-versa);
!                       this is typically used to calculate phi (in compute_energies in
!                       energies.F90); in this case, fxi,fyi,fzi should be dummy input
!                       variables that do not affect the sink's motion.
!+
!----------------------------------------------------------------
subroutine get_accel_sink_gas(nptmass,xi,yi,zi,hi,xyzmh_ptmass,fxi,fyi,fzi,phi, &
                                       pmassi,fxyz_ptmass,dsdt_ptmass,fonrmax, &
                                       dtphi2,extrapfac,fsink_old)
#ifdef FINVSQRT
 use fastmath,      only:finvsqrt
#endif
 use kernel,        only:kernel_softening,radkern
 use vectorutils,   only:unitvec
 use extern_geopot, only:get_geopot_force
 integer,           intent(in)    :: nptmass
 real,              intent(in)    :: xi,yi,zi,hi
 real,              intent(inout) :: fxi,fyi,fzi,phi
 real,              intent(in)    :: xyzmh_ptmass(nsinkproperties,nptmass)
 real,    optional, intent(in)    :: pmassi,extrapfac
 real,    optional, intent(inout) :: fxyz_ptmass(4,nptmass),dsdt_ptmass(3,nptmass)
 real,    optional, intent(in)    :: fsink_old(4,nptmass)
 real,    optional, intent(out)   :: fonrmax,dtphi2
 real                             :: ftmpxi,ftmpyi,ftmpzi
 real                             :: dx,dy,dz,rr2,ddr,dr3,f1,f2,pmassj,J2,shat(3),Rsink
 real                             :: hsoft,hsoft1,hsoft21,q2i,qi,psoft,fsoft
 real                             :: fxj,fyj,fzj,dsx,dsy,dsz
 integer                          :: j
 logical                          :: tofrom,extrap
 !
 ! Determine if acceleration is from/to gas, or to gas
 !
 if (present(pmassi) .and. present(fxyz_ptmass) .and. present(fonrmax)) then
    tofrom  = .true.
    fonrmax = 0.
 else
    tofrom  = .false.
 endif

 ! check if it is a force computed using Omelyan extrapolation method for FSI
 if (present(extrapfac)) then
    extrap = .true.
 else
    extrap = .false.
 endif


 ftmpxi = 0.  ! use temporary summation variable
 ftmpyi = 0.  ! (better for round-off, plus we need this bit of
 ftmpzi = 0.  ! the force to calculate the dtphi timestep)
 phi    = 0.
 f2     = 0.

 do j=1,nptmass
    if (extrap) then
       dx     = xi - (xyzmh_ptmass(1,j) + extrapfac*fsink_old(1,j))
       dy     = yi - (xyzmh_ptmass(2,j) + extrapfac*fsink_old(2,j))
       dz     = zi - (xyzmh_ptmass(3,j) + extrapfac*fsink_old(3,j))
    else
       dx     = xi - xyzmh_ptmass(1,j)
       dy     = yi - xyzmh_ptmass(2,j)
       dz     = zi - xyzmh_ptmass(3,j)
    endif
    pmassj = xyzmh_ptmass(4,j)
    hsoft  = xyzmh_ptmass(ihsoft,j)
    J2     = xyzmh_ptmass(iJ2,j)
    if (hsoft > 0.0) hsoft = max(hsoft,hi)
    if (pmassj < 0.0) cycle

    rr2    = dx*dx + dy*dy + dz*dz + epsilon(rr2)
#ifdef FINVSQRT
    ddr    = finvsqrt(rr2)
#else
    ddr    = 1./sqrt(rr2)
#endif
    dsx = 0.
    dsy = 0.
    dsz = 0.
    fxj = 0.
    fyj = 0.
    fzj = 0.
    if (rr2 < (radkern*hsoft)**2) then
       !
       ! if the sink particle is given a softening length, soften the
       ! force and potential if r < radkern*hsoft
       !
       hsoft1 = 1.0/hsoft
       hsoft21= hsoft1**2
       q2i    = rr2*hsoft21
       qi     = sqrt(q2i)
       call kernel_softening(q2i,qi,psoft,fsoft)  ! Note: psoft < 0

       ! acceleration of gas due to point mass particle
       f1     = pmassj*fsoft*hsoft21*ddr
       ftmpxi = ftmpxi - dx*f1
       ftmpyi = ftmpyi - dy*f1
       ftmpzi = ftmpzi - dz*f1
       phi    = phi + pmassj*psoft*hsoft1  ! potential (spline-softened)

       ! acceleration of sink from gas
       if (tofrom) f2 = pmassi*fsoft*hsoft21*ddr
    else
       ! no softening on the sink-gas interaction
       dr3  = ddr*ddr*ddr

       ! acceleration of gas due to point mass particle
       f1     = pmassj*dr3
       ftmpxi = ftmpxi - dx*f1
       ftmpyi = ftmpyi - dy*f1
       ftmpzi = ftmpzi - dz*f1
       phi    = phi    - pmassj*ddr      ! potential (GM/r)

       ! acceleration of sink from gas
       if (tofrom) f2 = pmassi*dr3

       ! additional accelerations due to oblateness
       if (abs(J2) > 0.) then
          shat = unitvec(xyzmh_ptmass(ispinx:ispinz,j))
          Rsink = xyzmh_ptmass(iReff,j)
          call get_geopot_force(dx,dy,dz,ddr,f1,Rsink,J2,shat,ftmpxi,ftmpyi,ftmpzi,phi,dsx,dsy,dsz,fxj,fyj,fzj)
       endif
    endif

    if (tofrom) then
       ! backreaction of gas onto sink
       fxyz_ptmass(1,j) = fxyz_ptmass(1,j) + dx*f2 + fxj*pmassi/pmassj
       fxyz_ptmass(2,j) = fxyz_ptmass(2,j) + dy*f2 + fyj*pmassi/pmassj
       fxyz_ptmass(3,j) = fxyz_ptmass(3,j) + dz*f2 + fzj*pmassi/pmassj

       ! backreaction torque of gas onto oblate sink
       dsdt_ptmass(1,j) = dsdt_ptmass(1,j) + pmassi*dsx
       dsdt_ptmass(2,j) = dsdt_ptmass(2,j) + pmassi*dsy
       dsdt_ptmass(3,j) = dsdt_ptmass(3,j) + pmassi*dsz

       ! timestep is sqrt(separation/force)
       fonrmax = max(f1,f2,fonrmax)
    endif
 enddo
 !
 ! external force timestep based on sqrt(phi)/accel
 !
 if (present(dtphi2)) then
    if (abs(phi) > epsilon(phi)) then
       f2     = ftmpxi*ftmpxi + ftmpyi*ftmpyi + ftmpzi*ftmpzi
       !dtphi is sqrt of this, but for optimisation we take the sqrt outside of the loop
       dtphi2 = dtfacphi2*abs(phi)/f2
    else
       dtphi2 = huge(dtphi2)
    endif
 endif
 !
 ! add temporary sums to existing force on gas particle
 !
 fxi = fxi + ftmpxi
 fyi = fyi + ftmpyi
 fzi = fzi + ftmpzi

end subroutine get_accel_sink_gas

!----------------------------------------------------------------
!+
!  Compute force on sink particles due to other sinks and
!  from external potentials
!+
!----------------------------------------------------------------
subroutine get_accel_sink_sink(nptmass,xyzmh_ptmass,fxyz_ptmass,phitot,dtsinksink,&
            iexternalforce,ti,merge_ij,merge_n,dsdt_ptmass,extrapfac,fsink_old,group_info)
#ifdef FINVSQRT
 use fastmath,       only:finvsqrt
#endif
 use externalforces, only:externalforce
 use extern_geopot,  only:get_geopot_force
 use kernel,         only:kernel_softening,radkern
 use vectorutils,    only:unitvec
 use part,           only:igarg,igid
 integer,           intent(in)  :: nptmass
 real,              intent(in)  :: xyzmh_ptmass(nsinkproperties,nptmass)
 real,              intent(out) :: fxyz_ptmass(4,nptmass)
 real,              intent(out) :: phitot,dtsinksink
 integer,           intent(in)  :: iexternalforce
 real,              intent(in)  :: ti
 integer,           intent(out) :: merge_ij(:),merge_n
 real,              intent(out) :: dsdt_ptmass(3,nptmass)
 real,    optional, intent(in)  :: extrapfac
 real,    optional, intent(in)  :: fsink_old(4,nptmass)
 integer, optional, intent(in)  :: group_info(3,nptmass)
 real    :: xi,yi,zi,pmassi,pmassj,fxi,fyi,fzi,phii
 real    :: ddr,dx,dy,dz,rr2,rr2j,dr3,f1,f2
 real    :: hsoft1,hsoft21,q2i,qi,psoft,fsoft
 real    :: fextx,fexty,fextz,phiext !,hsofti
 real    :: fterm,pterm,potensoft0,dsx,dsy,dsz
 real    :: J2i,rsinki,shati(3)
 real    :: J2j,rsinkj,shatj(3)
 integer :: k,l,i,j,gidi,gidj
 logical :: extrap,subsys

 dtsinksink = huge(dtsinksink)
 fxyz_ptmass(:,:) = 0.
 dsdt_ptmass(:,:) = 0.
 phitot   = 0.
 merge_n  = 0
 merge_ij = 0
 if (nptmass <= 0) return
 ! check if it is a force computed using Omelyan extrapolation method for FSI
 if (present(extrapfac) .and. present(fsink_old)) then
    extrap = .true.
 else
    extrap = .false.
 endif

 if (present(group_info)) then
    subsys = .true.
 else
    subsys = .false.
 endif
 !
 !--get self-contribution to the potential if sink-sink softening is used
 !
 if (h_soft_sinksink > 0.) then
    hsoft1 = 1.0/h_soft_sinksink
    hsoft21= hsoft1**2
    call kernel_softening(0.,0.,potensoft0,fterm)
 else
    hsoft1 = 0.  ! to avoid compiler warnings
    hsoft21 = 0.
    potensoft0 = 0.
 endif
 !
 !--compute N^2 forces on point mass particles due to each other
 !
 !$omp parallel do default(none) &
 !$omp shared(nptmass,xyzmh_ptmass,fxyz_ptmass,merge_ij,r_merge2,dsdt_ptmass,group_info,subsys) &
 !$omp shared(iexternalforce,ti,h_soft_sinksink,potensoft0,hsoft1,hsoft21) &
 !$omp shared(extrapfac,extrap,fsink_old) &
 !$omp private(i,j,xi,yi,zi,pmassi,pmassj) &
 !$omp private(gidi,gidj) &
 !$omp private(dx,dy,dz,rr2,rr2j,ddr,dr3,f1,f2) &
 !$omp private(fxi,fyi,fzi,phii,dsx,dsy,dsz) &
 !$omp private(fextx,fexty,fextz,phiext) &
 !$omp private(q2i,qi,psoft,fsoft) &
 !$omp private(fterm,pterm,J2i,J2j,shati,shatj,rsinki,rsinkj) &
 !$omp reduction(min:dtsinksink) &
 !$omp reduction(+:phitot,merge_n)
 do k=1,nptmass
    if (subsys) then
       i = group_info(igarg,k)
       gidi = group_info(igid,k)
    else
       i = k
    endif
    if (extrap) then
       xi     = xyzmh_ptmass(1,i) + extrapfac*fsink_old(1,i)
       yi     = xyzmh_ptmass(2,i) + extrapfac*fsink_old(2,i)
       zi     = xyzmh_ptmass(3,i) + extrapfac*fsink_old(3,i)
    else
       xi     = xyzmh_ptmass(1,i)
       yi     = xyzmh_ptmass(2,i)
       zi     = xyzmh_ptmass(3,i)
    endif
    pmassi = xyzmh_ptmass(4,i)
    !hsofti = xyzmh_ptmass(5,i)
    if (pmassi < 0.) cycle
    J2i    = xyzmh_ptmass(iJ2,i)

    fxi    = 0.
    fyi    = 0.
    fzi    = 0.
    phii   = 0.
    dsx    = 0.
    dsy    = 0.
    dsz    = 0.
    do l=1,nptmass
       if (subsys) then
          j = group_info(igarg,l)
          gidj = group_info(igid,l)
          if (gidi==gidj) cycle
       else
          j = l
       endif
       if (i==j) cycle
       if (extrap) then
          dx     = xi - (xyzmh_ptmass(1,j) + extrapfac*fsink_old(1,j))
          dy     = yi - (xyzmh_ptmass(2,j) + extrapfac*fsink_old(2,j))
          dz     = zi - (xyzmh_ptmass(3,j) + extrapfac*fsink_old(3,j))
       else
          dx     = xi - xyzmh_ptmass(1,j)
          dy     = yi - xyzmh_ptmass(2,j)
          dz     = zi - xyzmh_ptmass(3,j)
       endif
       pmassj = xyzmh_ptmass(4,j)
       !hsoftj = xyzmh_ptmass(5,j)
       if (pmassj < 0.) cycle
       J2j = xyzmh_ptmass(iJ2,j)

       rr2  = dx*dx + dy*dy + dz*dz + epsilon(rr2)

#ifdef FINVSQRT
       ddr  = finvsqrt(rr2)
#else
       ddr  = 1./sqrt(rr2)
#endif

       if (rr2 < (radkern*h_soft_sinksink)**2) then
          !
          ! if the sink particle is given a softening length, soften the
          ! force and potential if r < radkern*h_soft_sinksink
          !
          q2i    = rr2*hsoft21
          qi     = sqrt(q2i)
          call kernel_softening(q2i,qi,psoft,fsoft)  ! Note: psoft < 0

          ! acceleration of sink1 from sink2
          fterm = fsoft*hsoft21*ddr
          f1    = pmassj*fterm
          fxi   = fxi - dx*f1
          fyi   = fyi - dy*f1
          fzi   = fzi - dz*f1
          pterm = psoft*hsoft1
          phii  = phii + pmassj*pterm ! potential (spline-softened)
       else
          ! no softening on the sink-sink interaction
          dr3   = ddr*ddr*ddr

          ! acceleration of sink1 from sink2
          f1    = pmassj*dr3
          fxi   = fxi - dx*f1
          fyi   = fyi - dy*f1
          fzi   = fzi - dz*f1
          pterm = -ddr
          phii  = phii + pmassj*pterm    ! potential (GM/r)

          ! additional acceleration due to oblateness of sink particles j and i
          if (abs(J2j) > 0.) then
             shatj = unitvec(xyzmh_ptmass(ispinx:ispinz,j))
             rsinkj = xyzmh_ptmass(iReff,j)
             call get_geopot_force(dx,dy,dz,ddr,f1,rsinkj,J2j,shatj,fxi,fyi,fzi,phii)
          endif
          if (abs(J2i) > 0.) then
             shati = unitvec(xyzmh_ptmass(ispinx:ispinz,i))
             rsinki = xyzmh_ptmass(iReff,i)
             call get_geopot_force(dx,dy,dz,ddr,f1,rsinki,J2i,shati,fxi,fyi,fzi,phii,dsx,dsy,dsz)
          endif
       endif
       if (rr2 < r_merge2) then
          if (merge_ij(i)==0) then
             merge_n = merge_n + 1
             merge_ij(i) = j
          else
             ! if we have already identified a nearby sink, replace the tag with the nearest sink
             dx   = xi - xyzmh_ptmass(1,merge_ij(i))
             dy   = yi - xyzmh_ptmass(2,merge_ij(i))
             dz   = zi - xyzmh_ptmass(3,merge_ij(i))
             rr2j = dx*dx + dy*dy + dz*dz + epsilon(rr2j)
             if (rr2 < rr2j) merge_ij(i) = j
          endif
       endif
    enddo
    phitot = phitot + 0.5*pmassi*phii  ! total potential (G M_1 M_2/r)

    !
    !--apply external forces
    !
    if (iexternalforce > 0) then
       call externalforce(iexternalforce,xi,yi,zi,0.,ti,fextx,fexty,fextz,phiext,ii=-i)
       fxi = fxi + fextx
       fyi = fyi + fexty
       fzi = fzi + fextz
       phii   = phii + phiext
       phitot = phitot + phiext
    endif
    !
    !--self-contribution to the potential if sink-sink softening is used
    !  Note: we do NOT add this for sink-sink interactions because the
    !  positions are assumed to be UNCORRELATED, hence the self-contribution
    !  is not important. Other particles (e.g. gas) are assumed to have
    !  correlated positions, so the self-contribution is important
    !
    !pterm = 0.5*pmassi*pmassi*potensoft0*hsoft1
    !phii = phii + pterm
    !phitot = phitot + pterm
    !
    !--store sink-sink forces (only)
    !
    fxyz_ptmass(1,i) = fxi
    fxyz_ptmass(2,i) = fyi
    fxyz_ptmass(3,i) = fzi
    fxyz_ptmass(4,i) = phii
    dsdt_ptmass(1,i) = pmassi*dsx
    dsdt_ptmass(2,i) = pmassi*dsy
    dsdt_ptmass(3,i) = pmassi*dsz
 enddo
 !$omp end parallel do

 !
 !--sink-sink timestep based on sqrt(phi)/accel
 !  minimum is taken over all sink particles
 !
 do i=1,nptmass
    fxi  = fxyz_ptmass(1,i)
    fyi  = fxyz_ptmass(2,i)
    fzi  = fxyz_ptmass(3,i)
    phii = fxyz_ptmass(4,i)
    f2   = fxi*fxi + fyi*fyi + fzi*fzi
    !print*,'phi = ',phii,' accel = ',sqrt(f2)
    !
    !--we use an additional tolerance here on the sink-sink timestep
    !  so that with the default C_force of ~0.25 we get a few
    !  hundred steps per orbit
    !
    if (f2 > 0. .and. (nptmass > 1 .or. iexternalforce > 0)) then
       dtsinksink = min(dtsinksink,dtfacphi*sqrt(abs(phii)/f2))
    endif
 enddo

end subroutine get_accel_sink_sink

!----------------------------------------------------------------
!+
!  Update position of sink particles if they cross the periodic boundary
!+
!----------------------------------------------------------------
subroutine ptmass_boundary_crossing(nptmass,xyzmh_ptmass)
 use boundary,  only:cross_boundary
 use mpidomain, only:isperiodic
 integer, intent(in)    :: nptmass
 real,    intent(inout) :: xyzmh_ptmass(:,:)
 integer                :: i,ncross

 ncross = 0
 do i = 1,nptmass
    if (xyzmh_ptmass(4,i) > 0.) call cross_boundary(isperiodic,xyzmh_ptmass(:,i),ncross)
 enddo

end subroutine ptmass_boundary_crossing

!----------------------------------------------------------------
!+
!  predictor step for the point masses
!  (called from inside a parallel section)
!+
!----------------------------------------------------------------
subroutine ptmass_drift(nptmass,ckdt,xyzmh_ptmass,vxyz_ptmass,group_info,n_ingroup)
 use part,only:igarg
 integer, intent(in)    :: nptmass
 real,    intent(in)    :: ckdt
 real,    intent(inout) :: xyzmh_ptmass(nsinkproperties,nptmass)
 real,    intent(inout) :: vxyz_ptmass(3,nptmass)
 integer, optional, intent(in)    :: n_ingroup
 integer, optional, intent(in)    :: group_info(:,:)
 integer :: i,k,istart_ptmass
 logical :: woutsub

 if (present(n_ingroup)) then
    istart_ptmass = n_ingroup + 1
    woutsub = .true.
 else
    istart_ptmass = 1
    woutsub = .false.
 endif

 !$omp parallel do schedule(static) default(none) &
 !$omp shared(nptmass,ckdt,xyzmh_ptmass,vxyz_ptmass) &
 !$omp shared(n_ingroup,group_info,woutsub,istart_ptmass) &
 !$omp private(i,k)
 do k=istart_ptmass,nptmass
    if (woutsub) then
       i = group_info(igarg,k)
    else
       i = k
    endif
    if (xyzmh_ptmass(4,i) > 0.) then
       xyzmh_ptmass(1,i) = xyzmh_ptmass(1,i) + ckdt*vxyz_ptmass(1,i)
       xyzmh_ptmass(2,i) = xyzmh_ptmass(2,i) + ckdt*vxyz_ptmass(2,i)
       xyzmh_ptmass(3,i) = xyzmh_ptmass(3,i) + ckdt*vxyz_ptmass(3,i)
    endif
 enddo
 !$omp end parallel do

end subroutine ptmass_drift

!----------------------------------------------------------------
!+
!  kick step for the point masses
!+
!----------------------------------------------------------------
subroutine ptmass_kick(nptmass,dkdt,vxyz_ptmass,fxyz_ptmass,xyzmh_ptmass,dsdt_ptmass)
 integer, intent(in)    :: nptmass
 real,    intent(in)    :: dkdt
 real,    intent(inout) :: vxyz_ptmass(3,nptmass), xyzmh_ptmass(nsinkproperties,nptmass)
 real,    intent(in)    :: fxyz_ptmass(4,nptmass)
 real,    intent(in)    :: dsdt_ptmass(3,nptmass)
 integer :: i


 !$omp parallel do schedule(static) default(none) &
 !$omp shared(xyzmh_ptmass,vxyz_ptmass,fxyz_ptmass,dsdt_ptmass,dkdt,nptmass) &
 !$omp private(i)
 do i=1,nptmass
    if (xyzmh_ptmass(4,i) > 0.) then
       vxyz_ptmass(1,i) = vxyz_ptmass(1,i) + dkdt*fxyz_ptmass(1,i)
       vxyz_ptmass(2,i) = vxyz_ptmass(2,i) + dkdt*fxyz_ptmass(2,i)
       vxyz_ptmass(3,i) = vxyz_ptmass(3,i) + dkdt*fxyz_ptmass(3,i)
       xyzmh_ptmass(ispinx,i) = xyzmh_ptmass(ispinx,i) + dkdt*dsdt_ptmass(1,i)
       xyzmh_ptmass(ispiny,i) = xyzmh_ptmass(ispiny,i) + dkdt*dsdt_ptmass(2,i)
       xyzmh_ptmass(ispinz,i) = xyzmh_ptmass(ispinz,i) + dkdt*dsdt_ptmass(3,i)
    endif
 enddo
 !$omp end parallel do


end subroutine ptmass_kick

!----------------------------------------------------------------
!+
!  force correction due to vdep force.
!+
!----------------------------------------------------------------
subroutine ptmass_vdependent_correction(nptmass,dkdt,vxyz_ptmass,fxyz_ptmass,xyzmh_ptmass,iexternalforce)
 use externalforces, only:update_vdependent_extforce
 integer, intent(in)    :: nptmass
 real,    intent(in)    :: dkdt
 real,    intent(inout) :: vxyz_ptmass(3,nptmass), xyzmh_ptmass(nsinkproperties,nptmass)
 real,    intent(inout)    :: fxyz_ptmass(4,nptmass)
 integer, intent(in)    :: iexternalforce
 real :: fxi,fyi,fzi,vxhalfi,vyhalfi,vzhalfi,fextv(3)
 integer :: i

 !$omp parallel do schedule(static) default(none) &
 !$omp shared(vxyz_ptmass,fxyz_ptmass,xyzmh_ptmass,dkdt,nptmass,iexternalforce) &
 !$omp private(vxhalfi,vyhalfi,vzhalfi,fxi,fyi,fzi,fextv) &
 !$omp private(i)
 do i=1,nptmass
    if (xyzmh_ptmass(4,i) > 0.) then
       vxhalfi = vxyz_ptmass(1,i)
       vyhalfi = vxyz_ptmass(2,i)
       vzhalfi = vxyz_ptmass(3,i)
       fxi = fxyz_ptmass(1,i)
       fyi = fxyz_ptmass(2,i)
       fzi = fxyz_ptmass(3,i)
       call update_vdependent_extforce(iexternalforce,&
              vxhalfi,vyhalfi,vzhalfi,fxi,fyi,fzi,fextv,dkdt, &
              xyzmh_ptmass(1,i),xyzmh_ptmass(2,i), &
              xyzmh_ptmass(3,i))
       fxyz_ptmass(1,i) = fxi
       fxyz_ptmass(2,i) = fyi
       fxyz_ptmass(3,i) = fzi
    endif
 enddo
 !$omp end parallel do
end subroutine ptmass_vdependent_correction

!----------------------------------------------------------------
!+
!  Determines if particle pairs are obscured by a sink particle; if
!  so, then they should not contribute to one another's properties
!  (except for gravity)
!  The input to this function assumes particle i is at 0,0,0.
!
!  The first version is implemented in sphNG, and the second method
!  takes the size of the sink particle in to account to determine if
!  it is obscuring the particle.  This is done by finding point c and
!  determining if it is within the accretion radius of the sink.
!  Point c is the point along ij that is closest to the sink particle
!  (therefore line{cs} \perpto line{ij}).
!  Tests shows that sphNG version is more stable than the geometrical
!  version, which is more stable than nothing.
!+
!----------------------------------------------------------------
logical function ptmass_not_obscured(xj,yj,zj,xsink,ysink,zsink,r_sink)
 real, intent(in) :: xj,yj,zj,xsink,ysink,zsink,r_sink
 real             :: xc,yc,zc
 real             :: sep1_ij,sep_ic,sep2_cs
 !
 !  sphNG method
 ptmass_not_obscured = .false.                            ! == add_contribution from force.F90
 return
 !
 !  Full geometrical method
 sep1_ij = 1.0/sqrt(xj*xj + yj*yj + zj*zj)                ! 1.0/separation between i & j
 sep_ic  = (xj*xsink + yj*ysink + zj*zsink )*sep1_ij      ! separation between i & c = cos(a)*sep_is, where cos(a) = (ij*isink)/(|ij||isink|)
 xc      = xj*sep1_ij * sep_ic                            ! x-coordinate of point c
 yc      = yj*sep1_ij * sep_ic                            ! y-coordinate of point c
 zc      = zj*sep1_ij * sep_ic                            ! z-coordinate of point c
 sep2_cs = (xc-xsink)**2 + (yc-ysink)**2 + (zc-zsink)**2  ! separation^2 between c & sink
 if (sep2_cs < r_sink*r_sink ) then                       ! determine if the closest point along ij is within twice the sink radius
    ptmass_not_obscured = .false.
 else
    ptmass_not_obscured = .true.
 endif
 !
end function ptmass_not_obscured
!----------------------------------------------------------------
!+
!  accrete particles onto point masses
!+
!----------------------------------------------------------------
!----------------------------------------------------------------
! Routine updated by CJN 12/06/11
! and again by CJN on 30/03/14
! and again by JHW on 09/12/14
!
! Also should include a thermal energy component of sinks for
! calculating conserved quantities - otherwise accreted particle
! energy is thrown away.
!
! Now includes check to ensure that the particle is actually bound
! to the point mass and not just passing through its neighbourhood:
!      (a) specific angular momentum of particle must be less than that
!          required for it to form a circular orbit at hacc
!      (b) particle must be bound
!      (c) particle must be more bound to current point mass than any other
! Since the order of accretion should not matter, the sink's original
! characteristics will be used in the checks.  However, the most updated
! values will be used to update the sink's characteristics since the order
! in which particles is added is irrelevant.
!----------------------------------------------------------------
subroutine ptmass_accrete(is,nptmass,xi,yi,zi,hi,vxi,vyi,vzi,fxi,fyi,fzi, &
                          itypei,pmassi,xyzmh_ptmass,vxyz_ptmass,accreted, &
                          dptmass,time,facc,nbinmax,ibin_wakei,nfaili)

!$ use omputils, only:ipart_omp_lock
 use part,       only: ihacc,ndptmass
 use kernel,     only: radkern2
 use io,         only: iprint,iverbose,fatal
 use io_summary, only: iosum_ptmass,maxisink,print_acc
 integer,           intent(in)    :: is,nptmass,itypei
 real,              intent(in)    :: xi,yi,zi,pmassi,vxi,vyi,vzi,fxi,fyi,fzi,time,facc
 real,              intent(inout) :: hi
 real,              intent(in)    :: xyzmh_ptmass(nsinkproperties,nptmass)
 real,              intent(in)    :: vxyz_ptmass(3,nptmass)
 logical,           intent(out)   :: accreted
 real,              intent(inout) :: dptmass(ndptmass,nptmass)
 integer(kind=1),   intent(in)    :: nbinmax
 integer(kind=1),   intent(inout) :: ibin_wakei
 integer, optional, intent(out)   :: nfaili
 integer            :: i,ifail
 real               :: dx,dy,dz,r2,dvx,dvy,dvz,v2,hacc
 logical, parameter :: iofailreason=.false.
 integer            :: j
 real               :: mpt,drdv,angmom2,angmomh2,epart,dxj,dyj,dzj,dvxj,dvyj,dvzj,rj2,vj2,epartj
 logical            :: mostbound
!$ external         :: omp_set_lock,omp_unset_lock

 accreted = .false.
 ifail    = 0
 !
 ! Verify particle is 'accretable'
 if (.not. is_accretable(itypei) ) then
    if (present(nfaili)) nfaili = 5
    if (iverbose >= 1 .and. iofailreason) &
       write(iprint,"(/,a)") 'ptmass_accrete: FAILED: particle is not an accretable type'
    return
 endif
 !
 sinkloop : do i=is,nptmass
    hacc = xyzmh_ptmass(ihacc,i)
    mpt  = xyzmh_ptmass(4,i)
    if (mpt < 0.) cycle
    dx = xi - xyzmh_ptmass(1,i)
    dy = yi - xyzmh_ptmass(2,i)
    dz = zi - xyzmh_ptmass(3,i)
    r2 = dx*dx + dy*dy + dz*dz
    dvx = vxi - vxyz_ptmass(1,i)
    dvy = vyi - vxyz_ptmass(2,i)
    dvz = vzi - vxyz_ptmass(3,i)
    v2 = dvx*dvx + dvy*dvy + dvz*dvz
!
!  See if particle passes conditions to be accreted
!
    if (r2 < (facc*hacc)**2) then
       ! accrete indiscriminately
       accreted = .true.
       ifail    = -1
    elseif (r2 < hacc**2) then
       ibin_wakei = nbinmax
       drdv = dx*dvx + dy*dvy + dz*dvz
       ! compare specific angular momentum
       angmom2  = r2*v2 - drdv*drdv
       angmomh2 = mpt*hacc
       if (angmom2 < angmomh2) then
          ! check if bound
          epart = 0.5*v2 - mpt/sqrt(r2)
          if (epart < 0.) then
             ! check to ensure it is most bound to this particle
             mostbound = .true.
             j = 1
             do while (mostbound .and. j <= nptmass)
                if (j /= i) then
                   dxj    = xi - xyzmh_ptmass(1,j)
                   dyj    = yi - xyzmh_ptmass(2,j)
                   dzj    = zi - xyzmh_ptmass(3,j)
                   rj2    = dxj*dxj + dyj*dyj + dzj*dzj
                   dvxj   = vxi - vxyz_ptmass(1,j)
                   dvyj   = vyi - vxyz_ptmass(2,j)
                   dvzj   = vzi - vxyz_ptmass(3,j)
                   vj2    = dvxj*dvxj + dvyj*dvyj + dvzj*dvzj
                   epartj = 0.5*vj2 - xyzmh_ptmass(4,j)/sqrt(rj2)
                   if (epartj < epart) mostbound = .false.
                endif
                j = j + 1
             enddo
             if ( mostbound ) then
                accreted = .true.
                ifail = -2
             else
                ifail = 4
             endif
          else
             ifail = 3
          endif
       else
          ifail = 2
       endif
    else
       ifail = 1
       if (r2 < radkern2*hi*hi) ibin_wakei = nbinmax
    endif
    if (iverbose >= 1 .and. iofailreason) then
       !--Forced off since output will be unreasonably large
       select case(ifail)
       case(4)
          write(iprint,"(/,a)") 'ptmass_accrete: FAILED: particle is not most bound to this sink'
       case(3)
          write(iprint,"(/,a,Es9.2)") 'ptmass_accrete: FAILED: particle is not bound: e = ',epart
       case(2)
          write(iprint,"(/,a,Es9.2,a,Es9.2)") 'ptmass_accrete: FAILED: angular momentum is too large: ' &
                                              ,angmom2,' > ',angmomh2
       case(1)
          write(iprint,"(/,a)") 'ptmass_accrete: FAILED: r2 > hacc**2'
       case(-1)
          write(iprint,"(/,a)") 'ptmass_accrete: PASSED indiscriminately: particle will be accreted'
       case(-2)
          write(iprint,"(/,a)") 'ptmass_accrete: PASSED: particle will be accreted'
       case default
          write(iprint,"(/,a)") 'ptmass_accrete: FAILED: unknown reason'
       end select
    endif
    if (present(nfaili)) nfaili = ifail
!
! if accreted==true, then checks all passed => accrete particle
!
    if ( accreted ) then
!$     call omp_set_lock(ipart_omp_lock(i))

! Set new position for the sink particles
       dptmass(idxmsi,i) = dptmass(idxmsi,i) + xi*pmassi
       dptmass(idymsi,i) = dptmass(idymsi,i) + yi*pmassi
       dptmass(idzmsi,i) = dptmass(idzmsi,i) + zi*pmassi

! Set new mass and increment accreted mass
       dptmass(idmsi,i) = dptmass(idmsi,i) + pmassi

! Set new spin angular momentum; this component is the angular momentum
! of the accreted particles about the origin
       dptmass(idspinxsi,i) = dptmass(idspinxsi,i) + pmassi*(yi*vzi - zi*vyi)
       dptmass(idspinysi,i) = dptmass(idspinysi,i) + pmassi*(zi*vxi - xi*vzi)
       dptmass(idspinzsi,i) = dptmass(idspinzsi,i) + pmassi*(xi*vyi - yi*vxi)

! Set new velocities for the sink particles
       dptmass(idvxmsi,i) = dptmass(idvxmsi,i) + vxi*pmassi
       dptmass(idvymsi,i) = dptmass(idvymsi,i) + vyi*pmassi
       dptmass(idvzmsi,i) = dptmass(idvzmsi,i) + vzi*pmassi

! Set new accelerations for the sink particles
       dptmass(idfxmsi,i) = dptmass(idfxmsi,i) + fxi*pmassi
       dptmass(idfymsi,i) = dptmass(idfymsi,i) + fyi*pmassi
       dptmass(idfzmsi,i) = dptmass(idfzmsi,i) + fzi*pmassi

! Track values for summary
       print_acc = .true.
       if (nptmass > maxisink) then
          iosum_ptmass(1,1) = iosum_ptmass(1,1) + 1
          if (ifail == -1) iosum_ptmass(2,1) = iosum_ptmass(2,1) + 1
       else
          iosum_ptmass(1,i) = iosum_ptmass(1,i) + 1
          if (ifail == -1) iosum_ptmass(2,i) = iosum_ptmass(2,i) + 1
       endif

!$     call omp_unset_lock(ipart_omp_lock(i))
       hi = -abs(hi)

! avoid possibility that two sink particles try to accrete the same gas particle by exiting the loop
       exit sinkloop
    endif
 enddo sinkloop

end subroutine ptmass_accrete

!-----------------------------------------------------------------------
!+
!  Update ptmass position, spin, velocity, acceleration, and mass
!  of sink particles once all particles are accreted
!  Regarding Spin Angular Momentum, S:
!  If calculated serially, then for particle i,
!  S = S + (m_i M_sink)/(M_sink+m_i) [(r_i-r_sink) x (v_i-v_sink)]
!  This assumes that the sink properties will be updated before the next
!  accretion event
!  To be compatible with parallel construction, this is equivalent to
!  S = S + sum_i (L_i) + L_{sink,before all accretion} - L_{sink, after all accretion}
!  where the angular momenta are calculated about the origin, x=y=z=0.
!  The latter is used; sum_i (L_i) is calculated in ptmass_accrete, and
!  two angular momentum terms are calculated here.
!+
!-----------------------------------------------------------------------
subroutine update_ptmass(dptmass,xyzmh_ptmass,vxyz_ptmass,fxyz_ptmass,nptmass)
 use part ,only:ndptmass
 integer, intent(in)    :: nptmass
 real,    intent(in)    :: dptmass(ndptmass,nptmass)
 real,    intent(inout) :: xyzmh_ptmass(:,:)
 real,    intent(inout) :: vxyz_ptmass(:,:)
 real,    intent(inout) :: fxyz_ptmass(:,:)


 real                   :: newptmass(nptmass),newptmass1(nptmass)

 ! Add angular momentum of sink particle using old properties (taken about the origin)
 xyzmh_ptmass(ispinx,1:nptmass) =xyzmh_ptmass(ispinx,1:nptmass)+xyzmh_ptmass(4,1:nptmass) &
                                *(xyzmh_ptmass(2,1:nptmass)*vxyz_ptmass(3,1:nptmass)      &
                                - xyzmh_ptmass(3,1:nptmass)*vxyz_ptmass(2,1:nptmass))
 xyzmh_ptmass(ispiny,1:nptmass) =xyzmh_ptmass(ispiny,1:nptmass)+xyzmh_ptmass(4,1:nptmass) &
                                *(xyzmh_ptmass(3,1:nptmass)*vxyz_ptmass(1,1:nptmass)      &
                                - xyzmh_ptmass(1,1:nptmass)*vxyz_ptmass(3,1:nptmass))
 xyzmh_ptmass(ispinz,1:nptmass) =xyzmh_ptmass(ispinz,1:nptmass)+xyzmh_ptmass(4,1:nptmass) &
                                *(xyzmh_ptmass(1,1:nptmass)*vxyz_ptmass(2,1:nptmass)      &
                                - xyzmh_ptmass(2,1:nptmass)*vxyz_ptmass(1,1:nptmass))
 ! Calculate new masses
 newptmass(1:nptmass)           =xyzmh_ptmass(4,1:nptmass)+dptmass(idmsi,1:nptmass)
 newptmass1(1:nptmass)          =1./newptmass(1:nptmass)
 ! Update position and accreted mass
 xyzmh_ptmass(1,1:nptmass)      =(dptmass(idxmsi,1:nptmass)+xyzmh_ptmass(1,1:nptmass)*xyzmh_ptmass(4,1:nptmass))*newptmass1
 xyzmh_ptmass(2,1:nptmass)      =(dptmass(idymsi,1:nptmass)+xyzmh_ptmass(2,1:nptmass)*xyzmh_ptmass(4,1:nptmass))*newptmass1
 xyzmh_ptmass(3,1:nptmass)      =(dptmass(idzmsi,1:nptmass)+xyzmh_ptmass(3,1:nptmass)*xyzmh_ptmass(4,1:nptmass))*newptmass1
 xyzmh_ptmass(imacc, 1:nptmass) = xyzmh_ptmass(imacc,1:nptmass)+dptmass(idmsi,    1:nptmass)
 ! Add angular momentum contribution from the gas particles
 xyzmh_ptmass(ispinx,1:nptmass) =xyzmh_ptmass(ispinx,1:nptmass)+dptmass(idspinxsi,1:nptmass)
 xyzmh_ptmass(ispiny,1:nptmass) =xyzmh_ptmass(ispiny,1:nptmass)+dptmass(idspinysi,1:nptmass)
 xyzmh_ptmass(ispinz,1:nptmass) =xyzmh_ptmass(ispinz,1:nptmass)+dptmass(idspinzsi,1:nptmass)
 ! Update velocity, force, and final mass
 vxyz_ptmass(1,1:nptmass)       =(dptmass(idvxmsi,1:nptmass)+vxyz_ptmass(1,1:nptmass)*xyzmh_ptmass(4,1:nptmass))*newptmass1
 vxyz_ptmass(2,1:nptmass)       =(dptmass(idvymsi,1:nptmass)+vxyz_ptmass(2,1:nptmass)*xyzmh_ptmass(4,1:nptmass))*newptmass1
 vxyz_ptmass(3,1:nptmass)       =(dptmass(idvzmsi,1:nptmass)+vxyz_ptmass(3,1:nptmass)*xyzmh_ptmass(4,1:nptmass))*newptmass1
 fxyz_ptmass(1,1:nptmass)       =(dptmass(idfxmsi,1:nptmass)+fxyz_ptmass(1,1:nptmass)*xyzmh_ptmass(4,1:nptmass))*newptmass1
 fxyz_ptmass(2,1:nptmass)       =(dptmass(idfymsi,1:nptmass)+fxyz_ptmass(2,1:nptmass)*xyzmh_ptmass(4,1:nptmass))*newptmass1
 fxyz_ptmass(3,1:nptmass)       =(dptmass(idfzmsi,1:nptmass)+fxyz_ptmass(3,1:nptmass)*xyzmh_ptmass(4,1:nptmass))*newptmass1
 xyzmh_ptmass(4,1:nptmass)      =newptmass(1:nptmass)
 ! Subtract angular momentum of sink particle using new properties (taken about the origin)
 xyzmh_ptmass(ispinx,1:nptmass) =xyzmh_ptmass(ispinx,1:nptmass)-xyzmh_ptmass(4,1:nptmass) &
                                *(xyzmh_ptmass(2,1:nptmass)*vxyz_ptmass(3,1:nptmass)      &
                                - xyzmh_ptmass(3,1:nptmass)*vxyz_ptmass(2,1:nptmass))
 xyzmh_ptmass(ispiny,1:nptmass) =xyzmh_ptmass(ispiny,1:nptmass)-xyzmh_ptmass(4,1:nptmass) &
                                *(xyzmh_ptmass(3,1:nptmass)*vxyz_ptmass(1,1:nptmass)      &
                                - xyzmh_ptmass(1,1:nptmass)*vxyz_ptmass(3,1:nptmass))
 xyzmh_ptmass(ispinz,1:nptmass) =xyzmh_ptmass(ispinz,1:nptmass)-xyzmh_ptmass(4,1:nptmass) &
                                *(xyzmh_ptmass(1,1:nptmass)*vxyz_ptmass(2,1:nptmass)      &
                                - xyzmh_ptmass(2,1:nptmass)*vxyz_ptmass(1,1:nptmass))

end subroutine update_ptmass

!-------------------------------------------------------------------------
!+
! Subroutine to automatically create and insert a sink particle
! once certain conditions are met
!
! Conditions are given in section 2.2.2 of BBP95 and in the Phantom paper
!+
!-------------------------------------------------------------------------
subroutine ptmass_create(nptmass,npart,itest,xyzh,vxyzu,fxyzu,fext,divcurlv,poten,&
                         massoftype,xyzmh_ptmass,vxyz_ptmass,fxyz_ptmass,fxyz_ptmass_sinksink,dptmass,time)
 use part,   only:ihacc,ihsoft,igas,iamtype,get_partinfo,iphase,iactive,maxphase,rhoh, &
                  ispinx,ispiny,ispinz,eos_vars,igasP,igamma,ndptmass
 use dim,    only:maxp,maxneigh,maxvxyzu,maxptmass,ind_timesteps
 use kdtree, only:getneigh
 use kernel, only:kernel_softening,radkern
 use io,     only:id,iprint,fatal,iverbose,nprocs
#ifdef PERIODIC
 use boundary, only:dxbound,dybound,dzbound
#endif
 use part,     only:ibin,ibin_wake
 use linklist, only:getneigh_pos,ifirstincell,listneigh=>listneigh_global
 use eos,           only:gamma
 use eos_barotropic,only:gamma_barotropic
 use eos_piecewise, only:gamma_pwp
 use options,  only:ieos
 use units,    only:unit_density
 use io_summary, only:summary_variable_rhomax,summary_ptmass_fail, &
                      inosink_notgas,inosink_divv,inosink_h,inosink_active, &
                      inosink_therm,inosink_grav,inosink_Etot,inosink_poten,inosink_max
 use mpiutils, only:reduceall_mpi,bcast_mpi,reduceloc_mpi
 integer,         intent(inout) :: nptmass
 integer,         intent(in)    :: npart,itest
 real,            intent(inout) :: xyzh(:,:)
 real,            intent(in)    :: vxyzu(:,:),fxyzu(:,:),fext(:,:),massoftype(:)
 real(4),         intent(in)    :: divcurlv(:,:),poten(:)
 real,            intent(inout) :: xyzmh_ptmass(:,:),dptmass(ndptmass,maxptmass)
 real,            intent(inout) :: vxyz_ptmass(:,:),fxyz_ptmass(4,maxptmass),fxyz_ptmass_sinksink(4,maxptmass)
 real,            intent(in)    :: time
 integer(kind=1)    :: iphasei,ibin_wakei,ibin_itest
 integer            :: nneigh
 integer, parameter :: maxcache      = 12000
 integer, parameter :: nneigh_thresh = 1024 ! approximate epot if neigh>neigh_thresh; (-ve for off)
 real, save :: xyzcache(maxcache,3)
 real    :: xi,yi,zi,hi,hi1,hi21,xj,yj,zj,hj1,hj21,xk,yk,zk,hk1
 real    :: rij2,rik2,rjk2,dx,dy,dz
 real    :: vxi,vyi,vzi,dv2,dvx,dvy,dvz,rhomax
 real    :: alpha_grav,alphabeta_grav,radxy2,radxz2,radyz2
 real    :: etot,epot,ekin,etherm,erot,erotx,eroty,erotz
 real    :: rcrossvx,rcrossvy,rcrossvz,fxj,fyj,fzj
 real    :: pmassi,pmassj,pmassk,rhoj
 real    :: q2i,qi,psofti,psoftj,psoftk,fsoft,epot_mass,epot_rad,pmassgas1
 real    :: hcheck,hcheck2,f_acc_local
 real(4) :: divvi,potenj_min,poteni
 integer :: ifail,nacc,j,k,n,nk,itype,itypej,itypek,ifail_array(inosink_max),id_rhomax,nneigh_act
 logical :: accreted,iactivej,isgasj,isdustj,calc_exact_epot,ForceCreation

 ifail       = 0
 ifail_array = 0
 poteni      = 0._4
 potenj_min  = huge(poteni)
!
! find the location of the maximum density across
! all MPI threads
!
 rhomax = 0.
 if (itest > 0 .and. itest <= npart) then
    iphasei = iphase(itest)
    itype   = iamtype(iphasei)
    rhomax  = rhoh(xyzh(4,itest),massoftype(itype))
 endif
 call reduceloc_mpi('max',rhomax,id_rhomax)
 ForceCreation = (f_crit_override > 0. .and. rhomax > f_crit_override*rho_crit)
!
! get properties of particle on the thread
! where it belongs
!
 if (id == id_rhomax) then
    if (itest < 0 .or. itest > npart) call fatal('ptmass','index out of range testing for sink creation')
    if (ForceCreation) then
       write(iprint,"(/,1x,a,2(Es18.6,a))") 'ptmass_create: WARNING! rhomax = ',rhomax*unit_density,' > ', &
                                             f_crit_override*rho_crit_cgs,' = f_crit_override*rho_crit  (cgs units)'
       write(iprint,"(/,1x,a)")             'ptmass_create: WARNING! Forcing sink formation despite tests not passing!'
    endif
    xi = xyzh(1,itest)
    yi = xyzh(2,itest)
    zi = xyzh(3,itest)
    hi = xyzh(4,itest)
    vxi = vxyzu(1,itest)
    vyi = vxyzu(2,itest)
    vzi = vxyzu(3,itest)
    iphasei = iphase(itest)
    divvi = divcurlv(1,itest)
    if (ind_timesteps) ibin_itest = ibin(itest)
    if (gravity) poteni = poten(itest)
 endif
!
! broadcast properties of the particle being tested to all threads
!
 call bcast_mpi(xi,id_rhomax)
 call bcast_mpi(yi,id_rhomax)
 call bcast_mpi(zi,id_rhomax)
 call bcast_mpi(hi,id_rhomax)
 call bcast_mpi(vxi,id_rhomax)
 call bcast_mpi(vyi,id_rhomax)
 call bcast_mpi(vzi,id_rhomax)
 call bcast_mpi(iphasei,id_rhomax)
 call bcast_mpi(divvi,id_rhomax)
 if (ind_timesteps) call bcast_mpi(ibin_itest,id_rhomax)
 if (gravity) call bcast_mpi(poteni,id_rhomax)
 !
 ! determine radius in which to check the criteria
 !
 hcheck      = radkern*hi               ! = h_acc in previous versions of Phantom; current method is faster
 f_acc_local = max(f_acc,hcheck/h_acc)  ! = 1.0   in previous versions of Phantom; current method is faster
 hcheck2     = hcheck*hcheck
 !
 ! initialise variables
 !
 hi1  = 1.0/hi
 hi21 = hi1**2
 if (maxphase==maxp) then
    itype = iamtype(iphasei)
 else
    itype = igas
 endif
 pmassi = massoftype(itype)
 pmassj = massoftype(igas)
 pmassk = pmassj
 itypej = igas
 itypek = igas
 iactivej = .true.
 pmassgas1 = 1.0/pmassj

 if (id==id_rhomax) call summary_variable_rhomax(itest,rhoh(hi,pmassi)*real(unit_density),iprint,nptmass)

 if (iverbose >= 1 .and. id==id_rhomax) &
    write(iprint,"(a,i10,a,i2,a)",advance='no') &
     ' ptmass_create: Testing particle i=',itest,' on thread ',id,' for ptmass creation...'

 ! CHECK 0: make sure particle is a gas particle (sanity check, should be unnecessary)
 if (.not. is_accretable(itype)) then
    if (iverbose >= 1) write(iprint,"(/,1x,a)") 'ptmass_create: FAILED because not a gas particle'
    call summary_ptmass_fail(inosink_notgas)
    if (.not. record_created) return
    ifail_array(inosink_notgas) = 1
 endif

 ! CHECK 1: divv < 0
 if (divvi > 0._4) then
    if (iverbose >= 1) write(iprint,"(/,1x,a)") 'ptmass_create: FAILED because div v > 0'
    call summary_ptmass_fail(inosink_divv)
    if (.not. record_created .and. .not.ForceCreation) return
    ifail_array(inosink_divv) = 1
 endif

 ! CHECK 2: 2h < h_acc
 if (hi > 0.5*h_acc) then
    if (iverbose >= 1) write(iprint,"(/,1x,2(a,es10.3),a)") 'ptmass_create: FAILED because 2h > h_acc (',2*hi,' > ',h_acc,')'
    call summary_ptmass_fail(inosink_h)
    if (.not. record_created) return
    ifail_array(inosink_h) = 1
 endif

 ekin   = 0.
 epot   = -epsilon(epot)
 etherm = 0.
 erot   = 0.
 erotx  = 0.
 eroty  = 0.
 erotz  = 0.
 epot_mass  = 0.
 epot_rad   = 0.
 nneigh_act = 0

 ! CHECK 3: all neighbours are all active ( & perform math for checks 4-6)
 ! find neighbours within the checking radius of hcheck
 call getneigh_pos((/xi,yi,zi/),0.,hcheck,3,listneigh,nneigh,xyzh,xyzcache,maxcache,ifirstincell)
 ! determine if we should approximate epot
 calc_exact_epot = .true.
 if ((nneigh_thresh > 0 .and. nneigh > nneigh_thresh) .or. (nprocs > 1)) calc_exact_epot = .false.
!$omp parallel default(none) &
!$omp shared(nprocs) &
!$omp shared(maxp,maxphase) &
!$omp shared(nneigh,listneigh,xyzh,xyzcache,vxyzu,massoftype,iphase,pmassgas1,calc_exact_epot,hcheck2,eos_vars) &
!$omp shared(itest,id,id_rhomax,ifail,xi,yi,zi,hi,vxi,vyi,vzi,hi1,hi21,itype,pmassi,ieos,gamma,poten) &
#ifdef PERIODIC
!$omp shared(dxbound,dybound,dzbound) &
#endif
!$omp shared(ibin_wake,ibin_itest) &
!$omp private(n,j,xj,yj,zj,hj1,hj21,psoftj,rij2,nk,k,xk,yk,zk,hk1,psoftk,rjk2,psofti,rik2) &
!$omp private(dx,dy,dz,dvx,dvy,dvz,dv2,isgasj,isdustj) &
!$omp private(rhoj,q2i,qi,fsoft,rcrossvx,rcrossvy,rcrossvz,radxy2,radyz2,radxz2) &
!$omp firstprivate(pmassj,pmassk,itypej,iactivej,itypek) &
!$omp reduction(+:nneigh_act,ekin,erotx,eroty,erotz,etherm,epot,epot_mass,epot_rad) &
!$omp reduction(min:potenj_min)
!$omp do
 over_neigh: do n=1,nneigh
    j = listneigh(n)
    !
    ! get mass and particle type to immediately determine if active and accretable
    if (maxphase==maxp) then
       call get_partinfo(iphase(j),iactivej,isgasj,isdustj,itypej)
       pmassj = massoftype(itypej)
       if (.not. is_accretable(itypej) ) cycle over_neigh ! Verify particle is 'accretable'
    endif

    if (n <= maxcache) then
       xj = xyzcache(n,1)
       yj = xyzcache(n,2)
       zj = xyzcache(n,3)
    else
       xj = xyzh(1,j)
       yj = xyzh(2,j)
       zj = xyzh(3,j)
    endif
    dx = xi - xj
    dy = yi - yj
    dz = zi - zj
#ifdef PERIODIC
    if (abs(dx) > 0.5*dxbound) dx = dx - dxbound*SIGN(1.0,dx)
    if (abs(dy) > 0.5*dybound) dy = dy - dybound*SIGN(1.0,dy)
    if (abs(dz) > 0.5*dzbound) dz = dz - dzbound*SIGN(1.0,dz)
#endif
    rij2 = dx*dx + dy*dy + dz*dz
    if (rij2 < hcheck2) then

       if (ind_timesteps) then
          ibin_wake(j) = max(ibin_wake(j),ibin_itest)
          if (.not.iactivej .or. ifail==inosink_active) then
             ifail = inosink_active
             cycle over_neigh
          endif
       endif

       nneigh_act = nneigh_act + 1

       dvx = vxi - vxyzu(1,j)
       dvy = vyi - vxyzu(2,j)
       dvz = vzi - vxyzu(3,j)

       hj1  = 1.0/xyzh(4,j)
       hj21 = hj1**2

       ! kinetic energy
       dv2  = dvx*dvx + dvy*dvy + dvz*dvz
       ekin = ekin + pmassj*dv2

       ! rotational energies around each axis
       rcrossvx = (dy*dvz - dz*dvy)
       rcrossvy = (dz*dvx - dx*dvz)
       rcrossvz = (dx*dvy - dy*dvx)

       radxy2 = dx*dx + dy*dy
       radyz2 = dy*dy + dz*dz
       radxz2 = dx*dx + dz*dz

       if (radyz2 > 0.) erotx = erotx + pmassj*rcrossvx*rcrossvx/radyz2
       if (radxz2 > 0.) eroty = eroty + pmassj*rcrossvy*rcrossvy/radxz2
       if (radxy2 > 0.) erotz = erotz + pmassj*rcrossvz*rcrossvz/radxy2

       ! thermal energy (for gas only)
       if (itypej==igas) then
          rhoj = rhoh(xyzh(4,j),pmassj)
          if (maxvxyzu >= 4) then
             etherm = etherm + pmassj*vxyzu(4,j)
          else
             if ((ieos==2 .or. ieos==17) .and. gamma > 1.001) then
                etherm = etherm + pmassj*(eos_vars(igasP,j)/rhoj)/(gamma - 1.)
             elseif (ieos==5 .and. gamma > 1.001) then
                etherm = etherm + pmassj*(eos_vars(igasP,j)/rhoj)/(eos_vars(igamma,j) - 1.)
             elseif (ieos==8) then
                etherm = etherm + pmassj*(eos_vars(igasP,j)/rhoj)/(gamma_barotropic(rhoj) - 1.)
             elseif (ieos==9) then
                etherm = etherm + pmassj*(eos_vars(igasP,j)/rhoj)/(gamma_pwp(rhoj) - 1.)
             else
                etherm = etherm + pmassj*1.5*(eos_vars(igasP,j)/rhoj)
             endif
          endif
       endif

       ! gravitational potential energy of clump
       if (gravity) then
          potenj_min = min(potenj_min,poten(j))
          if (calc_exact_epot) then
             if (nprocs > 1) call fatal('ptmass_create', 'cannot use calc_exact_epot with MPI')
             ! Calculate potential energy exactly
             !
             ! add contribution of i-j (since, e.g., rij2 is already calculated)
             !
             q2i    = rij2*hi21
             qi     = sqrt(q2i)
             call kernel_softening(q2i,qi,psofti,fsoft)
             q2i    = rij2*hj21
             qi     = sqrt(q2i)
             call kernel_softening(q2i,qi,psoftj,fsoft)
             epot   = epot + 0.5*pmassi*pmassj*(psofti*hi1 + psoftj*hj1)
             !
             ! add contribution of k-j for all k >= j (to avoid double counting, but include self-contribution)
             !
             over_neigh_k: do nk=n,nneigh
                k = listneigh(nk)
                if (k==itest .and. id==id_rhomax) cycle over_neigh_k ! contribution already added
                if (maxphase==maxp) then
                   itypek = iamtype(iphase(k))
                   pmassk = massoftype(itypek)
                   if (.not. is_accretable(itypek) ) cycle over_neigh_k
                endif

                if (nk <= maxcache) then
                   xk = xyzcache(nk,1)
                   yk = xyzcache(nk,2)
                   zk = xyzcache(nk,3)
                else
                   xk = xyzh(1,k)
                   yk = xyzh(2,k)
                   zk = xyzh(3,k)
                endif
                dx = xi - xk
                dy = yi - yk
                dz = zi - zk
#ifdef PERIODIC
                if (abs(dx) > 0.5*dxbound) dx = dx - dxbound*SIGN(1.0,dx)
                if (abs(dy) > 0.5*dybound) dy = dy - dybound*SIGN(1.0,dy)
                if (abs(dz) > 0.5*dzbound) dz = dz - dzbound*SIGN(1.0,dz)
#endif
                rik2 = dx*dx + dy*dy + dz*dz
                if (rik2 < hcheck2) then
                   dx = xj - xk
                   dy = yj - yk
                   dz = zj - zk
                   hk1 = 1.0/xyzh(4,k)
#ifdef PERIODIC
                   if (abs(dx) > 0.5*dxbound) dx = dx - dxbound*SIGN(1.0,dx)
                   if (abs(dy) > 0.5*dybound) dy = dy - dybound*SIGN(1.0,dy)
                   if (abs(dz) > 0.5*dzbound) dz = dz - dzbound*SIGN(1.0,dz)
#endif
                   rjk2   = dx*dx + dy*dy + dz*dz
                   ! Since neither j or k is dominant, sum half the contribution at each particle
                   ! Due to the construction of the loop, both j & k contributions are added here
                   q2i    = rjk2*hj21
                   qi     = sqrt(q2i)
                   call kernel_softening(q2i,qi,psoftj,fsoft)
                   q2i    = rjk2*hk1**2
                   qi     = sqrt(q2i)
                   call kernel_softening(q2i,qi,psoftk,fsoft)
                   epot   = epot + 0.5*pmassj*pmassk*(psoftj*hj1 + psoftk*hk1)
                endif
             enddo over_neigh_k
          else
             ! Calculate mass to approximate potential energy
             epot_mass = epot_mass + pmassj*pmassgas1             ! to avoid rounding errors
             ! Calculate the mass-weighted average distance to the sink particle candidate
             epot_rad  = epot_rad  + pmassj*pmassgas1*sqrt(rij2)
          endif
       endif
    endif
 enddo over_neigh
!$omp enddo
!$omp end parallel

 if (.not. calc_exact_epot) then
    epot_mass = reduceall_mpi('+', epot_mass)
    epot_rad  = reduceall_mpi('+', epot_rad)
    epot_mass = epot_mass + pmassi*pmassgas1  !self-contribution of the candidate particle
 endif
 !
 !--Update tracking array & reset ifail if required
 !  Note that if ifail_array(inosink_notgas,inosink_divv,inosink_h)==1 and record_created==.false.,
 !  this subroutine will already have been exited, and this loop will never be reached
 if ( record_created .or. ForceCreation) then
    if ( ifail==inosink_active ) then
       ifail_array(inosink_active) = 1
    elseif (ifail_array(inosink_notgas)==1) then
       ifail = inosink_notgas
    elseif (ifail_array(inosink_divv)==1) then
       ifail = inosink_divv
    elseif (ifail_array(inosink_h)==1) then
       ifail = inosink_h
    endif
 endif
 !
 ! communicate failure on any MPI thread to all threads
 !
 ifail = int(reduceall_mpi('max',ifail))
 ifail_array = int(reduceall_mpi('max',ifail_array))
 !
 ! Continue checks (non-sensical for ifail==1 since energies not completely calculated)
 !
 if (ifail==0 .or. ((ForceCreation .or. record_created) .and. ifail_array(inosink_active) == 0) ) then
    ! finish computing energies
    ekin  = 0.5*ekin
    erotx = 0.5*erotx
    eroty = 0.5*eroty
    erotz = 0.5*erotz
    erot  = sqrt(erotx*erotx + eroty*eroty + erotz*erotz)

    ekin = reduceall_mpi('+', ekin)
    erot = reduceall_mpi('+', erot)

    if (gravity) then
       if (.not. calc_exact_epot) then
          ! Approximate the potential enegy by approximating a uniform density sphere.
          ! If half the mass is in a sphere of radius epot_rad, then the total mass
          ! (assuming isotropy) should be in a sphere with twice this volume,
          ! (i.e. epot_rad -> epot_rad*2^(1/3)).
          epot_rad = epot_rad/epot_mass*1.25992
          epot     = -0.6*(epot_mass/pmassgas1)**2/epot_rad
       endif

       ! CHECK 4: ratio of thermal to gravitational energy alpha <= 1/2 (Eq. 2.9 of BBP95)
       alpha_grav = abs(etherm/epot)
       if (alpha_grav > 0.5) then
          ifail     = inosink_therm
          ifail_array(inosink_therm) = 1
       endif

       ! CHECK 5: ratio of thermal to grav plus ratio of rotational to grav energy <= 1 (Eq. 2.10 of BBP95)
       alphabeta_grav = alpha_grav + abs(erot/epot)
       if (alphabeta_grav > 1.0) then
          ifail     = inosink_grav
          ifail_array(inosink_grav) = 1
       endif

       ! CHECK 7: particle i is at minimum in potential
       if (poteni > potenj_min) then
          ifail = inosink_poten
          ifail_array(inosink_poten) = 1
       endif
    else
       alpha_grav     = 0.0
       alphabeta_grav = 0.0
    endif

    ! CHECK 6: total energy of clump is < 0
    etot = ekin + etherm + epot
    if (etot > 0.) then
       ifail     = inosink_Etot
       ifail_array(inosink_Etot) = 1
    endif
 else
    alpha_grav     = 0.0
    alphabeta_grav = 0.0
    etot           = 0.0
 endif

 ! communicate failure to all MPI threads
 ifail = int(reduceall_mpi('max',ifail))
 ifail_array = int(reduceall_mpi('max',ifail_array))

 ! override failure if the candidate particle is too dense! (some critera still apply)
 if (ForceCreation) then
    if (ifail > 0 .and. is_accretable(itype) .and. hi < 0.5*h_acc) then
       if (id==id_rhomax) then
          write(iprint,"(/,1x,a)")'ptmass_create: OVERRIDING sink failure creation given high density'
          ! list all failure modes that are overridden
          if (ifail_array(inosink_therm)==1) then
             write(iprint,"(/,1x,a,es10.3)") &
             'ptmass_create: FAILURE OVERRIDED when thermal energy/grav energy > 0.5: alpha_grav = ',alpha_grav
          endif
          if (ifail_array(inosink_grav)==1) then
             write(iprint,"(/,1x,a,2es10.3)") &
             'ptmass_create: FAILURE OVERRIDED when alpha_grav + beta_grav > 1, alpha, beta = ',alpha_grav, abs(erot/epot)
          endif
          if (ifail_array(inosink_Etot)==1) then
             write(iprint,"(/,1x,a,es10.3)") &
            'ptmass_create: FAILURE OVERRIDED when total energy > 0, etot = ',etot
          endif
          if (ifail_array(inosink_poten)==1) then
             write(iprint,"(/,1x,a,'phi = ',es10.3,' min =',es10.3)") &
             'ptmass_create: FAILURE OVERRIDED when not at potential minimum ',poteni,potenj_min
          endif
          if (ifail_array(inosink_divv)==1) then
             write(iprint,"(/,1x,a,es10.3)") 'ptmass_create: FAILURE OVERRIDED when  div v > 0', divvi
          endif
       endif
       ifail       = 0
       ifail_array = 0
    endif
 endif

 if (iverbose >= 1 .and. id==id_rhomax) then
    select case(ifail)
    case(0)
       write(iprint,"(1x,a)") 'ptmass_create: OK'
    case(inosink_active)
       write(iprint,"(/,1x,a)") &
       'ptmass_create: FAILED because not all particles within h_acc are active'
    case(inosink_therm)
       write(iprint,"(/,1x,a,es10.3)") &
       'ptmass_create: FAILED because thermal energy/grav energy > 0.5: alpha_grav = ',alpha_grav
    case(inosink_grav)
       write(iprint,"(/,1x,a,2es10.3)") &
       'ptmass_create: FAILED because alpha_grav + beta_grav > 1, alpha, beta = ',alpha_grav, abs(erot/epot)
    case(inosink_Etot)
       write(iprint,"(/,1x,a,es11.3)") &
       'ptmass_create: FAILED because total energy > 0, etot = ',etot
    case(inosink_poten)
       write(iprint,"(/,1x,a,'phi = ',es10.3,' min =',es10.3)") &
       'ptmass_create: FAILED because not at potential minimum ',poteni,potenj_min
    case default
       write(iprint,"(/,1x,a)") 'ptmass_create: FAILED (unknown reason)'
    end select
 endif
 !
 ! create new point mass, at position of original particle but with zero mass. Then accrete particles within hacc to form sink
 !
 if (ifail==0) then
    nptmass = nptmass + 1
    if (nptmass > maxptmass) call fatal('ptmass_create','nptmass > maxptmass')
    n = nptmass
    xyzmh_ptmass(:,n)      = 0.              ! zero all quantities by default
    xyzmh_ptmass(1:3,n)    = (/xi,yi,zi/)
    xyzmh_ptmass(4,n)      = 0.              ! zero mass
    xyzmh_ptmass(ihacc,n)  = h_acc
    xyzmh_ptmass(ihsoft,n) = h_soft_sinkgas
    vxyz_ptmass(:,n)       = 0.              ! zero velocity, get this by accreting
    itypej = igas                            ! default particle type to be accreted
    pmassj = massoftype(igas)                ! default particle mass to be accreted
    !
    ! accrete neighbours (including self)
    !
    nacc       = 0
    dptmass    = 0.
    ibin_wakei = 0 ! dummy argument that has no meaning in this situation
    do n=1,nneigh
       j = listneigh(n)
       if (maxphase==maxp) then
          itypej = iamtype(iphase(j))
          pmassj = massoftype(itypej)
       endif
       fxj = fxyzu(1,j) + fext(1,j)
       fyj = fxyzu(2,j) + fext(2,j)
       fzj = fxyzu(3,j) + fext(3,j)
       call ptmass_accrete(nptmass,nptmass,xyzh(1,j),xyzh(2,j),xyzh(3,j),xyzh(4,j),&
                           vxyzu(1,j),vxyzu(2,j),vxyzu(3,j),fxj,fyj,fzj, &
                           itypej,pmassj,xyzmh_ptmass,vxyz_ptmass,accreted, &
                           dptmass,time,f_acc_local,ibin_wakei,ibin_wakei)

       if (accreted) nacc = nacc + 1
    enddo

    ! perform reduction just for this sink
    dptmass(:,nptmass) = reduceall_mpi('+',dptmass(:,nptmass))
    nacc = int(reduceall_mpi('+', nacc))

    ! update ptmass position, spin, velocity, acceleration, and mass
    fxyz_ptmass(1:4,n) = 0.0
    fxyz_ptmass_sinksink(1:4,n) = 0.0
    call update_ptmass(dptmass,xyzmh_ptmass,vxyz_ptmass,fxyz_ptmass,nptmass)

    if (id==id_rhomax) then
       write(iprint,"(a,i3,a,4(es10.3,1x),a,i6,a,es10.3)") ' created ptmass #',nptmass,&
       ' at (x,y,z,t)=(',xyzmh_ptmass(1:3,nptmass),time,') by accreting ',nacc,' particles: M=',xyzmh_ptmass(4,nptmass)
    endif
    if (nacc <= 0) call fatal('ptmass_create',' created ptmass but failed to accrete anything')
    !
    ! open new file to track new sink particle details & and update all sink-tracking files;
    ! fxyz_ptmass, fxyz_ptmass_sinksink are total force on sinks and sink-sink forces.
    !
    if (write_one_ptfile) then
       if (nptmass==1) call pt_open_sinkev(0)  ! otherwise file is already open
    else
       call pt_open_sinkev(nptmass)
    endif
    call pt_write_sinkev(nptmass,time,xyzmh_ptmass,vxyz_ptmass,fxyz_ptmass,fxyz_ptmass_sinksink)
 else
    !
    ! record failure reason for summary
    !
    call summary_ptmass_fail(ifail)
 endif
 ! print details to file, if requested
 if (record_created) then
    write(iscfile,'(es18.10,1x,3(i18,1x),8(es18.9,1x),8(i18,1x))') &
       time,nptmass+1,itest,nneigh_act,rhoh(hi,pmassi),divvi,alpha_grav,alphabeta_grav,etot,epot,ekin,etherm,ifail_array
    call flush(iscfile)
 endif

end subroutine ptmass_create

!-----------------------------------------------------------------------
!+
!  Merge sinks
!  If sinks are within r_merge_uncond, they will be automatically merged
!  If sinks are within r_merge_cond, they will merge if they are bound
!  A system is bound if
!     Ekin + Epot < 0
!     0.5*mu*dv^2 - G*m1*m2/r < 0
!  where
!     mu = m1*m2/(m1+m2)
!  is the reduced mass.  Therefore, a system is bound if
!     0.5*m1*m2/(m1+m2) dv^2 - G*m1*m2/dr < 0
!  which can be rearranged to
!     0.5*dv^2 - G*(m1+m2)/dr < 0
!  to remove a division.  Therefore, in code units, we use
!     Ekin = 0.5*dv^2
!     Epot = -(m1+m2)/dr
!
!  The merging is similar to that in update_ptmass.
!  We do not remove merged sinks from the list, but tag them with a
!  negative mass.
!+
!-----------------------------------------------------------------------
subroutine merge_sinks(time,nptmass,xyzmh_ptmass,vxyz_ptmass,fxyz_ptmass,merge_ij)
 use io,    only:iprint,warning,iverbose,id,master
 real,    intent(in)    :: time
 integer, intent(in)    :: nptmass,merge_ij(nptmass)
 real,    intent(inout) :: xyzmh_ptmass(nsinkproperties,nptmass)
 real,    intent(inout) :: vxyz_ptmass(3,nptmass),fxyz_ptmass(4,nptmass)
 integer :: i,j
 real    :: rr2,xi,yi,zi,mi,vxi,vyi,vzi,xj,yj,zj,mj,vxj,vyj,vzj,Epot,Ekin
 real    :: mij,mij1
 logical :: lmerge
 character(len=15) :: typ

 do i=1,nptmass
    if (merge_ij(i) > 0 .and. xyzmh_ptmass(4,i) > 0.) then
       j = merge_ij(i)
       if (merge_ij(j) == i .and. xyzmh_ptmass(4,j) > 0.) then
          lmerge = .false.
          xi  = xyzmh_ptmass(1,i)
          yi  = xyzmh_ptmass(2,i)
          zi  = xyzmh_ptmass(3,i)
          mi  = xyzmh_ptmass(4,i)
          xj  = xyzmh_ptmass(1,j)
          yj  = xyzmh_ptmass(2,j)
          zj  = xyzmh_ptmass(3,j)
          mj  = xyzmh_ptmass(4,j)
          vxi = vxyz_ptmass(1,i)
          vyi = vxyz_ptmass(2,i)
          vzi = vxyz_ptmass(3,i)
          vxj = vxyz_ptmass(1,j)
          vyj = vxyz_ptmass(2,j)
          vzj = vxyz_ptmass(3,j)
          rr2 = (xi-xj)**2 + (yi-yj)**2 + (zi-zj)**2
          if (rr2 < r_merge_uncond2) then
             lmerge = .true.
             typ    = 'unconditionally'
          elseif (rr2 < r_merge_cond2) then
             Ekin = 0.5*( (vxi-vxj)**2 + (vyi-vyj)**2 + (vzi-vzj)**2 )
             Epot = -(mi+mj)/rr2
             if (Ekin + Epot < 0.) lmerge = .true.
             typ    = 'conditionally'
          endif
          if (lmerge) then
             ! Add angular momentum of sink particle i using old properties (taken about the origin)
             xyzmh_ptmass(ispinx,i) = xyzmh_ptmass(ispinx,i) + mi*(yi*vzi - zi*vyi)
             xyzmh_ptmass(ispiny,i) = xyzmh_ptmass(ispiny,i) + mi*(zi*vxi - xi*vzi)
             xyzmh_ptmass(ispinz,i) = xyzmh_ptmass(ispinz,i) + mi*(xi*vyi - yi*vxi)
             ! Calculate new masses
             mij  = mi + mj
             mij1 = 1.0/mij
             ! Update quantities
             xyzmh_ptmass(1:3,i)    = (xyzmh_ptmass(1:3,i)*mi + xyzmh_ptmass(1:3,j)*mj)*mij1
             xyzmh_ptmass(4,i)      = mij
             xyzmh_ptmass(imacc,i)  = xyzmh_ptmass(imacc,i)  + xyzmh_ptmass(imacc,j)
             xyzmh_ptmass(ispinx,i) = xyzmh_ptmass(ispinx,i) + xyzmh_ptmass(ispinx,j) + mj*(yj*vzj - zj*vyj)
             xyzmh_ptmass(ispiny,i) = xyzmh_ptmass(ispiny,i) + xyzmh_ptmass(ispiny,j) + mj*(zj*vxj - xj*vzj)
             xyzmh_ptmass(ispinz,i) = xyzmh_ptmass(ispinz,i) + xyzmh_ptmass(ispinz,j) + mj*(xj*vyj - yj*vxj)
             vxyz_ptmass(1:3,i)     = (vxyz_ptmass(1:3,i)*mi + vxyz_ptmass(1:3,j)*mj)*mij1
             fxyz_ptmass(1:3,i)     = (fxyz_ptmass(1:3,i)*mi + fxyz_ptmass(1:3,j)*mj)*mij1
             ! Subtract angular momentum of sink particle using new properties (taken about the origin)
             xyzmh_ptmass(ispinx,i) = xyzmh_ptmass(ispinx,i) &
                                    - mij*(xyzmh_ptmass(2,i)*vxyz_ptmass(3,i) - xyzmh_ptmass(3,i)*vxyz_ptmass(2,i))
             xyzmh_ptmass(ispiny,i) = xyzmh_ptmass(ispiny,i) &
                                    - mij*(xyzmh_ptmass(3,i)*vxyz_ptmass(1,i) - xyzmh_ptmass(1,i)*vxyz_ptmass(3,i))
             xyzmh_ptmass(ispinz,i) = xyzmh_ptmass(ispinz,i) &
                                    - mij*(xyzmh_ptmass(1,i)*vxyz_ptmass(2,i) - xyzmh_ptmass(2,i)*vxyz_ptmass(1,i))
             ! Kill sink j by setting negative mass
             xyzmh_ptmass(4,j)      = -abs(mj)
             ! print success
             write(iprint,"(/,1x,3a,I8,a,I8,a,F10.4)") 'merge_sinks: ',typ,' merged sinks ',i,' & ',j,' at time = ',time
          elseif (id==master .and. iverbose>=1) then
             write(iprint,"(/,1x,a,I8,a,I8,a,F10.4)") &
             'merge_sinks: failed to conditionally merge sinks ',i,' & ',j,' at time = ',time
          endif
       elseif (xyzmh_ptmass(4,j) > 0. .and. id==master .and. iverbose>=1) then
          write(iprint,"(/,1x,a,I8,a,I8,a,F10.4)") &
          'merge_sinks: There is a mismatch in sink indicies and relative proximity for ',i,' & ',j,' at time = ',time
       endif
    endif
 enddo

end subroutine merge_sinks

subroutine set_integration_precision

 if (use_fourthorder) then
    n_force_order = 3
    ck = ck4
    dk = dk4
    dtfacphi = dtfacphifsi
    dtfacphi2 = dtfacphi2fsi
 else
    n_force_order = 1
    ck = ck2
    dk = dk2
    dtfacphi = dtfacphilf
    dtfacphi2 = dtfacphi2lf
 endif

end subroutine set_integration_precision

!-----------------------------------------------------------------------
!+
!  Open files to track sink particle data
!+
!-----------------------------------------------------------------------
subroutine init_ptmass(nptmass,logfile)
 integer,          intent(in) :: nptmass
 character(len=*), intent(in) :: logfile
 integer                      :: i,idot
 character(len=150)           :: filename

 if (id /= master) return ! only do this on master thread
 !
 !--Extract prefix & suffix
 !
 idot = index(logfile,'.')
 if (idot==0) idot = len_trim(logfile) + 1
 pt_prefix = logfile(1:idot-3)

 !
 !--Define file name components and finalise suffix & open files
 !
 if (icreate_sinks > 0) then
    write_one_ptfile = .true.
    write(pt_suffix,'(2a)') logfile(len(trim(pt_prefix))+1:idot-1),".sink"
    if (nptmass > 0) call pt_open_sinkev(0)
 else
    write_one_ptfile = .false.
    write(pt_suffix,'(2a)') logfile(len(trim(pt_prefix))+1:idot-1),".ev"
    do i = 1,nptmass
       call pt_open_sinkev(i)
    enddo
 endif
 !
 !--Open file for tracking sink creation (if required)
 !
 if (record_created) then
    filename = trim(pt_prefix)//"SinkCreated"//trim(pt_suffix)
    open(unit=iscfile,file=trim(filename),form='formatted',status='replace')
    write(iscfile,'("# Data of particles attempting to be converted into sinks.  Columns 13-20: 0 = T, 1 = F")')
    write(iscfile,"('#',20(1x,'[',i2.2,1x,a11,']',2x))") &
           1,'time', &
           2,'nptmass+1', &
           3,'itest',     &
           4,'neigh',     &
           5,'rho',       &
           6,'div v',     &
           7,'alpha',     &
           8,'alphabeta', &
           9,'etot',      &
          10,'epot',      &
          11,'ekin',      &
          12,'etherm',    &
          13,'is gas',    &
          14,'div v < 0', &
          15,'2h < h_acc',&
          16,'all active',&
          17,'alpha < 0', &
          18,'a+b <= 1',  &
          19,'etot < 0',  &
          20,'pot_min'
 else
    iscfile = -abs(iscfile)
 endif

end subroutine init_ptmass
!-----------------------------------------------------------------------
!+
!  finalise ptmass stuff, free memory, close files
!+
!-----------------------------------------------------------------------
subroutine finish_ptmass(nptmass)
 integer, intent(in) :: nptmass

 call pt_close_sinkev(nptmass)

end subroutine finish_ptmass
!-----------------------------------------------------------------------
!+
!  write open sink data files
!+
!-----------------------------------------------------------------------
subroutine pt_open_sinkev(num)
 integer, intent(in) :: num
 integer             :: iunit
 character(len=200)  :: filename

 if (id /= master) return ! only do this on master thread

 if (write_one_ptfile) then
    write(filename,'(2a)') trim(pt_prefix),trim(pt_suffix)
 else
    write(filename,'(2a,I4.4,2a)') trim(pt_prefix),"Sink",num,"N",trim(pt_suffix)
 endif
 iunit = iskfile+num
 open(unit=iunit,file=trim(filename),form='formatted',status='replace')
 if (write_one_ptfile) then
    write(iunit,'(a)') 'To extract one file per sink: make sinks; ./phantomsinks '
 endif
 write(iunit,"('#',20(1x,'[',i2.2,1x,a11,']',2x))") &
          1,'time',    &
          2,'x',       &
          3,'y',       &
          4,'z',       &
          5,'mass',    &
          6,'vx',      &
          7,'vy',      &
          8,'vz',      &
          9,'spinx',   &
         10,'spiny',   &
         11,'spinz',   &
         12,'macc',    &  ! total mass accreted
         13,'fx',      &
         14,'fy',      &
         15,'fz',      &
         16,'fssx',    &
         17,'fssy',    &
         18,'fssz',    &
         19,'sink ID', &
         20,'nptmass'

end subroutine pt_open_sinkev
!-----------------------------------------------------------------------
!+
!  close sink data files
!+
!-----------------------------------------------------------------------
subroutine pt_close_sinkev(nptmass)
 integer, intent(in) :: nptmass
 integer             :: i,iunit

 if (id == master) then ! only on master thread
    if (write_one_ptfile) then
       close(iskfile)
    else
       do i = 1,nptmass
          iunit = iskfile+i
          close(iunit)
       enddo
    endif
 endif

end subroutine pt_close_sinkev
!-----------------------------------------------------------------------
!+
!  write sink data to files
!+
!-----------------------------------------------------------------------
subroutine pt_write_sinkev(nptmass,time,xyzmh_ptmass,vxyz_ptmass,fxyz_ptmass,fxyz_ptmass_sinksink)
 integer, intent(in) :: nptmass
 real,    intent(in) :: time, xyzmh_ptmass(:,:),vxyz_ptmass(:,:),fxyz_ptmass(:,:),fxyz_ptmass_sinksink(:,:)
 integer             :: i,iunit

 if (id /= master) return ! only do this on master thread

 iunit = iskfile
 do i = 1,nptmass
    if (.not. write_one_ptfile) iunit = iskfile+i
    if (xyzmh_ptmass(4,i) > 0.) then
       write(iunit,"(18(1pe18.9,1x),2(I18,1x))") &
       time, xyzmh_ptmass(1:4,i),vxyz_ptmass(1:3,i), &
       xyzmh_ptmass(ispinx,i),xyzmh_ptmass(ispiny,i),xyzmh_ptmass(ispinz,i), &
       xyzmh_ptmass(imacc,i),fxyz_ptmass(1:3,i),fxyz_ptmass_sinksink(1:3,i),i,nptmass
       if (i==nptmass .or. (.not. write_one_ptfile)) call flush(iunit)
    endif
 enddo

end subroutine pt_write_sinkev
!-----------------------------------------------------------------------
!+
!  compute mass accretion rate
!+
!-----------------------------------------------------------------------
subroutine calculate_mdot(nptmass,time,xyzmh_ptmass)
 use part,        only: imdotav,imacc,i_tlast,i_mlast
 integer, intent(in) :: nptmass
 real,    intent(in) :: time
 real,    intent(inout) :: xyzmh_ptmass(:,:)
 integer             :: i
 real                :: dt

 do i=1,nptmass
    if (xyzmh_ptmass(4,i) > 0.) then
       dt = time - xyzmh_ptmass(i_tlast,i)
       xyzmh_ptmass(imdotav,i) = (xyzmh_ptmass(imacc,i) - xyzmh_ptmass(i_mlast,i))/dt
       xyzmh_ptmass(i_mlast,i) = xyzmh_ptmass(imacc,i)
       xyzmh_ptmass(i_tlast,i) = time
    endif
 enddo
end subroutine calculate_mdot

!-----------------------------------------------------------------------
!+
!  calculate (weighted) sum of particle mass enclosed in sink softening radius
!+
!-----------------------------------------------------------------------
subroutine ptmass_calc_enclosed_mass(nptmass,npart,xyzh)
<<<<<<< HEAD
 use part,   only:imassenc,ihsoft,massoftype,igas,xyzmh_ptmass, &
                  aprmassoftype,apr_level
 use kernel, only:radkern2
 use dim,    only:use_apr
=======
 use part, only:sink_has_heating,imassenc,ihsoft,massoftype,igas,xyzmh_ptmass,isdead_or_accreted
 use ptmass_heating, only:isink_heating,heating_kernel
 use kernel,         only:radkern2
>>>>>>> c7a393ff
 integer, intent(in) :: nptmass,npart
 real,    intent(in) :: xyzh(:,:)
 integer             :: i,j
 real                :: wi,q2,x0,y0,z0,hsoft21

 do i = 1,nptmass
    if (.not. sink_has_heating(xyzmh_ptmass(:,i))) cycle
    wi = 0.
    x0 = xyzmh_ptmass(1,i)
    y0 = xyzmh_ptmass(2,i)
    z0 = xyzmh_ptmass(3,i)
    hsoft21 = 1./xyzmh_ptmass(ihsoft,i)**2

    !$omp parallel do default (none) &
    !$omp reduction(+:wi) &
    !$omp shared(npart,xyzh,x0,y0,z0,i,hsoft21,isink_heating) &
    !$omp private(j,q2)
    do j = 1,npart
       if (.not. isdead_or_accreted(xyzh(4,j))) then
          q2 = ((xyzh(1,j)-x0)**2 + (xyzh(2,j)-y0)**2 + (xyzh(3,j)-z0)**2)*hsoft21
          if (q2 < radkern2) wi = wi + heating_kernel(q2,isink_heating)  ! wj = 1 for uniform heating
       endif
    enddo
<<<<<<< HEAD
    if (use_apr) then
      xyzmh_ptmass(imassenc,i) = ncount * aprmassoftype(igas,apr_level(i))
    else
      xyzmh_ptmass(imassenc,i) = ncount * massoftype(igas)
    endif
=======
    !$omp end parallel do
    xyzmh_ptmass(imassenc,i) = wi * massoftype(igas)
>>>>>>> c7a393ff
 enddo

end subroutine ptmass_calc_enclosed_mass

!-----------------------------------------------------------------------
!+
!  writes sink particle options to the input file
!+
!-----------------------------------------------------------------------
subroutine write_options_ptmass(iunit)
 use infile_utils, only:write_inopt
 integer, intent(in) :: iunit

 write(iunit,"(/,a)") '# options controlling sink particles'
 if (gravity) then
    call write_inopt(icreate_sinks,'icreate_sinks','allow automatic sink particle creation',iunit)
    if (icreate_sinks > 0) then
       call write_inopt(rho_crit_cgs,'rho_crit_cgs','density above which sink particles are created (g/cm^3)',iunit)
       call write_inopt(r_crit,'r_crit','critical radius for point mass creation (no new sinks < r_crit from existing sink)', &
                        iunit)
       call write_inopt(h_acc, 'h_acc' ,'accretion radius for new sink particles',iunit)
       if (f_crit_override > 0. .or. l_crit_override) then
          call write_inopt(f_crit_override,'f_crit_override' ,'unconditional sink formation if rho > f_crit_override*rho_crit',&
                           iunit)
       endif
       call write_inopt(h_soft_sinkgas,'h_soft_sinkgas','softening length for new sink particles', iunit)
    endif
 endif
 call write_inopt(h_soft_sinksink,'h_soft_sinksink','softening length between sink particles',iunit)
 call write_inopt(f_acc,'f_acc','particles < f_acc*h_acc accreted without checks',iunit)
 call write_inopt(r_merge_uncond,'r_merge_uncond','sinks will unconditionally merge within this separation',iunit)
 call write_inopt(r_merge_cond,'r_merge_cond','sinks will merge if bound within this radius',iunit)

end subroutine write_options_ptmass

!-----------------------------------------------------------------------
!+
!  reads sink particle options from the input file
!+
!-----------------------------------------------------------------------
subroutine read_options_ptmass(name,valstring,imatch,igotall,ierr)
 use io,         only:warning,fatal
 character(len=*), intent(in)  :: name,valstring
 logical,          intent(out) :: imatch,igotall
 integer,          intent(out) :: ierr
 integer, save :: ngot = 0
 real                          :: h_soft   ! to ensure backwards compatibility
 character(len=30), parameter  :: label = 'read_options_ptmass'

 ! none of the options apply if no gravity
 if (.not.gravity) then
    igotall = .true.
 endif

 imatch  = .true.
 select case(trim(name))
 case('icreate_sinks')
    read(valstring,*,iostat=ierr) icreate_sinks
    ngot = ngot + 1
    if (icreate_sinks < 0) call fatal(label,'sink creation option out of range')
 case('rho_crit_cgs')
    read(valstring,*,iostat=ierr) rho_crit_cgs
    if (rho_crit_cgs < 0.) call fatal(label,'rho_crit < 0')
    ngot = ngot + 1
 case('r_crit')
    read(valstring,*,iostat=ierr) r_crit
    if (r_crit < 0.) call fatal(label,'r_crit < 0')
    if (icreate_sinks==1 .and. r_crit < 2.0*h_acc) then
       call warning(label,'Strongly suggest r_crit >= 2.0*h_acc')
    endif
    ngot = ngot + 1
 case('h_acc')
    read(valstring,*,iostat=ierr) h_acc
    if (h_acc <= 0.) call fatal(label,'h_acc < 0')
    ngot = ngot + 1
 case('f_crit_override')
    read(valstring,*,iostat=ierr) f_crit_override
    if (f_crit_override < 0.) f_crit_override = 0.  ! reset to zero since a negative value does not make sense
    if (f_crit_override > 0. .and. f_crit_override < 100. ) call fatal(label,'Give star formation a chance! Reset to > 100')
    l_crit_override = .true.
 case('h_soft')  ! to ensure backwards compatibility
    read(valstring,*,iostat=ierr) h_soft
    if (h_soft > 0.) call fatal(label,'h_soft has been renamed to h_soft_sinkgas.  Please modify in-file before retrying')
 case('h_soft_sinkgas')
    read(valstring,*,iostat=ierr) h_soft_sinkgas
    if (h_soft_sinkgas < 0.) call fatal(label,'h_soft_sinkgas < 0')
    ngot = ngot + 1
 case('h_soft_sinksink')
    read(valstring,*,iostat=ierr) h_soft_sinksink
    if (h_soft_sinksink < 0.) call fatal(label,'h_soft_sinksink < 0')
    ngot = ngot + 1
 case('f_acc')
    read(valstring,*,iostat=ierr) f_acc
    if (f_acc < 0.0) call fatal(label,'f_acc < 0')
    if (f_acc > 1.0) call fatal(label,'f_acc > 1')
    ngot = ngot + 1
 case('r_merge_uncond')
    read(valstring,*,iostat=ierr) r_merge_uncond
    if (icreate_sinks==1 .and. r_merge_uncond < 2.0*h_acc) then
       call warning(label,'Strongly suggest r_merge_uncond >= 2.0*h_acc')
    endif
    ngot = ngot + 1
 case('r_merge_cond')
    read(valstring,*,iostat=ierr) r_merge_cond
    if (r_merge_cond > 0. .and. r_merge_cond < r_merge_uncond) call fatal(label,'0 < r_merge_cond < r_merge_uncond')
    ngot = ngot + 1
 case default
    imatch = .false.
 end select

 !--make sure we have got all compulsory options (otherwise, rewrite input file)
 if (icreate_sinks > 0) then
    igotall = (ngot >= 8)
 else
    igotall = (ngot >= 4)
 endif

end subroutine read_options_ptmass
!-----------------------------------------------------------------------
end module ptmass<|MERGE_RESOLUTION|>--- conflicted
+++ resolved
@@ -1003,8 +1003,8 @@
 subroutine ptmass_create(nptmass,npart,itest,xyzh,vxyzu,fxyzu,fext,divcurlv,poten,&
                          massoftype,xyzmh_ptmass,vxyz_ptmass,fxyz_ptmass,fxyz_ptmass_sinksink,dptmass,time)
  use part,   only:ihacc,ihsoft,igas,iamtype,get_partinfo,iphase,iactive,maxphase,rhoh, &
-                  ispinx,ispiny,ispinz,eos_vars,igasP,igamma,ndptmass
- use dim,    only:maxp,maxneigh,maxvxyzu,maxptmass,ind_timesteps
+                  ispinx,ispiny,ispinz,eos_vars,igasP,igamma,ndptmass,apr_level,aprmassoftype
+ use dim,    only:maxp,maxneigh,maxvxyzu,maxptmass,ind_timesteps,use_apr
  use kdtree, only:getneigh
  use kernel, only:kernel_softening,radkern
  use io,     only:id,iprint,fatal,iverbose,nprocs
@@ -1180,7 +1180,7 @@
 #ifdef PERIODIC
 !$omp shared(dxbound,dybound,dzbound) &
 #endif
-!$omp shared(ibin_wake,ibin_itest) &
+!$omp shared(ibin_wake,ibin_itest,apr_level,aprmassoftype) &
 !$omp private(n,j,xj,yj,zj,hj1,hj21,psoftj,rij2,nk,k,xk,yk,zk,hk1,psoftk,rjk2,psofti,rik2) &
 !$omp private(dx,dy,dz,dvx,dvy,dvz,dv2,isgasj,isdustj) &
 !$omp private(rhoj,q2i,qi,fsoft,rcrossvx,rcrossvy,rcrossvz,radxy2,radyz2,radxz2) &
@@ -1194,7 +1194,11 @@
     ! get mass and particle type to immediately determine if active and accretable
     if (maxphase==maxp) then
        call get_partinfo(iphase(j),iactivej,isgasj,isdustj,itypej)
-       pmassj = massoftype(itypej)
+       if (use_apr) then
+          pmassj = aprmassoftype(itypej,apr_level(j))
+       else
+          pmassj = massoftype(itypej)
+       endif
        if (.not. is_accretable(itypej) ) cycle over_neigh ! Verify particle is 'accretable'
     endif
 
@@ -1296,7 +1300,11 @@
                 if (k==itest .and. id==id_rhomax) cycle over_neigh_k ! contribution already added
                 if (maxphase==maxp) then
                    itypek = iamtype(iphase(k))
-                   pmassk = massoftype(itypek)
+                   if (use_apr) then
+                      pmassk = aprmassoftype(itypek,apr_level(k))
+                   else
+                      pmassk = massoftype(itypek)
+                   endif
                    if (.not. is_accretable(itypek) ) cycle over_neigh_k
                 endif
 
@@ -1520,7 +1528,11 @@
        j = listneigh(n)
        if (maxphase==maxp) then
           itypej = iamtype(iphase(j))
-          pmassj = massoftype(itypej)
+          if (use_apr) then
+             pmassj = aprmassoftype(itypej,apr_level(j))
+          else
+             pmassj = massoftype(itypej)
+          endif
        endif
        fxj = fxyzu(1,j) + fext(1,j)
        fyj = fxyzu(2,j) + fext(2,j)
@@ -1892,16 +1904,11 @@
 !+
 !-----------------------------------------------------------------------
 subroutine ptmass_calc_enclosed_mass(nptmass,npart,xyzh)
-<<<<<<< HEAD
- use part,   only:imassenc,ihsoft,massoftype,igas,xyzmh_ptmass, &
-                  aprmassoftype,apr_level
- use kernel, only:radkern2
- use dim,    only:use_apr
-=======
- use part, only:sink_has_heating,imassenc,ihsoft,massoftype,igas,xyzmh_ptmass,isdead_or_accreted
+ use part,           only:sink_has_heating,imassenc,ihsoft,massoftype,&
+                     igas,xyzmh_ptmass,isdead_or_accreted,aprmassoftype,apr_level
  use ptmass_heating, only:isink_heating,heating_kernel
  use kernel,         only:radkern2
->>>>>>> c7a393ff
+ use dim,            only:use_apr
  integer, intent(in) :: nptmass,npart
  real,    intent(in) :: xyzh(:,:)
  integer             :: i,j
@@ -1925,16 +1932,12 @@
           if (q2 < radkern2) wi = wi + heating_kernel(q2,isink_heating)  ! wj = 1 for uniform heating
        endif
     enddo
-<<<<<<< HEAD
+    !$omp end parallel do
     if (use_apr) then
-      xyzmh_ptmass(imassenc,i) = ncount * aprmassoftype(igas,apr_level(i))
+      xyzmh_ptmass(imassenc,i) = wi * aprmassoftype(igas,apr_level(i))
     else
-      xyzmh_ptmass(imassenc,i) = ncount * massoftype(igas)
-    endif
-=======
-    !$omp end parallel do
-    xyzmh_ptmass(imassenc,i) = wi * massoftype(igas)
->>>>>>> c7a393ff
+      xyzmh_ptmass(imassenc,i) = wi * massoftype(igas)
+    endif
  enddo
 
 end subroutine ptmass_calc_enclosed_mass
