--- conflicted
+++ resolved
@@ -553,14 +553,9 @@
  integer(kind=1) :: ibin_wakei
  logical         :: was_accreted,fast_acc
  integer         :: i,itype,nfaili
-<<<<<<< HEAD
- integer         :: naccreted,nfail,nlive,nboundary
- real            :: pmassi,fxi,fyi,fzi,accretedmass
-=======
- integer         :: naccreted,nfail,nlive,nneigh
+ integer         :: naccreted,nfail,nlive,nboundary,nneigh
  real            :: pmassi,xi,yi,zi,fxi,fyi,fzi,accretedmass
  real            :: rsearch
->>>>>>> a9f0259b
 
  call get_timings(t1,tcpu1)
 
