--- conflicted
+++ resolved
@@ -39,13 +39,8 @@
                                     should_conserve_angmom,should_conserve_dustmass)
  use options,     only:icooling,ieos,ipdv_heating,ishock_heating,&
                        iresistive_heating,use_dustfrac,iexternalforce
-<<<<<<< HEAD
- use dim,         only:mhd,maxvxyzu,periodic,particles_are_injected
+ use dim,         only:mhd,maxvxyzu,periodic,inject_parts
  use part,        only:iboundary,npartoftype,sinks_have_heating,xyzmh_ptmass,nptmass
-=======
- use dim,         only:mhd,maxvxyzu,periodic,inject_parts
- use part,        only:iboundary,npartoftype
->>>>>>> c8a53085
  use boundary_dyn,only:dynamic_bdy
  logical, intent(out) :: should_conserve_energy,should_conserve_momentum
  logical, intent(out) :: should_conserve_angmom,should_conserve_dustmass
