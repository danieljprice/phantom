--- conflicted
+++ resolved
@@ -307,13 +307,10 @@
    +ngradh                              &  ! gradh
 #endif
 #ifdef MHD
-<<<<<<< HEAD
    +maxBevol                            &  ! Bevol
    +maxBevol                            &  ! Bpred
-=======
  +maxBevol                            &  ! Bevol
  +maxBevol                            &  ! Bpred
->>>>>>> f1d3091c
 #endif
 #ifdef RADIATION
    +3*maxirad + maxradprop              &  ! rad,radpred,drad,radprop
@@ -322,15 +319,12 @@
    +1                                   &  ! iphase
 #endif
 #ifdef DUST
-<<<<<<< HEAD
    +maxdusttypes                        &  ! dustfrac
    +maxdustsmall                        &  ! dustevol
    +maxdustsmall                        &  ! dustpred
-=======
  +maxdusttypes                        &  ! dustfrac
  +maxdustsmall                        &  ! dustevol
  +maxdustsmall                        &  ! dustpred
->>>>>>> f1d3091c
 #ifdef DUSTGROWTH
  +1                                   &  ! dustproppred
  +1                                   &  ! ddustprop
@@ -340,10 +334,12 @@
    +nabundances                         &  ! abundance
 #endif
 #ifdef NUCLEATION
-<<<<<<< HEAD
    +1                                   &  ! nucleation rate
    +4                                   &  ! moments
    +1                                   &  ! mean molecular weight
+ +1                                   &  ! nucleation rate
+ +4                                   &  ! moments
+ +1                                   &  ! mean molecular weight
 #endif
 #ifdef KROME
    +krome_nmols                         &  ! abundance
@@ -351,41 +347,26 @@
    +1                                   &  ! variable mu
    +1                                   &  ! temperature
    +1                                   &  ! cooling rate
-#endif
-   +maxeosvars                          &  ! eos_vars
-=======
- +1                                   &  ! nucleation rate
- +4                                   &  ! moments
- +1                                   &  ! mean molecular weight
-#endif
-#ifdef KROME
  +krome_nmols                         &  ! abundance
  +1                                   &  ! variable gamma
  +1                                   &  ! variable mu
  +1                                   &  ! temperature
  +1                                   &  ! cooling rate
 #endif
+   +maxeosvars                          &  ! eos_vars
+#ifdef SINK_RADIATION
+   +1                                   &  ! dust temperature
+#endif
  +maxeosvars                          &  ! eos_vars
 #ifdef GRAVITY
- +1                                   &  ! poten
-#endif
->>>>>>> f1d3091c
-#ifdef SINK_RADIATION
-   +1                                   &  ! dust temperature
-#endif
-#ifdef GRAVITY
    +1                                   &  ! poten
 #endif
 #ifdef IND_TIMESTEPS
-<<<<<<< HEAD
    +1                                   &  ! ibin
    +1                                   &  ! ibin_old
    +1                                   &  ! ibin_wake
    +1                                   &  ! dt_in
    +1                                   &  ! twas
-#endif
-   +0
-=======
  +1                                   &  ! ibin
  +1                                   &  ! ibin_old
  +1                                   &  ! ibin_wake
@@ -394,7 +375,6 @@
 #endif
  +1                                   &  ! iorig
  +0
->>>>>>> f1d3091c
 
  real            :: hfact,Bextx,Bexty,Bextz
  integer         :: npart
