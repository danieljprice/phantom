--- conflicted
+++ resolved
@@ -343,86 +343,7 @@
 !  information between MPI threads
 !
  integer, parameter, private :: usedivcurlv = min(ndivcurlv,1)
-<<<<<<< HEAD
- integer, parameter :: ipartbufsize = 4 &  ! xyzh
-   +maxvxyzu                            &  ! vxyzu
-   +maxvxyzu                            &  ! vpred
-#ifdef GR
-   +maxvxyzu                            &  ! pxyzu
-   +maxvxyzu                            &  ! ppred
-   +1                                   &  ! dens
-#endif
-   +maxvxyzu                            &  ! fxyzu
-   +3                                   &  ! fext
-   +usedivcurlv                         &  ! divcurlv
-#if !defined(CONST_AV) && !defined(DISC_VISCOSITY)
- +nalpha                              &  ! alphaind
-#endif
-#ifndef ANALYSIS
- +ngradh                              &  ! gradh
-#endif
-#ifdef MHD
- +maxBevol                            &  ! Bevol
-   +maxBevol                            &  ! Bpred
-#endif
-#ifdef RADIATION
- +3*maxirad + maxradprop              &  ! rad,radpred,drad,radprop
-#endif
-#ifndef ANALYSIS
- +1                                   &  ! iphase
-#endif
-#ifdef DUST
-   +3                                   &  ! fxyz_drag
-   +3                                   &  ! fxyz_dragold
-   +maxdusttypes                        &  ! dustfrac
-   +maxdustsmall                        &  ! dustevol
-   +maxdustsmall                        &  ! dustpred
-#ifdef DUSTGROWTH
-   +2                                   &  ! dustprop
-   +2                                   &  ! dustproppred
-   +4                                   &  ! dustgasprop
-   +1                                   &  ! filfacpred
-#endif
-#endif
-#ifdef H2CHEM
- +nabundances                         &  ! abundance
-#endif
-#ifdef DUST_NUCLEATION
- +1                                   &  ! nucleation rate
- +4                                   &  ! normalized moments \hat{K}_i = K_i/n<H>
- +1                                   &  ! mean molecular weight
- +1                                   &  ! gamma
- +1                                   &  ! super saturation ratio
- +1                                   &  ! kappa dust
- +1                                   &  ! alpha
-#endif
-#ifdef KROME
- +krome_nmols                         &  ! abundance
-   +1                                   &  ! variable gamma
-   +1                                   &  ! variable mu
-   +1                                   &  ! temperature
-   +1                                   &  ! cooling rate
-#endif
-   +maxeosvars                          &  ! eos_vars
-#ifdef SINK_RADIATION
-   +1                                   &  ! dust temperature
-   +1                                   &  ! optical depth
-#endif
-#ifdef GRAVITY
- +1                                   &  ! poten
-#endif
-#ifdef IND_TIMESTEPS
- +1                                   &  ! ibin
-   +1                                   &  ! ibin_old
-   +1                                   &  ! ibin_wake
-   +1                                   &  ! dt_in
-   +1                                   &  ! twas
-#endif
- +1                                   &  ! iorig
- +0
-=======
- integer, parameter :: ipartbufsize = 128
->>>>>>> e01f76c3
+ integer, parameter :: ipartbufsize = 129
 
  real            :: hfact,Bextx,Bexty,Bextz
  integer         :: npart
