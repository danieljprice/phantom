--- conflicted
+++ resolved
@@ -33,15 +33,11 @@
  use dim, only:ndim,maxp,maxsts,ndivcurlv,ndivcurlB,maxvxyzu,maxalpha,&
                maxptmass,maxdvdx,nsinkproperties,mhd,maxmhd,maxBevol,maxp_h2,nabundances,maxtemp,periodic,&
                maxgrav,ngradh,maxtypes,h2chemistry,gravity,maxp_dustfrac,&
-<<<<<<< HEAD
-               use_dust,store_temperature,lightcurve,maxlum,nalpha,maxmhdni,&
-               maxne,maxp_growth,maxdustlarge,maxdustsmall,maxdusttypes,gr,maxgr
-=======
                use_dust,store_temperature,lightcurve,maxlum,nalpha,maxmhdni, &
                maxne,maxp_growth,maxdusttypes,maxdustsmall,maxdustlarge, &
-               maxphase,maxgradh,maxan,maxdustan,maxmhdan,maxneigh
+               maxphase,maxgradh,maxan,maxdustan,maxmhdan,maxneigh, &
+               gr,maxgr
  use dtypekdtree, only:kdnode
->>>>>>> 21f6f4b7
  implicit none
  character(len=80), parameter, public :: &  ! module version
     modid="$Id$"
@@ -119,7 +115,7 @@
  character(len=*), parameter :: deltav_label(3) = &
    (/'deltavx','deltavy','deltavz'/)
 !
-!--General relativity
+!--General relativity  <<<<<<<<<<<<< FIX THIS FOR GR DYNAMIC MEM
 !
  real :: pxyzu(maxvxyzu,maxgr)
  character(len=*), parameter :: pxyzu_label(4) = &
@@ -164,25 +160,7 @@
 #ifdef NONIDEALMHD
  character(len=*), parameter :: eta_nimhd_label(4) = (/'eta_{OR}','eta_{HE}','eta_{AD}','ne/n    '/)
 #endif
-<<<<<<< HEAD
-!
-!--for analysis routines, do not allocate any more storage
-!  than is strictly necessary
-!
-#ifdef ANALYSIS
- integer, parameter, private :: maxan = 0
- integer, parameter, private :: maxmhdan = 0
- integer, parameter, private :: maxdustan = 0
- integer, parameter, private :: maxgran = 0
-#else
- integer, parameter, private :: maxan = maxp
- integer, parameter, private :: maxmhdan = maxmhd
- integer, parameter, private :: maxdustan = maxp_dustfrac
- integer, parameter, private :: maxgran = maxgr
-#endif
-=======
-
->>>>>>> 21f6f4b7
+
 !
 !--lightcurves
 !
@@ -199,18 +177,11 @@
 !
 !--storage associated with/dependent on timestepping
 !
-<<<<<<< HEAD
- real               :: vpred(maxvxyzu,maxan)
- real               :: ppred(maxvxyzu,maxgran)
- real               :: dustpred(maxdustsmall,maxdustan)
- real               :: Bpred(maxBevol,maxmhdan)
- real               :: dustproppred(4,maxp_growth)
-=======
 real, allocatable   :: vpred(:,:)
+real, allocatable   :: ppred(:,:)
 real, allocatable   :: dustpred(:,:)
 real, allocatable   :: Bpred(:,:)
 real, allocatable   :: dustproppred(:,:)
->>>>>>> 21f6f4b7
 #ifdef IND_TIMESTEPS
  integer(kind=1), allocatable :: ibin(:)
  integer(kind=1), allocatable :: ibin_old(:)
@@ -246,7 +217,7 @@
  integer(kind=1), allocatable :: ibin_sts(:)
 
 !
-!--size of the buffer required for transferring particle
+!--size of the buffer required for transferring particle <<<< FIX THIS FOR GR MPI
 !  information between MPI threads
 !
  integer, parameter, private :: usedivcurlv = min(ndivcurlv,1)
