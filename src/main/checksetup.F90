--- conflicted
+++ resolved
@@ -204,30 +204,6 @@
     hmin = 0.
  endif
  do i=1,npart
-<<<<<<< HEAD
-    !--check for NaNs in xyzh
-    if (any(xyzh(:,i) /= xyzh(:,i))) then
-       if (nerror < 10) print*,'NaN in position/smoothing length (xyzh array) : ', i
-       nerror = nerror + 1
-    endif
-    !--check for NaNs in velocity
-    if (any(vxyzu(:,i) /= vxyzu(:,i))) then
-       if (maxvxyzu >= 4) then
-          if (nerror < 10) print*,'NaN in velocity/utherm (vxyzu array) : ', i
-       else
-          if (nerror < 10) print*,'NaN in velocity field (vxyzu array) : ', i
-       endif
-       nerror = nerror + 1
-    endif
-    !--check for NaNs in B field
-    if (mhd) then
-       if (any(Bxyz(:,i) /= Bxyz(:,i))) then
-          if (nbad < 10) print*,'NaN in magnetic field (Bxyz array) : ', i
-          nerror = nerror + 1
-       endif
-    endif
-=======
->>>>>>> 04da0c67
     hi = xyzh(4,i)
     if ((.not.dorestart .and. hi <= 0.) .or. hi > 1.e20) then
        nbad = nbad + 1
