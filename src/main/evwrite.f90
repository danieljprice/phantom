--- conflicted
+++ resolved
@@ -6,19 +6,19 @@
 !--------------------------------------------------------------------------!
 module evwrite
 !
-! Calculates conserved quantities etc and writes to .ev file;
+! Calculates conserved quantities etc and writes to .ev file; 
 !  Also writes log output
 !  To Developer: To add values to the .ev file, follow the following procedure.
 !     In the init_evfile subroutine in evwrite.F90, add the following command:
-!        call fill_ev_label(ev_fmt,ev_tag_int,ev_tag_char,action,i,j)
+!        call fill_ev_label(ev_fmt, ev_tag_int, ev_tag_char, action, i, j)
 !     and in compute_energies subroutine in energies.F90, add the following command:
-!        call ev_data_update(ev_data_thread,ev_tag_int,value)
+!        call ev_data_update(ev_data_thread, ev_tag_int, value)
 !     where
-!        ev_fmt,ev_data_thread,i,j: pre-defined quantities to included verbatim
+!        ev_fmt, ev_data_thread, i, j: pre-defined quantities to included verbatim
 !        ev_tag_char: a string to identify the quantity for use in the header
 !                     (e.g. 'c_s' for sound speed)
-!        ev_tag_int:  an integer to identify the quantity (e.g. 'iev_cs' for sound speed);
-!                     this integer must be included in energies (as a public variable,
+!        ev_tag_int:  an integer to identify the quantity (e.g. 'iev_cs' for sound speed); 
+!                     this integer must be included in energies (as a public variable, 
 !                     and in the openmp declarations), and passed to evwrite via use energies.
 !        ev_value: the value of the quantity for particle i (e.g., spsoundi for sound speed)
 !        action: a string identifying what action(s) you would like performed
@@ -28,7 +28,7 @@
 !           x: print the maximum quantity
 !           a: print the average (mean) quantity
 !           n: print the minimum quantity
-!        where any or all of x,a,n can be used as a single action.  Although 0 & s are treated
+!        where any or all of x, a, n can be used as a single action.  Although 0 & s are treated
 !        the same, they are kept separate for clarity without added computational cost
 !
 ! :References: None
@@ -37,32 +37,32 @@
 !
 ! :Runtime parameters: None
 !
-! :Dependencies: boundary, boundary_dyn, dim, energies, eos,
-!   externalforces, fileutils, gravwaveutils, io, mpiutils, nicil, options,
+! :Dependencies: boundary, boundary_dyn, dim, energies, eos, 
+!   externalforces, fileutils, gravwaveutils, io, mpiutils, nicil, options, 
 !   part, ptmass, timestep, units, viscosity
 !
- use io,             only:fatal,iverbose
+ use io,             only:fatal, iverbose
  use options,        only:iexternalforce
  use timestep,       only:dtmax_dratio
- use externalforces, only:iext_binary,was_accreted
- use energies,       only:inumev,iquantities,ev_data
- use energies,       only:ndead,npartall
- use energies,       only:gas_only,track_mass
- use energies,       only:iev_sum,iev_max,iev_min,iev_ave
- use energies,       only:iev_time,iev_ekin,iev_etherm,iev_emag,iev_epot,iev_etot,iev_totmom,iev_com,&
-                          iev_angmom,iev_rho,iev_dt,iev_dtx,iev_entrop,iev_rmsmach,iev_vrms,iev_rhop,iev_alpha,&
-                          iev_B,iev_divB,iev_hdivB,iev_beta,iev_temp,iev_etao,iev_etah,&
-                          iev_etaa,iev_vel,iev_vhall,iev_vion,iev_n,&
-                          iev_dtg,iev_ts,iev_dm,iev_momall,iev_angall,iev_angall,iev_maccsink,&
-                          iev_macc,iev_eacc,iev_totlum,iev_erot,iev_viscrat,iev_erad,iev_gws,iev_mass,iev_bdy
+ use externalforces, only:iext_binary, was_accreted
+ use energies,       only:inumev, iquantities, ev_data
+ use energies,       only:ndead, npartall
+ use energies,       only:gas_only, track_mass
+ use energies,       only:iev_sum, iev_max, iev_min, iev_ave
+ use energies,       only:iev_time, iev_ekin, iev_etherm, iev_emag, iev_epot, iev_etot, iev_totmom, iev_com, &
+                          iev_angmom, iev_rho, iev_dt, iev_dtx, iev_entrop, iev_rmsmach, iev_vrms, iev_rhop, iev_alpha, &
+                          iev_B, iev_divB, iev_hdivB, iev_beta, iev_temp, iev_etao, iev_etah, &
+                          iev_etaa, iev_vel, iev_vhall, iev_vion, iev_n, &
+                          iev_dtg, iev_ts, iev_dm, iev_momall, iev_angall, iev_angall, iev_maccsink, &
+                          iev_macc, iev_eacc, iev_totlum, iev_erot, iev_viscrat, iev_erad, iev_gws, iev_mass, iev_bdy
 
  implicit none
  public                    :: init_evfile, write_evfile, write_evlog
  private                   :: fill_ev_tag, fill_ev_header
 
- integer,          private :: ielements
- integer,          private :: ev_cmd(inumev)    ! array of the actions to be taken
- character(len=19),private :: ev_label(inumev)  ! to make the header for the .ev file
+ integer,          private:: ielements
+ integer,          private:: ev_cmd(inumev)    ! array of the actions to be taken
+ character(len = 19), private:: ev_label(inumev)  ! to make the header for the .ev file
 
  private
 
@@ -73,165 +73,160 @@
 !  opens the .ev file for output
 !+
 !----------------------------------------------------------------
-subroutine init_evfile(iunit,evfile,open_file)
- use io,        only:id,master,warning
-<<<<<<< HEAD
- use dim,       only:maxtypes,maxalpha,maxp,maxp_hard,mhd,mhd_nonideal,lightcurve
- use options,   only:calc_erot,ishock_heating,ipdv_heating,use_dustfrac,write_files
-=======
- use dim,       only:maxtypes,maxalpha,maxp,mhd,mhd_nonideal,track_lum
- use options,   only:calc_erot,use_dustfrac
->>>>>>> ed31b816
+subroutine init_evfile(iunit, evfile, open_file)
+ use io,        only:id, master, warning
+ use dim,       only:maxtypes, maxalpha, maxp, mhd, mhd_nonideal, track_lum
+ use options,   only:calc_erot, use_dustfrac, write_files
  use units,     only:c_is_unity
- use part,      only:igas,idust,iboundary,istar,idarkmatter,ibulge,npartoftype,ndusttypes,maxtypes
- use nicil,     only:use_ohm,use_hall,use_ambi
+ use part,      only:igas, idust, iboundary, istar, idarkmatter, ibulge, npartoftype, ndusttypes, maxtypes
+ use nicil,     only:use_ohm, use_hall, use_ambi
  use viscosity, only:irealvisc
  use mpiutils,  only:reduceall_mpi
- use eos,       only:ieos,eos_is_non_ideal,eos_outputs_gasP
+ use eos,       only:ieos, eos_is_non_ideal, eos_outputs_gasP
  use gravwaveutils, only:calc_gravitwaves
  use boundary_dyn,  only:dynamic_bdy
- integer,            intent(in) :: iunit
- character(len=  *), intent(in) :: evfile
- logical,            intent(in) :: open_file
- character(len= 27)             :: ev_fmt
- character(len= 11)             :: dustname
- integer                        :: i,j,k
- integer(kind=8)                :: npartoftypetot(maxtypes)
+ integer,            intent(in):: iunit
+ character(len=  *), intent(in):: evfile
+ logical,            intent(in):: open_file
+ character(len = 27)             :: ev_fmt
+ character(len = 11)             :: dustname
+ integer                        :: i, j, k
+ integer(kind = 8)                :: npartoftypetot(maxtypes)
  !
  !--Initialise additional variables
  !
  npartoftypetot = reduceall_mpi('+', npartoftype)
  gas_only  = .true.
- do i = 2,maxtypes
+ do i = 2, maxtypes
     if (npartoftypetot(i) > 0) gas_only = .false.
  enddo
- write(ev_fmt,'(a)') "(1x,'[',i2.2,1x,a11,']',2x)"
+ write(ev_fmt, '(a)') "(1x, '[',i2.2, 1x, a11, ']',2x)"
  !
  !--Define all the variables to be included in the .ev file and their supplementary information
  !
  i = 1
  j = 1
- call fill_ev_tag(ev_fmt,iev_time,   'time',     '0', i,j)
- call fill_ev_tag(ev_fmt,iev_ekin,   'ekin',     '0', i,j)
- call fill_ev_tag(ev_fmt,iev_etherm, 'etherm',   '0', i,j)
- call fill_ev_tag(ev_fmt,iev_emag,   'emag',     '0', i,j)
- call fill_ev_tag(ev_fmt,iev_epot,   'epot',     '0', i,j)
- call fill_ev_tag(ev_fmt,iev_etot,   'etot',     '0', i,j)
- call fill_ev_tag(ev_fmt,iev_erad,   'erad',     '0', i,j)
- call fill_ev_tag(ev_fmt,iev_totmom, 'totmom',   '0', i,j)
- call fill_ev_tag(ev_fmt,iev_angmom, 'angtot',   '0', i,j)
- call fill_ev_tag(ev_fmt,iev_rho,    'rho',      'xa',i,j)
- call fill_ev_tag(ev_fmt,iev_dt,     'dt',       '0', i,j)
+ call fill_ev_tag(ev_fmt, iev_time,   'time',     '0', i, j)
+ call fill_ev_tag(ev_fmt, iev_ekin,   'ekin',     '0', i, j)
+ call fill_ev_tag(ev_fmt, iev_etherm, 'etherm',   '0', i, j)
+ call fill_ev_tag(ev_fmt, iev_emag,   'emag',     '0', i, j)
+ call fill_ev_tag(ev_fmt, iev_epot,   'epot',     '0', i, j)
+ call fill_ev_tag(ev_fmt, iev_etot,   'etot',     '0', i, j)
+ call fill_ev_tag(ev_fmt, iev_erad,   'erad',     '0', i, j)
+ call fill_ev_tag(ev_fmt, iev_totmom, 'totmom',   '0', i, j)
+ call fill_ev_tag(ev_fmt, iev_angmom, 'angtot',   '0', i, j)
+ call fill_ev_tag(ev_fmt, iev_rho,    'rho',      'xa',i, j)
+ call fill_ev_tag(ev_fmt, iev_dt,     'dt',       '0', i, j)
  if (dtmax_dratio > 0.) then
-    call fill_ev_tag(ev_fmt,iev_dtx, 'dtmax',    '0', i,j)
+    call fill_ev_tag(ev_fmt, iev_dtx, 'dtmax',    '0', i, j)
  endif
  if (dynamic_bdy) then
-    call fill_ev_tag(ev_fmt,iev_mass,'mass',     '0', i,j)
- endif
- call fill_ev_tag(ev_fmt,iev_entrop, 'totentrop','s', i,j)
- call fill_ev_tag(ev_fmt,iev_rmsmach,'rmsmach',  '0', i,j)
- call fill_ev_tag(ev_fmt,iev_vrms,   'vrms',     '0', i,j)
- call fill_ev_tag(ev_fmt,iev_com(1), 'xcom',     '0', i,j)
- call fill_ev_tag(ev_fmt,iev_com(2), 'ycom',     '0', i,j)
- call fill_ev_tag(ev_fmt,iev_com(3), 'zcom',     '0', i,j)
+    call fill_ev_tag(ev_fmt, iev_mass, 'mass',     '0', i, j)
+ endif
+ call fill_ev_tag(ev_fmt, iev_entrop, 'totentrop','s', i, j)
+ call fill_ev_tag(ev_fmt, iev_rmsmach, 'rmsmach',  '0', i, j)
+ call fill_ev_tag(ev_fmt, iev_vrms,   'vrms',     '0', i, j)
+ call fill_ev_tag(ev_fmt, iev_com(1), 'xcom',     '0', i, j)
+ call fill_ev_tag(ev_fmt, iev_com(2), 'ycom',     '0', i, j)
+ call fill_ev_tag(ev_fmt, iev_com(3), 'zcom',     '0', i, j)
  if (.not. gas_only) then
-    if (npartoftypetot(igas)        > 0) call fill_ev_tag(ev_fmt,iev_rhop(1),'rho gas', 'xa',i,j)
-    if (npartoftypetot(idust)       > 0) call fill_ev_tag(ev_fmt,iev_rhop(2),'rho dust','xa',i,j)
-    if (npartoftypetot(iboundary)   > 0) call fill_ev_tag(ev_fmt,iev_rhop(3),'rho bdy', 'xa',i,j)
-    if (npartoftypetot(istar)       > 0) call fill_ev_tag(ev_fmt,iev_rhop(4),'rho star','xa',i,j)
-    if (npartoftypetot(idarkmatter) > 0) call fill_ev_tag(ev_fmt,iev_rhop(5),'rho dm',  'xa',i,j)
-    if (npartoftypetot(ibulge)      > 0) call fill_ev_tag(ev_fmt,iev_rhop(6),'rho blg', 'xa',i,j)
- endif
- if (maxalpha==maxp) then
-    call fill_ev_tag(ev_fmt,      iev_alpha,  'alpha',  'x',  i,j)
+    if (npartoftypetot(igas)        > 0) call fill_ev_tag(ev_fmt, iev_rhop(1), 'rho gas', 'xa',i, j)
+    if (npartoftypetot(idust)       > 0) call fill_ev_tag(ev_fmt, iev_rhop(2), 'rho dust','xa',i, j)
+    if (npartoftypetot(iboundary)   > 0) call fill_ev_tag(ev_fmt, iev_rhop(3), 'rho bdy', 'xa',i, j)
+    if (npartoftypetot(istar)       > 0) call fill_ev_tag(ev_fmt, iev_rhop(4), 'rho star','xa',i, j)
+    if (npartoftypetot(idarkmatter) > 0) call fill_ev_tag(ev_fmt, iev_rhop(5), 'rho dm',  'xa',i, j)
+    if (npartoftypetot(ibulge)      > 0) call fill_ev_tag(ev_fmt, iev_rhop(6), 'rho blg', 'xa',i, j)
+ endif
+ if (maxalpha == maxp) then
+    call fill_ev_tag(ev_fmt,      iev_alpha,  'alpha',  'x',  i, j)
  endif
  if (eos_is_non_ideal(ieos) .or. eos_outputs_gasP(ieos)) then
-    call fill_ev_tag(ev_fmt,      iev_temp,   'temp',   'xan',i,j)
+    call fill_ev_tag(ev_fmt,      iev_temp,   'temp',   'xan',i, j)
  endif
  if ( mhd ) then
-    call fill_ev_tag(ev_fmt,      iev_B,      'B',      'xan',i,j)
-    call fill_ev_tag(ev_fmt,      iev_divB,   'divB',   'xa' ,i,j)
-    call fill_ev_tag(ev_fmt,      iev_hdivB,  'hdivB/B','xa' ,i,j)
-    call fill_ev_tag(ev_fmt,      iev_beta,   'beta_P', 'xan',i,j)
+    call fill_ev_tag(ev_fmt,      iev_B,      'B',      'xan',i, j)
+    call fill_ev_tag(ev_fmt,      iev_divB,   'divB',   'xa' ,i, j)
+    call fill_ev_tag(ev_fmt,      iev_hdivB,  'hdivB/B','xa' ,i, j)
+    call fill_ev_tag(ev_fmt,      iev_beta,   'beta_P', 'xan',i, j)
     if (mhd_nonideal) then
        if (use_ohm) then
-          call fill_ev_tag(ev_fmt,iev_etao,   'eta_o',    'xan',i,j)
+          call fill_ev_tag(ev_fmt, iev_etao,   'eta_o',    'xan',i, j)
        endif
        if (use_hall) then
-          call fill_ev_tag(ev_fmt,iev_etah(1),'eta_h',    'xan',i,j)
-          call fill_ev_tag(ev_fmt,iev_etah(2),'|eta_h|',  'xan',i,j)
-          call fill_ev_tag(ev_fmt,iev_vhall,  'v_hall',   'xan',i,j)
+          call fill_ev_tag(ev_fmt, iev_etah(1), 'eta_h',    'xan',i, j)
+          call fill_ev_tag(ev_fmt, iev_etah(2), '|eta_h|',  'xan',i, j)
+          call fill_ev_tag(ev_fmt, iev_vhall,  'v_hall',   'xan',i, j)
        endif
        if (use_ambi) then
-          call fill_ev_tag(ev_fmt,iev_etaa,   'eta_a',    'xan',i,j)
-          call fill_ev_tag(ev_fmt,iev_vel,    'velocity', 'xan',i,j)
-          call fill_ev_tag(ev_fmt,iev_vion,   'v_ion',    'xan',i,j)
-       endif
-       call fill_ev_tag(ev_fmt,   iev_n(1),   'ni/n(i+n)','xan',i,j)
-       call fill_ev_tag(ev_fmt,   iev_n(2),   'ne/n(i+n)','xan',i,j)
-       call fill_ev_tag(ev_fmt,   iev_n(3),   'n_e',      'xa', i,j)
-       call fill_ev_tag(ev_fmt,   iev_n(4),   'n_n',      'xa', i,j)
-       call fill_ev_tag(ev_fmt,   iev_n(5),   'n_g(Z=-1)','xa', i,j)
-       call fill_ev_tag(ev_fmt,   iev_n(6),   'n_g(Z= 0)','xa', i,j)
-       call fill_ev_tag(ev_fmt,   iev_n(7),   'n_g(Z=+1)','xa', i,j)
+          call fill_ev_tag(ev_fmt, iev_etaa,   'eta_a',    'xan',i, j)
+          call fill_ev_tag(ev_fmt, iev_vel,    'velocity', 'xan',i, j)
+          call fill_ev_tag(ev_fmt, iev_vion,   'v_ion',    'xan',i, j)
+       endif
+       call fill_ev_tag(ev_fmt,   iev_n(1),   'ni/n(i+n)','xan',i, j)
+       call fill_ev_tag(ev_fmt,   iev_n(2),   'ne/n(i+n)','xan',i, j)
+       call fill_ev_tag(ev_fmt,   iev_n(3),   'n_e',      'xa', i, j)
+       call fill_ev_tag(ev_fmt,   iev_n(4),   'n_n',      'xa', i, j)
+       call fill_ev_tag(ev_fmt,   iev_n(5),   'n_g(Z = -1)','xa', i, j)
+       call fill_ev_tag(ev_fmt,   iev_n(6),   'n_g(Z = 0)','xa', i, j)
+       call fill_ev_tag(ev_fmt,   iev_n(7),   'n_g(Z=+1)','xa', i, j)
     endif
  endif
  if (use_dustfrac) then
-    call fill_ev_tag(ev_fmt,   iev_dtg,'dust/gas',     'xan',i,j)
-    call fill_ev_tag(ev_fmt,   iev_ts, 't_s',          'xn', i,j)
-    do k=1,ndusttypes
-       write(dustname,'(a,I3)') 'DustMass',k
-       call fill_ev_tag(ev_fmt,iev_dm(k), dustname,    '0',  i,j)
+    call fill_ev_tag(ev_fmt,   iev_dtg, 'dust/gas',     'xan',i, j)
+    call fill_ev_tag(ev_fmt,   iev_ts, 't_s',          'xn', i, j)
+    do k = 1, ndusttypes
+       write(dustname, '(a, I3)') 'DustMass',k
+       call fill_ev_tag(ev_fmt, iev_dm(k), dustname,    '0',  i, j)
     enddo
  endif
  if (iexternalforce > 0) then
-    call fill_ev_tag(ev_fmt,   iev_momall,'totmomall',   '0',i,j)
-    call fill_ev_tag(ev_fmt,   iev_angall,'angall',      '0',i,j)
-    if (iexternalforce==iext_binary) then
-       call fill_ev_tag(ev_fmt,iev_maccsink(1),'Macc sink 1', '0',i,j)
-       call fill_ev_tag(ev_fmt,iev_maccsink(2),'Macc sink 2', '0',i,j)
+    call fill_ev_tag(ev_fmt,   iev_momall, 'totmomall',   '0',i, j)
+    call fill_ev_tag(ev_fmt,   iev_angall, 'angall',      '0',i, j)
+    if (iexternalforce == iext_binary) then
+       call fill_ev_tag(ev_fmt, iev_maccsink(1), 'Macc sink 1', '0',i, j)
+       call fill_ev_tag(ev_fmt, iev_maccsink(2), 'Macc sink 2', '0',i, j)
     endif
  endif
- if (was_accreted(iexternalforce,-1.0)) then
-    call fill_ev_tag(ev_fmt,iev_macc,     'accretedmas', 's',i,j)
-    call fill_ev_tag(ev_fmt,iev_eacc,     'eacc',        '0',i,j)
+ if (was_accreted(iexternalforce, -1.0)) then
+    call fill_ev_tag(ev_fmt, iev_macc,     'accretedmas', 's',i, j)
+    call fill_ev_tag(ev_fmt, iev_eacc,     'eacc',        '0',i, j)
     track_mass     = .true.
  else
     track_mass     = .false.
  endif
  if (track_lum) then
-    call fill_ev_tag(ev_fmt,iev_totlum,'tot lum', '0',i,j)
+    call fill_ev_tag(ev_fmt, iev_totlum, 'tot lum', '0',i, j)
  endif
  if (calc_erot) then
-    call fill_ev_tag(ev_fmt,iev_erot(1),'erot_x',  's',i,j)
-    call fill_ev_tag(ev_fmt,iev_erot(2),'erot_y',  's',i,j)
-    call fill_ev_tag(ev_fmt,iev_erot(3),'erot_z',  's',i,j)
-    call fill_ev_tag(ev_fmt,iev_erot(4),'erot',    '0',i,j)
+    call fill_ev_tag(ev_fmt, iev_erot(1), 'erot_x',  's',i, j)
+    call fill_ev_tag(ev_fmt, iev_erot(2), 'erot_y',  's',i, j)
+    call fill_ev_tag(ev_fmt, iev_erot(3), 'erot_z',  's',i, j)
+    call fill_ev_tag(ev_fmt, iev_erot(4), 'erot',    '0',i, j)
  endif
  if (irealvisc /= 0) then
-    call fill_ev_tag(ev_fmt,iev_viscrat,'visc_rat','xan',i,j)
+    call fill_ev_tag(ev_fmt, iev_viscrat, 'visc_rat','xan',i, j)
  endif
 
  if (calc_gravitwaves) then
-    call fill_ev_tag(ev_fmt,iev_gws(1),'hx_0','0',i,j)
-    call fill_ev_tag(ev_fmt,iev_gws(2),'hp_0','0',i,j)
-    call fill_ev_tag(ev_fmt,iev_gws(3),'hx_{30}','0',i,j)
-    call fill_ev_tag(ev_fmt,iev_gws(4),'hp_{30}','0',i,j)
-    call fill_ev_tag(ev_fmt,iev_gws(5),'hx_{60}','0',i,j)
-    call fill_ev_tag(ev_fmt,iev_gws(6),'hp_{60}','0',i,j)
-    call fill_ev_tag(ev_fmt,iev_gws(7),'hx_{90}','0',i,j)
-    call fill_ev_tag(ev_fmt,iev_gws(8),'hp_{90}','0',i,j)
+    call fill_ev_tag(ev_fmt, iev_gws(1), 'hx_0','0',i, j)
+    call fill_ev_tag(ev_fmt, iev_gws(2), 'hp_0','0',i, j)
+    call fill_ev_tag(ev_fmt, iev_gws(3), 'hx_{30}','0',i, j)
+    call fill_ev_tag(ev_fmt, iev_gws(4), 'hp_{30}','0',i, j)
+    call fill_ev_tag(ev_fmt, iev_gws(5), 'hx_{60}','0',i, j)
+    call fill_ev_tag(ev_fmt, iev_gws(6), 'hp_{60}','0',i, j)
+    call fill_ev_tag(ev_fmt, iev_gws(7), 'hx_{90}','0',i, j)
+    call fill_ev_tag(ev_fmt, iev_gws(8), 'hp_{90}','0',i, j)
  endif
  if (dynamic_bdy) then
-    call fill_ev_tag(ev_fmt,iev_bdy(1,1),'min_x','0',i,j)
-    call fill_ev_tag(ev_fmt,iev_bdy(1,2),'max_x','0',i,j)
-    call fill_ev_tag(ev_fmt,iev_bdy(2,1),'min_y','0',i,j)
-    call fill_ev_tag(ev_fmt,iev_bdy(2,2),'max_y','0',i,j)
-    call fill_ev_tag(ev_fmt,iev_bdy(3,1),'min_z','0',i,j)
-    call fill_ev_tag(ev_fmt,iev_bdy(3,2),'max_z','0',i,j)
- endif
- iquantities = i - 1 ! The number of different quantities to analyse
- ielements   = j - 1 ! The number of values to be calculated (i.e. the number of columns in .ve)
+    call fill_ev_tag(ev_fmt, iev_bdy(1, 1), 'min_x','0',i, j)
+    call fill_ev_tag(ev_fmt, iev_bdy(1, 2), 'max_x','0',i, j)
+    call fill_ev_tag(ev_fmt, iev_bdy(2, 1), 'min_y','0',i, j)
+    call fill_ev_tag(ev_fmt, iev_bdy(2, 2), 'max_y','0',i, j)
+    call fill_ev_tag(ev_fmt, iev_bdy(3, 1), 'min_z','0',i, j)
+    call fill_ev_tag(ev_fmt, iev_bdy(3, 2), 'max_z','0',i, j)
+ endif
+ iquantities = i-1  ! The number of different quantities to analyse
+ ielements   = j-1  ! The number of values to be calculated (i.e. the number of columns in .ve)
  !
  !--all threads do above, but only master writes file
  !  (the open_file is to prevent an .ev file from being made during the test suite)
@@ -240,12 +235,12 @@
     !
     !--open the file for output
     !
-    open(unit=iunit,file=evfile,form='formatted',status='replace')
+    open(unit = iunit, file = evfile, form='formatted',status='replace')
     !
     !--write a header line
     !
-    write(ev_fmt,'(a,I3,a)') '(',ielements+1,'a)'
-    write(iunit,ev_fmt)'#',ev_label(1:ielements)
+    write(ev_fmt, '(a, I3, a)') '(',ielements+1, 'a)'
+    write(iunit, ev_fmt)'#',ev_label(1:ielements)
  endif
 
 end subroutine init_evfile
@@ -256,11 +251,11 @@
 !  tracking arrays; this includes a check to verify the actions are legal
 !+
 !----------------------------------------------------------------
-subroutine fill_ev_tag(ev_fmt,itag,label,cmd,i,j)
- integer,          intent(inout) :: i,j
+subroutine fill_ev_tag(ev_fmt, itag, label, cmd, i, j)
+ integer,          intent(inout):: i, j
  integer,          intent(out)   :: itag
- character(len=*), intent(in)    :: ev_fmt,label,cmd
- integer                         :: ki,kj,iindex,joffset
+ character(len=*), intent(in)    :: ev_fmt, label, cmd
+ integer                         :: ki, kj, iindex, joffset
 
  ! initialise command
  itag      = i
@@ -268,37 +263,37 @@
  ev_cmd(i) = 0
  !
  ! make the headers & set ev_cmd
- if (index(cmd,'0') > 0) call fill_ev_header(ev_fmt,label,'0',j,joffset)
- if (index(cmd,'s') > 0) call fill_ev_header(ev_fmt,label,'s',j,joffset)
- if (index(cmd,'x') > 0) then
-    call fill_ev_header(ev_fmt,label,'x',j,joffset)
+ if (index(cmd, '0') > 0) call fill_ev_header(ev_fmt, label, '0',j, joffset)
+ if (index(cmd, 's') > 0) call fill_ev_header(ev_fmt, label, 's',j, joffset)
+ if (index(cmd, 'x') > 0) then
+    call fill_ev_header(ev_fmt, label, 'x',j, joffset)
     ev_cmd(i) = ev_cmd(i) + 1
     joffset   = joffset   + 1
  endif
- if (index(cmd,'a') > 0) then
-    call fill_ev_header(ev_fmt,label,'a',j,joffset)
+ if (index(cmd, 'a') > 0) then
+    call fill_ev_header(ev_fmt, label, 'a',j, joffset)
     ev_cmd(i) = ev_cmd(i) + 2
     joffset   = joffset   + 1
  endif
- if (index(cmd,'n') > 0) then
-    call fill_ev_header(ev_fmt,label,'n',j,joffset)
+ if (index(cmd, 'n') > 0) then
+    call fill_ev_header(ev_fmt, label, 'n',j, joffset)
     ev_cmd(i) = ev_cmd(i) + 5
  endif
- i = i + 1
- j = j + len(trim(cmd))
+ i = i+1
+ j = j+len(trim(cmd))
  !
  ! verify action command is legal
- if ( (index(cmd,'x') > 0) .or. (index(cmd,'a') > 0) .or. (index(cmd,'n') > 0) ) then
+ if ( (index(cmd, 'x') > 0) .or. (index(cmd, 'a') > 0) .or. (index(cmd, 'n') > 0) ) then
     iindex = 1
  else
     iindex = 0
  endif
- if ( index(cmd,'0') + index(cmd,'s') + iindex > 1) &
-    call fatal('fill_ev_tag','using an invalid sequence of actions for element', var=cmd)
- do ki = 1,len(cmd)-1
-    do kj = ki+1,len(cmd)
+ if ( index(cmd, '0') + index(cmd, 's') + iindex > 1) &
+    call fatal('fill_ev_tag','using an invalid sequence of actions for element', var = cmd)
+ do ki = 1, len(cmd)-1
+    do kj = ki+1, len(cmd)
        if ( cmd(ki:ki)==cmd(kj:kj) ) then
-          call fatal('fill_ev_tag','using duplicate actions for the same quantity', var=cmd)
+          call fatal('fill_ev_tag','using duplicate actions for the same quantity', var = cmd)
        endif
     enddo
  enddo
@@ -309,12 +304,12 @@
 !  Fill an array to be used for the header of the .ev file
 !+
 !----------------------------------------------------------------
-subroutine fill_ev_header(ev_fmt,label,cxmn,j,joffset)
- integer,           intent(in) :: j,joffset
- character(len=* ), intent(in) :: ev_fmt,label
- character(len= 1), intent(in) :: cxmn
- character(len=11)             :: label0
- character(len= 3)             :: ext
+subroutine fill_ev_header(ev_fmt, label, cxmn, j, joffset)
+ integer,           intent(in):: j, joffset
+ character(len=* ), intent(in):: ev_fmt, label
+ character(len = 1), intent(in):: cxmn
+ character(len = 11)             :: label0
+ character(len = 3)             :: ext
  integer                       :: j_actual
 
  if (len(label)>11 .and. (cxmn=='0' .or. cxmn=='s') ) then
@@ -334,13 +329,13 @@
     if (cxmn=='a') ext = "A"
     if (cxmn=='n') ext = "N"
  endif
- if (ext/="") write(label0,'(a,1x,a)')trim(label0),trim(ext);
- !
- j_actual = j + joffset - 1
+ if (ext/="") write(label0, '(a, 1x, a)')trim(label0), trim(ext); 
+ !
+ j_actual = j+joffset-1
  if (j_actual > 99) then
-    write(ev_label(j_actual),ev_fmt) 100-j_actual,trim(label0)
+    write(ev_label(j_actual), ev_fmt) 100-j_actual, trim(label0)
  else
-    write(ev_label(j_actual),ev_fmt) j_actual,trim(label0)
+    write(ev_label(j_actual), ev_fmt) j_actual, trim(label0)
  endif
 
 end subroutine fill_ev_header
@@ -349,58 +344,58 @@
 !  calculates total energy, etc, and writes line to .ev file
 !+
 !----------------------------------------------------------------
-subroutine write_evfile(t,dt)
- use energies,      only:compute_energies,ev_data_update
- use io,            only:id,master,ievfile
+subroutine write_evfile(t, dt)
+ use energies,      only:compute_energies, ev_data_update
+ use io,            only:id, master, ievfile
  use timestep,      only:dtmax_user
- use options,       only:iexternalforce,write_files
- use externalforces,only:accretedmass1,accretedmass2
- real, intent(in)  :: t,dt
- integer           :: i,j
+ use options,       only:iexternalforce, write_files
+ use externalforces, only:accretedmass1, accretedmass2
+ real, intent(in)  :: t, dt
+ integer           :: i, j
  real              :: ev_data_out(ielements)
- character(len=35) :: ev_format
+ character(len = 35):: ev_format
 
  call compute_energies(t)
 
  if (.not. write_files) return
- if (id==master) then
+ if (id == master) then
     !--fill in additional details that are not calculated in energies.f
-    ev_data(iev_sum,iev_dt)  = dt
-    ev_data(iev_sum,iev_dtx) = dtmax_user
-    if (iexternalforce==iext_binary) then
-       ev_data(iev_sum,iev_maccsink(1)) = accretedmass1
-       ev_data(iev_sum,iev_maccsink(2)) = accretedmass2
+    ev_data(iev_sum, iev_dt)  = dt
+    ev_data(iev_sum, iev_dtx) = dtmax_user
+    if (iexternalforce == iext_binary) then
+       ev_data(iev_sum, iev_maccsink(1)) = accretedmass1
+       ev_data(iev_sum, iev_maccsink(2)) = accretedmass2
     endif
     ! Fill in the data_out array
     j = 1
-    do i = 1,iquantities
+    do i = 1, iquantities
        if (ev_cmd(i)==0) then
           ! include the total value
-          ev_data_out(j) = ev_data(iev_sum,i)
-          j = j + 1
+          ev_data_out(j) = ev_data(iev_sum, i)
+          j = j+1
        else
           if (ev_cmd(i)==1 .or. ev_cmd(i)==3 .or. ev_cmd(i)==6 .or. ev_cmd(i)==8) then
              ! include the maximum value
-             ev_data_out(j) = ev_data(iev_max,i)
-             j = j + 1
+             ev_data_out(j) = ev_data(iev_max, i)
+             j = j+1
           endif
           if (ev_cmd(i)==2 .or. ev_cmd(i)==3 .or. ev_cmd(i)==7 .or. ev_cmd(i)==8) then
              ! include the average value
-             ev_data_out(j) = ev_data(iev_ave,i)
-             j = j + 1
+             ev_data_out(j) = ev_data(iev_ave, i)
+             j = j+1
           endif
           if (ev_cmd(i)==5 .or. ev_cmd(i)==6 .or. ev_cmd(i)==7 .or. ev_cmd(i)==8) then
              ! include the minimum value
-             ev_data_out(j) = ev_data(iev_min,i)
-             j = j + 1
+             ev_data_out(j) = ev_data(iev_min, i)
+             j = j+1
           endif
        endif
     enddo
     !
     !--write line to .ev file (should correspond to header, below)
     !
-    write(ev_format,'(a,I3,a)')"(",ielements,"(1pe18.10,1x))"
-    write(ievfile,ev_format) ev_data_out
+    write(ev_format, '(a, I3, a)')"(",ielements, "(1pe18.10, 1x))"
+    write(ievfile, ev_format) ev_data_out
     call flush(ievfile)
  endif
 
@@ -408,95 +403,95 @@
 !----------------------------------------------------------------
 !+
 !  Writes nicely formatted output to the log file/screen
-!  Must be called *after* a call to compute energies has been
+!  Must be called*after*a call to compute energies has been
 !  performed
 !+
 !----------------------------------------------------------------
 subroutine write_evlog(iprint)
- use dim,           only:maxp,maxalpha,mhd,maxvxyzu,periodic,mhd_nonideal,&
-                         use_dust,maxdusttypes,do_radiation,inject_parts
- use energies,      only:ekin,etherm,emag,epot,etot,rmsmach,vrms,accretedmass,mdust,mgas,xyzcom
+ use dim,           only:maxp, maxalpha, mhd, maxvxyzu, periodic, mhd_nonideal, &
+                         use_dust, maxdusttypes, do_radiation, inject_parts
+ use energies,      only:ekin, etherm, emag, epot, etot, rmsmach, vrms, accretedmass, mdust, mgas, xyzcom
  use energies,      only:erad
- use part,          only:nptmass,ndusttypes
- use viscosity,     only:irealvisc,shearparam
- use boundary,      only:dxbound,dybound,dzbound
+ use part,          only:nptmass, ndusttypes
+ use viscosity,     only:irealvisc, shearparam
+ use boundary,      only:dxbound, dybound, dzbound
  use units,         only:unit_density
  use options,       only:use_dustfrac
  use fileutils,     only:make_tags_unique
  use ptmass,        only:icreate_sinks
- integer, intent(in) :: iprint
- character(len=120)  :: string,Mdust_label(maxdusttypes)
+ integer, intent(in):: iprint
+ character(len = 120)  :: string, Mdust_label(maxdusttypes)
  integer             :: i
 
  if (ndead > 0 .or. nptmass > 0 .or. icreate_sinks > 0 .or. inject_parts .or. iverbose > 0) then
-    write(iprint,"(1x,4(a,I10))") 'npart=',npartall,', n_alive=',npartall-ndead, &
-                                  ', n_dead_or_accreted=',ndead,', nptmass=',nptmass
- endif
-
- write(iprint,"(1x,3('E',a,'=',es10.3,', '),('E',a,'=',es10.3))") 'tot',etot,'kin',ekin,'therm',etherm,'pot',epot
-
- if (mhd)          write(iprint,"(1x,('E',a,'=',es10.3))") 'mag',emag
- if (do_radiation) write(iprint,"(1x,('E',a,'=',es10.3))") 'rad',erad
- if (track_mass)   write(iprint,"(1x,('E',a,'=',es10.3))") 'acc',ev_data(iev_sum,iev_eacc)
- write(iprint,"(1x,1(a,'=',es10.3,', '),(a,'=',es10.3))") &
-      'Linm',ev_data(iev_sum,iev_totmom),'Angm',ev_data(iev_sum,iev_angmom)
+    write(iprint, "(1x, 4(a, I10))") 'npart=',npartall, ', n_alive=',npartall-ndead, &
+                                  ', n_dead_or_accreted=',ndead, ', nptmass=',nptmass
+ endif
+
+ write(iprint, "(1x, 3('E',a, '=',es10.3, ', '), ('E',a, '=',es10.3))") 'tot',etot, 'kin',ekin, 'therm',etherm, 'pot',epot
+
+ if (mhd)          write(iprint, "(1x, ('E',a, '=',es10.3))") 'mag',emag
+ if (do_radiation) write(iprint, "(1x, ('E',a, '=',es10.3))") 'rad',erad
+ if (track_mass)   write(iprint, "(1x, ('E',a, '=',es10.3))") 'acc',ev_data(iev_sum, iev_eacc)
+ write(iprint, "(1x, 1(a, '=',es10.3, ', '), (a, '=',es10.3))") &
+      'Linm',ev_data(iev_sum, iev_totmom), 'Angm',ev_data(iev_sum, iev_angmom)
  if (iexternalforce > 0) then
-    if (abs(ev_data(iev_sum,iev_angall)-ev_data(iev_sum,iev_angmom)) > tiny(0.)) then
-       write(iprint,"(1x,1(a,'=',es10.3,', '),(a,'=',es10.3),a)") &
-       'Linm',ev_data(iev_sum,iev_momall),'Angm',ev_data(iev_sum,iev_angall),' [including accreted particles]'
+    if (abs(ev_data(iev_sum, iev_angall)-ev_data(iev_sum, iev_angmom)) > tiny(0.)) then
+       write(iprint, "(1x, 1(a, '=',es10.3, ', '), (a, '=',es10.3), a)") &
+       'Linm',ev_data(iev_sum, iev_momall), 'Angm',ev_data(iev_sum, iev_angall), ' [including accreted particles]'
     endif
  endif
- write(iprint,"(1x,3(a,es10.3))") "Centre of Mass = ",xyzcom(1),", ",xyzcom(2),", ",xyzcom(3)
-
- if (ev_data(iev_max,iev_rho) > 0.) then ! avoid floating point exception if no gas particles
-    write(iprint,"(1x,a,'(max)=',es10.3,' (mean)=',es10.3,' (max)=',es10.3,a)") &
-      'density  ',ev_data(iev_max,iev_rho),ev_data(iev_ave,iev_rho),ev_data(iev_max,iev_rho)*unit_density,' g/cm^3'
+ write(iprint, "(1x, 3(a, es10.3))") "Centre of Mass = ",xyzcom(1), ", ",xyzcom(2), ", ",xyzcom(3)
+
+ if (ev_data(iev_max, iev_rho) > 0.) then  ! avoid floating point exception if no gas particles
+    write(iprint, "(1x, a, '(max)=',es10.3, ' (mean)=',es10.3, ' (max)=',es10.3, a)") &
+      'density  ',ev_data(iev_max, iev_rho), ev_data(iev_ave, iev_rho), ev_data(iev_max, iev_rho)*unit_density, ' g/cm^3'
  endif
 
  if (use_dustfrac) then
-    write(iprint,"(1x,a,'(max)=',es10.3,1x,'(mean)=',es10.3,1x,'(min)=',es10.3)") &
-         'dust2gas ',ev_data(iev_max,iev_dtg),ev_data(iev_ave,iev_dtg),ev_data(iev_min,iev_dtg)
-    write(iprint,"(3x,a,'(mean)=',es10.3,1x,'(min)=',es10.3)") 't_stop ',ev_data(iev_ave,iev_ts),ev_data(iev_min,iev_ts)
+    write(iprint, "(1x, a, '(max)=',es10.3, 1x, '(mean)=',es10.3, 1x, '(min)=',es10.3)") &
+         'dust2gas ',ev_data(iev_max, iev_dtg), ev_data(iev_ave, iev_dtg), ev_data(iev_min, iev_dtg)
+    write(iprint, "(3x, a, '(mean)=',es10.3, 1x, '(min)=',es10.3)") 't_stop ',ev_data(iev_ave, iev_ts), ev_data(iev_min, iev_ts)
  endif
  if (use_dust) then
-    write(iprint,"(1x,'Mgas = ',es10.3)") mgas
+    write(iprint, "(1x, 'Mgas = ',es10.3)") mgas
     Mdust_label = 'Mdust'
-    call make_tags_unique(ndusttypes,Mdust_label)
-    do i=1,ndusttypes
-       write(iprint,"(1x,1(a,' = ',es10.3))") trim(Mdust_label(i)),mdust(i)
+    call make_tags_unique(ndusttypes, Mdust_label)
+    do i = 1, ndusttypes
+       write(iprint, "(1x, 1(a, ' = ',es10.3))") trim(Mdust_label(i)), mdust(i)
     enddo
  endif
 
- if (track_mass) write(iprint,"(1x,1(a,'=',es10.3))") 'Accreted mass',accretedmass
+ if (track_mass) write(iprint, "(1x, 1(a, '=',es10.3))") 'Accreted mass',accretedmass
 
  string = ''
- if (maxalpha==maxp) then
-    if (ev_data(iev_max,iev_alpha) > 0.) write(string,"(a,'(max)=',es10.3)") ' alpha',ev_data(iev_max,iev_alpha)
- endif
- if (len_trim(string) > 0) write(iprint,"(a)") trim(string)
+ if (maxalpha == maxp) then
+    if (ev_data(iev_max, iev_alpha) > 0.) write(string, "(a, '(max)=',es10.3)") ' alpha',ev_data(iev_max, iev_alpha)
+ endif
+ if (len_trim(string) > 0) write(iprint, "(a)") trim(string)
 
  if (irealvisc /= 0 .and. npartall > 0) then
     if (periodic) then
-       if (irealvisc==1) then
-          write(iprint,"(1x,1(a,'=',es10.3,', '),(a,'=',es10.3))") &
-             'RMS Mach #',rmsmach,'Reynolds # ',vrms*min(dxbound,dybound,dzbound)/shearparam
+       if (irealvisc == 1) then
+          write(iprint, "(1x, 1(a, '=',es10.3, ', '), (a, '=',es10.3))") &
+             'RMS Mach #',rmsmach, 'Reynolds # ',vrms*min(dxbound, dybound, dzbound)/shearparam
        endif
     endif
-    write(iprint,"(1x,1(a,'(max)=',es10.3,', '),('(mean)=',es10.3),(' (min)=',es10.3))") &
-         'Ratio of physical-to-art. visc',ev_data(iev_max,iev_viscrat),ev_data(iev_min,iev_viscrat)
+    write(iprint, "(1x, 1(a, '(max)=',es10.3, ', '), ('(mean)=',es10.3), (' (min)=',es10.3))") &
+         'Ratio of physical-to-art. visc',ev_data(iev_max, iev_viscrat), ev_data(iev_min, iev_viscrat)
  elseif (npartall > 0) then
-    write(iprint,"(1x,1(a,'=',es10.3))") 'RMS Mach #',rmsmach
+    write(iprint, "(1x, 1(a, '=',es10.3))") 'RMS Mach #',rmsmach
  endif
 
  if (mhd) then
-    write(iprint,"(1x,1(a,'(max)=',es10.3,', '),(a,'(mean)=',es10.3))") &
-      'div B ',ev_data(iev_max,iev_divB),'div B ',ev_data(iev_ave,iev_divB)
-    write(iprint,"(1x,1(a,'(max)=',es10.3,', '),(a,'(mean)=',es10.3))") &
-      'h|div B|/B ',ev_data(iev_max,iev_hdivB),'h|div B|/B ',ev_data(iev_ave,iev_hdivB)
-    if (ev_data(iev_max,iev_hdivB) > 10.) &
-      write(iprint,'(a)') 'WARNING! h|div B|/B is growing!  Recommend increasing hdivbbmax_max for better stability'
- endif
- write(iprint,"(/)")
+    write(iprint, "(1x, 1(a, '(max)=',es10.3, ', '), (a, '(mean)=',es10.3))") &
+      'div B ',ev_data(iev_max, iev_divB), 'div B ',ev_data(iev_ave, iev_divB)
+    write(iprint, "(1x, 1(a, '(max)=',es10.3, ', '), (a, '(mean)=',es10.3))") &
+      'h|div B|/B ',ev_data(iev_max, iev_hdivB), 'h|div B|/B ',ev_data(iev_ave, iev_hdivB)
+    if (ev_data(iev_max, iev_hdivB) > 10.) &
+      write(iprint, '(a)') 'WARNING  ! h|div B|/B is growing!  Recommend increasing hdivbbmax_max for better stability'
+ endif
+ write(iprint, "(/)")
 
 end subroutine write_evlog
 
