--- conflicted
+++ resolved
@@ -93,12 +93,8 @@
                             xyzmh_ptmass,vxyz_ptmass,fxyz_ptmass,dptmass,gravity,iboundary, &
                             fxyz_ptmass_sinksink,ntot,poten,ndustsmall,&
                             accrete_particles_outside_sphere,apr_level,aprmassoftype,&
-<<<<<<< HEAD
-                            linklist_ptmass,isionised,dsdt_ptmass,isdead_or_accreted,&
+                            sf_ptmass,isionised,dsdt_ptmass,isdead_or_accreted,&
                             fxyz_ptmass_tree
-=======
-                            sf_ptmass,isionised,dsdt_ptmass,isdead_or_accreted
->>>>>>> 6b52ee51
  use part,             only:n_group,n_ingroup,n_sing,group_info,bin_info,nmatrix
  use quitdump,         only:quit
  use ptmass,           only:icreate_sinks,ptmass_create,ipart_rhomax,pt_write_sinkev,calculate_mdot, &
@@ -341,13 +337,8 @@
                               new_ptmass=.true.,dtext=dtextforce)
        endif
        call get_force(nptmass,npart,0,1,time,dtextforce,xyzh,vxyzu,fext,xyzmh_ptmass,vxyz_ptmass,&
-<<<<<<< HEAD
-                      fxyz_ptmass,fxyz_ptmass_tree,dsdt_ptmass,0.,0.,dummy,.false.,linklist_ptmass,&
-                      bin_info,group_info)
-=======
-                      fxyz_ptmass,dsdt_ptmass,0.,0.,dummy,.false.,sf_ptmass,bin_info,group_info,&
-                      nmatrix)
->>>>>>> 6b52ee51
+                      fxyz_ptmass,fxyz_ptmass_tree,dsdt_ptmass,0.,0.,dummy,.false.,sf_ptmass,&
+                      bin_info,group_info,nmatrix)
        if (ipart_createseeds /= 0) ipart_createseeds = 0 ! reset pointer to zero
        if (ipart_createstars /= 0) ipart_createstars = 0 ! reset pointer to zero
        dummy = 0
