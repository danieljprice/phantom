--- conflicted
+++ resolved
@@ -41,13 +41,8 @@
                             hdivBonB_max,mtot
  use checkconserved,   only:etot_in,angtot_in,totmom_in,mdust_in,&
                             init_conservation_checks,check_conservation_error,&
-<<<<<<< HEAD
-                            check_magnetic_stability
- use dim,              only:maxvxyzu,mhd,periodic,idumpfile,ind_timesteps
-=======
                             check_magnetic_stability,mtot_in
- use dim,              only:maxvxyzu,mhd,periodic,idumpfile,use_apr
->>>>>>> 365d2d90
+ use dim,              only:maxvxyzu,mhd,periodic,idumpfile,use_apr,ind_timesteps
  use fileutils,        only:getnextfilename
  use options,          only:nfulldump,twallmax,nmaxdumps,rhofinal1,iexternalforce,rkill
  use readwrite_infile, only:write_infile
@@ -96,14 +91,10 @@
  use apr,              only:update_apr,create_or_update_apr_clump
  use part,             only:npart,nptmass,xyzh,vxyzu,fxyzu,fext,divcurlv,massoftype, &
                             xyzmh_ptmass,vxyz_ptmass,fxyz_ptmass,dptmass,gravity,iboundary, &
-<<<<<<< HEAD
-                            fxyz_ptmass_sinksink,ntot,poten,ndustsmall,accrete_particles_outside_sphere,&
+                            fxyz_ptmass_sinksink,ntot,poten,ndustsmall,&
+                            accrete_particles_outside_sphere,apr_level,aprmassoftype,&
                             linklist_ptmass,isionised,dsdt_ptmass,isdead_or_accreted
  use part,             only:n_group,n_ingroup,n_sing,group_info,bin_info,nmatrix
-=======
-                            fxyz_ptmass_sinksink,ntot,poten,ndustsmall,&
-                            accrete_particles_outside_sphere,apr_level,aprmassoftype
->>>>>>> 365d2d90
  use quitdump,         only:quit
  use ptmass,           only:icreate_sinks,ptmass_create,ipart_rhomax,pt_write_sinkev,calculate_mdot, &
                             set_integration_precision,ptmass_create_stars,use_regnbody,ptmass_create_seeds,&
@@ -253,10 +244,10 @@
     endif
 #endif
 
- if (use_apr) then
-   ! split or merge as required
-   call update_apr(npart,xyzh,vxyzu,fxyzu,apr_level)
- endif
+    if (use_apr) then
+       ! split or merge as required
+       call update_apr(npart,xyzh,vxyzu,fxyzu,apr_level)
+    endif
 
     dtmaxold    = dtmax
 #ifdef IND_TIMESTEPS
@@ -302,9 +293,12 @@
        !
        ! creation of new sink particles
        !
-<<<<<<< HEAD
-       call ptmass_create(nptmass,npart,ipart_rhomax,xyzh,vxyzu,fxyzu,fext,divcurlv,&
+       if (use_apr) then
+          call create_or_update_apr_clump(npart,xyzh,vxyzu,poten,apr_level,xyzmh_ptmass,aprmassoftype)
+       else
+          call ptmass_create(nptmass,npart,ipart_rhomax,xyzh,vxyzu,fxyzu,fext,divcurlv,&
                           poten,massoftype,xyzmh_ptmass,vxyz_ptmass,fxyz_ptmass,fxyz_ptmass_sinksink,linklist_ptmass,dptmass,time)
+       endif
     endif
 
     if (icreate_sinks == 2) then
@@ -348,14 +342,6 @@
        if (ipart_createseeds /= 0) ipart_createseeds = 0 ! reset pointer to zero
        if (ipart_createstars /= 0) ipart_createstars = 0 ! reset pointer to zero
        dummy = 0
-=======
-       if (use_apr) then
-          call create_or_update_apr_clump(npart,xyzh,vxyzu,poten,apr_level,xyzmh_ptmass,aprmassoftype)
-       else
-          call ptmass_create(nptmass,npart,ipart_rhomax,xyzh,vxyzu,fxyzu,fext,divcurlv,&
-                          poten,massoftype,xyzmh_ptmass,vxyz_ptmass,fxyz_ptmass,fxyz_ptmass_sinksink,dptmass,time)
-       endif
->>>>>>> 365d2d90
     endif
     !
     ! Strang splitting: implicit update for half step
