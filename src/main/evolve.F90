--- conflicted
+++ resolved
@@ -37,11 +37,8 @@
                             dtmax_ifactor,dtmax_ifactorWT,dtmax_dratio,check_dtmax_for_decrease,&
                             idtmax_n,idtmax_frac,idtmax_n_next,idtmax_frac_next
  use evwrite,          only:write_evfile,write_evlog
-<<<<<<< HEAD
- use energies,         only:etot,totmom,angtot,mdust,np_cs_eq_0,np_e_eq_0,hdivBB_xa,mtot
-=======
- use energies,         only:etot,totmom,angtot,mdust,np_cs_eq_0,np_e_eq_0,hdivBonB_ave,hdivBonB_max
->>>>>>> c7a393ff
+ use energies,         only:etot,totmom,angtot,mdust,np_cs_eq_0,np_e_eq_0,hdivBonB_ave,&
+                            hdivBonB_max,mtot
  use checkconserved,   only:etot_in,angtot_in,totmom_in,mdust_in,&
                             init_conservation_checks,check_conservation_error,&
                             check_magnetic_stability,mtot_in
@@ -93,14 +90,9 @@
 #endif
  use apr,              only:update_apr,create_or_update_apr_clump
  use part,             only:npart,nptmass,xyzh,vxyzu,fxyzu,fext,divcurlv,massoftype, &
-<<<<<<< HEAD
-                            xyzmh_ptmass,vxyz_ptmass,fxyz_ptmass,gravity,iboundary, &
+                            xyzmh_ptmass,vxyz_ptmass,fxyz_ptmass,dptmass,gravity,iboundary, &
                             fxyz_ptmass_sinksink,ntot,poten,ndustsmall,&
                             accrete_particles_outside_sphere,apr_level,aprmassoftype
-=======
-                            xyzmh_ptmass,vxyz_ptmass,fxyz_ptmass,dptmass,gravity,iboundary, &
-                            fxyz_ptmass_sinksink,ntot,poten,ndustsmall,accrete_particles_outside_sphere
->>>>>>> c7a393ff
  use quitdump,         only:quit
  use ptmass,           only:icreate_sinks,ptmass_create,ipart_rhomax,pt_write_sinkev,calculate_mdot, &
                             set_integration_precision
@@ -292,17 +284,12 @@
        !
        ! creation of new sink particles
        !
-<<<<<<< HEAD
        if (use_apr) then
-         call create_or_update_apr_clump(npart,xyzh,vxyzu,poten,apr_level,xyzmh_ptmass,aprmassoftype)
+          call create_or_update_apr_clump(npart,xyzh,vxyzu,poten,apr_level,xyzmh_ptmass,aprmassoftype)
        else
-         call ptmass_create(nptmass,npart,ipart_rhomax,xyzh,vxyzu,fxyzu,fext,divcurlv,&
-                          poten,massoftype,xyzmh_ptmass,vxyz_ptmass,fxyz_ptmass,time)
-       endif
-=======
-       call ptmass_create(nptmass,npart,ipart_rhomax,xyzh,vxyzu,fxyzu,fext,divcurlv,&
+          call ptmass_create(nptmass,npart,ipart_rhomax,xyzh,vxyzu,fxyzu,fext,divcurlv,&
                           poten,massoftype,xyzmh_ptmass,vxyz_ptmass,fxyz_ptmass,fxyz_ptmass_sinksink,dptmass,time)
->>>>>>> c7a393ff
+       endif
     endif
     !
     ! Strang splitting: implicit update for half step
@@ -422,12 +409,8 @@
              call check_conservation_error(mdust(j),mdust_in(j),1.e-1,'dust mass',decrease=.true.)
           enddo
        endif
-<<<<<<< HEAD
-       if (mhd) call check_magnetic_stability(hdivBB_xa)
+       if (mhd) call check_magnetic_stability(hdivBonB_ave,hdivBonB_max)
        if (should_conserve_aprmass) call check_conservation_error(mtot,mtot_in,massoftype(igas),'total mass')
-=======
-       if (mhd) call check_magnetic_stability(hdivBonB_ave,hdivBonB_max)
->>>>>>> c7a393ff
        if (id==master) then
           if (np_e_eq_0  > 0) call warning('evolve','N gas particles with energy = 0',var='N',ival=int(np_e_eq_0,kind=4))
           if (np_cs_eq_0 > 0) call warning('evolve','N gas particles with sound speed = 0',var='N',ival=int(np_cs_eq_0,kind=4))
