--- conflicted
+++ resolved
@@ -365,7 +365,6 @@
 !  Reads input options from the input file.
 !+
 !-----------------------------------------------------------------------
-<<<<<<< HEAD
 subroutine read_options_inject(db,nerr)
  use infile_utils, only:inopts,read_inopt
  type(inopts), intent(inout) :: db(:)
@@ -385,64 +384,6 @@
  call read_inopt(wind_injection_x,'wind_injection_x',db,errcount=nerr)
  call read_inopt(wind_length,'wind_length',db,errcount=nerr,min=0.)
 
-=======
-subroutine read_options_inject(name,valstring,imatch,igotall,ierr)
- use io, only:fatal, error, warning
- character(len=*), intent(in)  :: name,valstring
- logical,          intent(out) :: imatch,igotall
- integer,          intent(out) :: ierr
-
- integer, save :: ngot = 0
- character(len=30), parameter :: label = 'read_options_inject'
-
- imatch  = .true.
- igotall = .false.
- select case(trim(name))
- case('v_inf')
-    read(valstring,*,iostat=ierr) v_inf
-    ngot = ngot + 1
-    if (v_inf <= 0.)    call fatal(label,'v_inf must be positive')
- case('mach')
-    read(valstring,*,iostat=ierr) mach
-    ngot = ngot + 1
-    if (mach <= 0.) call fatal(label,'mach must be positive')
- case('rho_inf')
-    read(valstring,*,iostat=ierr) rho_inf
-    ngot = ngot + 1
-    if (rho_inf <= 0.) call fatal(label,'rho_inf must be positive')
- case('nstar')
-    read(valstring,*,iostat=ierr) nstar
-    ngot = ngot + 1
- case('Rstar')
-    read(valstring,*,iostat=ierr) Rstar
-    ngot = ngot + 1
-    if (Rstar <= 0.)    call fatal(label,'invalid setting for Rstar (<=0)')
- case('lattice_type')
-    read(valstring,*,iostat=ierr) lattice_type
-    ngot = ngot + 1
-    if (lattice_type/=0 .and. lattice_type/=1)    call fatal(label,'lattice_type must be 0 or 1')
- case('handled_layers')
-    read(valstring,*,iostat=ierr) handled_layers
-    ngot = ngot + 1
-    if (handled_layers < 0) call fatal(label,'handled_layers must be positive or zero')
- case('BHL_radius')
-    read(valstring,*,iostat=ierr) wind_radius
-    ngot = ngot + 1
-    if (wind_radius <= 0.) call fatal(label,'wind_radius must be >0')
- case('wind_injection_x')
-    read(valstring,*,iostat=ierr) wind_injection_x
-    ngot = ngot + 1
- case('wind_length')
-    read(valstring,*,iostat=ierr) wind_length
-    ngot = ngot + 1
-    if (wind_length <= 0.) call fatal(label,'wind_length must be positive')
- case('hold_star')
-    read(valstring,*,iostat=ierr) hold_star
-    ngot = ngot + 1
- end select
-
- igotall = (ngot >= 9)
->>>>>>> d374aa63
 end subroutine read_options_inject
 
 !-----------------------------------------------------------------------
