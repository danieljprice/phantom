!--------------------------------------------------------------------------!
! The Phantom Smoothed Particle Hydrodynamics code, by Daniel Price et al. !
! Copyright (c) 2007-2023 The Authors (see AUTHORS)                        !
! See LICENCE file for usage and distribution conditions                   !
! http://phantomsph.bitbucket.io/                                          !
!--------------------------------------------------------------------------!
module wind
!
! driver to integrate the wind equations
!
! :References: Lamers & Cassinelli "Introduction to stellar winds"
!
! :Owner: Lionel Siess
!
! :Runtime parameters: None
!
! :Dependencies: cooling_solver, dim, dust_formation, eos, io, options,
!   part, physcon, ptmass_radiation, table_utils, timestep, units,
!   wind_equations
!

!#define CALC_HYDRO_THEN_CHEM

 use part, only:n_nucleation,idJstar,idK0,idK1,idK2,idK3,idmu,idgamma,idsat,idkappa,idalpha
 use dim,  only:isothermal
 implicit none
 public :: setup_wind
 public :: wind_state,save_windprofile,interp_wind_profile!,wind_profile

 private
 ! Shared variables
 real, parameter :: Tdust_stop = 1.d-2 ! Temperature at outer boundary of wind simulation
 real, parameter :: dtmin = 1.d-3 ! Minimum allowed timsestep (for 1D integration)
 integer, parameter :: wind_emitting_sink = 1
 character(len=*), parameter :: label = 'wind'

 ! input parameters
 real :: Mstar_cgs, Lstar_cgs, wind_gamma, Mdot_cgs, Tstar, Rstar
 real :: u_to_temperature_ratio
 real, dimension (:,:), allocatable, public :: trvurho_1D, JKmuS_1D

 ! wind properties
 type wind_state
    real :: dt, time, r, r0, Rstar, v, a, time_end, Tg, Tdust
    real :: alpha, rho, p, u, c, dalpha_dr, r_old, Q, dQ_dr
    real :: kappa, mu, gamma, tau_lucy, alpha_Edd, tau
    real :: JKmuS(n_nucleation),K2
    integer :: spcode, nsteps
    logical :: dt_force, error, find_sonic_solution
 end type wind_state

contains

subroutine setup_wind(Mstar_cg, Mdot_code, u_to_T, r0, T0, v0, rsonic, tsonic, stype)
 use ptmass_radiation, only:iget_tdust
 use units,            only:umass,utime,udist
 use physcon,          only:c,years,pi
 use eos,              only:gamma,gmw
 use dust_formation,   only:set_abundances,init_muGamma,idust_opacity

 integer, intent(in) :: stype
 real, intent(in)    :: Mstar_cg, Mdot_code, u_to_T
 real, intent(inout) :: r0,v0,T0
 real, intent(out)   :: rsonic, tsonic
 real :: tau_lucy_init
 real :: rho_cgs, wind_mu!, pH, pH_tot

 Mstar_cgs  = Mstar_cg
 wind_gamma = gamma
 Mdot_cgs   = Mdot_code * umass/utime
 u_to_temperature_ratio = u_to_T

 if (idust_opacity == 2) then
    call set_abundances
    rho_cgs    = Mdot_cgs/(4.*pi * r0**2 * v0)
    wind_gamma = gamma
    wind_mu    = gmw
    call init_muGamma(rho_cgs, T0, wind_mu, wind_gamma)
    print *,'reset gamma : ',gamma,wind_gamma
    print *,'reset gmw   : ',gmw,wind_mu
    gamma = wind_gamma
    gmw   = wind_mu
 endif

 if (iget_tdust == -3) then
    !not working
    print *,'get_initial_radius not working'
    call get_initial_radius(r0, T0, v0, Rstar, rsonic, tsonic, stype)
    print*,Rstar/udist, r0/udist, T0, v0*1e-5, rsonic/udist, tsonic
    stop
 elseif (iget_tdust == 3) then
    call get_initial_tau_lucy(r0, T0, v0, tau_lucy_init)
 else
    call get_initial_wind_speed(r0, T0, v0, rsonic, tsonic, stype)
 endif

end subroutine setup_wind

!-----------------------------------------------------------------------
!
!  Initialize variables for wind integration
!
!-----------------------------------------------------------------------
subroutine init_wind(r0, v0, T0, time_end, state, tau_lucy_init)
! all quantities in cgs
 use physcon,          only:pi,Rg
 use io,               only:fatal
 use eos,              only:gmw
 use ptmass_radiation, only:alpha_rad,iget_tdust
 use part,             only:xyzmh_ptmass,iTeff,iReff,ilum
 use dust_formation,   only:kappa_gas,init_muGamma,idust_opacity
 use units,            only:umass,unit_energ,utime,udist

 real, intent(in) :: r0, v0, T0, time_end
 real, intent(in), optional :: tau_lucy_init
 type(wind_state), intent(out) :: state

 Tstar     = xyzmh_ptmass(iTeff,wind_emitting_sink)
 Lstar_cgs = xyzmh_ptmass(ilum,wind_emitting_sink)*unit_energ/utime
 Mstar_cgs = xyzmh_ptmass(4,wind_emitting_sink)*umass

 state%dt = 1000.
 if (time_end > 0.d0) then
    ! integration stops when time = time_end
    state%find_sonic_solution = .false.
    state%time_end = time_end
 else
    ! integration stops once the sonic point is reached
    state%find_sonic_solution = .true.
    state%time_end = -1.d0
 endif
 state%time   = 0.
 state%r_old  = 0.
 state%r0     = r0 ! set to Rinject in setup_wind
 state%r      = r0
 state%Rstar  = xyzmh_ptmass(iReff,wind_emitting_sink)*udist
 state%v      = v0
 state%a      = 0.
 state%Tg     = T0
 if (present(tau_lucy_init)) then
    state%tau_lucy = tau_lucy_init
 else
    state%tau_lucy = 2./3.
 endif
 if (iget_tdust == 0) then
    state%Tdust = T0
 else if (iget_tdust == 1) then
    state%Tdust = Tstar
 else if (iget_tdust == 2) then
    state%Tdust = Tstar*(.5)**(1./4.)
 else if (iget_tdust == 3) then
    state%Tdust = Tstar*(.5+3./4.*state%tau_lucy)**(1./4.)
 endif
 if (present(tau_lucy_init)) then
    state%tau_lucy = tau_lucy_init
 else
    state%tau_lucy = 2./3.
 endif
 state%kappa  = kappa_gas
 state%Q      = 0.
 state%dQ_dr  = 0.
 state%rho    = Mdot_cgs/(4.*pi * state%r**2 * state%v)
 state%spcode = 0
 state%nsteps = 1
 state%tau    = 0

 state%alpha_Edd = 0.
 state%K2        = 0.
 state%mu        = gmw
 state%gamma     = wind_gamma
 state%JKmuS     = 0.
 if (idust_opacity == 2) call init_muGamma(state%rho, state%Tg, state%mu, state%gamma)
 state%alpha          = state%alpha_Edd + alpha_rad
 state%JKmuS(idalpha) = state%alpha
 state%JKmuS(idmu)    = state%mu
 state%JKmuS(idgamma) = state%gamma
 state%dalpha_dr = 0.
 state%p = state%rho*Rg*state%Tg/state%mu
 if (isothermal) then
    state%u = 1.
 else
    state%u = state%p/((state%gamma-1.)*state%rho)
 endif
 state%c = sqrt(state%gamma*Rg*state%Tg/state%mu)
 state%dt_force = .false.
 state%error    = .false.

end subroutine init_wind

#ifdef CALC_HYDRO_THEN_CHEM

!-----------------------------------------------------------------------
!
!  Integrate chemistry, cooling and hydro over one time step
!
!-----------------------------------------------------------------------
subroutine wind_step(state)
! all quantities in cgs

 use wind_equations,   only:evolve_hydro
 use ptmass_radiation, only:alpha_rad,iget_tdust,tdust_exp,isink_radiation
 use physcon,          only:pi,Rg
 use dust_formation,   only:evolve_chem,calc_kappa_dust,calc_kappa_bowen,&
      calc_Eddington_factor,idust_opacity
 use part,             only:idK3,idmu,idgamma,idsat,idkappa
 use cooling_solver,   only:calc_cooling_rate
 use options,          only:icooling
 use units,            only:unit_ergg,unit_density
 use dim,              only:itau_alloc

 type(wind_state), intent(inout) :: state
 real :: rvT(3), dt_next, v_old, dlnQ_dlnT, Q_code
 real :: alpha_old, kappa_old, rho_old, Q_old, tau_lucy_bounded, mu_old, dt_old

 rvT(1) = state%r
 rvT(2) = state%v
 rvT(3) = state%Tg
 v_old  = state%v
 dt_old = state%dt
 state%r_old = state%r
 call evolve_hydro(state%dt, rvT, state%Rstar, Mdot_cgs, state%mu, state%gamma, state%alpha, state%dalpha_dr, &
      state%Q, state%dQ_dr, state%spcode, state%dt_force, dt_next)
 state%r   = rvT(1)
 state%v   = rvT(2)
 state%a   = (state%v-v_old)/(state%dt)
 state%Tg  = rvT(3)
 !state%u   = rvT(3)
 rho_old   = state%rho
 state%rho = Mdot_cgs/(4.*pi*state%r**2*state%v)

 kappa_old = state%kappa
 alpha_old = state%alpha
 mu_old    = state%mu
 if (idust_opacity == 2) then
    !state%Tg   = state%u*(state%gamma-1.)/Rg*state%mu
    call evolve_chem(state%dt,state%Tg,state%rho,state%JKmuS)
    state%K2             = state%JKmuS(idK2)
    state%mu             = state%JKmuS(idmu)
    state%gamma          = state%JKmuS(idgamma)
    state%kappa          = calc_kappa_dust(state%JKmuS(idK3), state%Tdust, state%rho)
    state%JKmuS(idalpha) = state%alpha_Edd+alpha_rad
 elseif (idust_opacity == 1) then
    state%kappa     = calc_kappa_bowen(state%Tdust)
 endif

 if (itau_alloc == 1) then
    state%alpha_Edd = calc_Eddington_factor(Mstar_cgs, Lstar_cgs, state%kappa, state%tau)
 else
    state%alpha_Edd = calc_Eddington_factor(Mstar_cgs, Lstar_cgs, state%kappa)
 endif
 select case (isink_radiation)
 case (1)
    state%alpha     = alpha_rad
    state%dalpha_dr = (alpha_rad-alpha_old)/(1.e-10+state%r-state%r_old)
 case (2)
    state%alpha     = state%alpha_Edd
    state%dalpha_dr = (state%alpha_Edd-alpha_old)/(1.e-10+state%r-state%r_old)
 case (3)
    state%alpha     = state%alpha_Edd+alpha_rad
    state%dalpha_dr = (state%alpha_Edd+alpha_rad-alpha_old)/(1.e-10+state%r-state%r_old)
 case default
    state%alpha     = 0.
    state%dalpha_dr = 0.
 end select
 state%c    = sqrt(state%gamma*Rg*state%Tg/state%mu)
 state%p    = state%rho*Rg*state%Tg/state%mu
 if (.not.isothermal) state%u    = state%p/((state%gamma-1.)*state%rho)
 !state%Tg   = state%p/(state%rho*Rg)*state%mu

 !calculate dust temperature using new r and old tau
 if (iget_tdust == 3) then
    tau_lucy_bounded = max(0., state%tau_lucy)
    state%Tdust = Tstar * (.5*(1.-sqrt(1.-(state%Rstar/state%r)**2)+3./2.*tau_lucy_bounded))**(1./4.)
 elseif (iget_tdust == 2) then
    !Flux dilution with attenuation
    if (itau_alloc == 1) then
       state%Tdust = Tstar * (.5*(1.-sqrt(1.-(state%Rstar/state%r)**2))*exp(-state%tau))**(1./4.)
    !Flux dilution without attenuation
    else
       state%Tdust = Tstar * (.5*(1.-sqrt(1.-(state%Rstar/state%r)**2)))**(1./4.)
    endif
 elseif (iget_tdust == 1) then
    ! T(r) relation
    state%Tdust = Tstar*(state%Rstar/state%r)**tdust_exp
 else
    ! Tdust = Tgas
    state%Tdust = state%Tg
 endif

 !calculate opacity
 if (idust_opacity == 2) then
    state%kappa = calc_kappa_dust(state%JKmuS(idK3), state%Tdust, state%rho)
 elseif (idust_opacity == 1) then
    state%kappa = calc_kappa_bowen(state%Tdust)
 endif

 ! update optical depths
 state%tau      = state%tau + state%kappa*state%rho*(1.e-10+state%r-state%r_old)
 state%tau_lucy = state%tau_lucy &
      - (state%r-state%r_old) * state%Rstar**2 &
      * (state%kappa*state%rho/state%r**2 + kappa_old*rho_old/state%r_old**2)/2.

 !update dust temperature using new r and new tau
 if (iget_tdust == 3) then
    tau_lucy_bounded = max(0., state%tau_lucy)
    state%Tdust = Tstar * (.5*(1.-sqrt(1.-(state%Rstar/state%r)**2)+3./2.*tau_lucy_bounded))**(1./4.)
 elseif (iget_tdust == 2) .and. itau_alloc == 1) then
       state%Tdust = Tstar * (.5*(1.-sqrt(1.-(state%Rstar/state%r)**2))*exp(-state%tau))**(1./4.)
 endif

 !apply cooling
 if (icooling > 0) then
    Q_old = state%Q
    call calc_cooling_rate(Q_code,dlnQ_dlnT,state%rho/unit_density,state%Tg,state%Tdust,&
         state%mu,state%gamma,state%K2,state%kappa)
    state%Q = Q_code*unit_ergg
    state%dQ_dr = (state%Q-Q_old)/(1.d-10+state%r-state%r_old)
 endif

 state%time = state%time + state%dt
 if (state%time + dt_next > state%time_end) then
    state%dt = state%time_end-state%time
    state%dt_force = .true.
 else
    state%dt = dt_next
 endif
 state%nsteps = mod(state%nsteps, 65536)+1
 !if  not searching for the sonic point, keep integrating wind equation up to t = time_end
 if (state%time < state%time_end .and. .not.state%find_sonic_solution) state%spcode = 0

end subroutine wind_step

#else

!-----------------------------------------------------------------------
!
!  Integrate chemistry, cooling and hydro over one time step
!
!-----------------------------------------------------------------------
subroutine wind_step(state)
! all quantities in cgs

 use wind_equations,   only:evolve_hydro
 use ptmass_radiation, only:alpha_rad,iget_tdust,tdust_exp, isink_radiation
 use physcon,          only:pi,Rg
 use dust_formation,   only:evolve_chem,calc_kappa_dust,calc_kappa_bowen,&
      calc_Eddington_factor,idust_opacity
 use part,             only:idK3,idmu,idgamma,idsat,idkappa
 use cooling_solver,   only:calc_cooling_rate
 use options,          only:icooling
 use units,            only:unit_ergg,unit_density
 use dim,              only:itau_alloc

 type(wind_state), intent(inout) :: state
 real :: rvT(3), dt_next, v_old, dlnQ_dlnT, Q_code
 real :: alpha_old, kappa_old, rho_old, Q_old, tau_lucy_bounded

 kappa_old  = state%kappa
 alpha_old  = state%alpha
 if (idust_opacity == 2) then
    call evolve_chem(state%dt,state%Tg,state%rho,state%JKmuS)
    state%K2        = state%JKmuS(idK2)
    state%mu        = state%JKmuS(idmu)
    state%gamma     = state%JKmuS(idgamma)
    state%kappa     = calc_kappa_dust(state%JKmuS(idK3), state%Tdust, state%rho)
 elseif (idust_opacity == 1) then
    state%kappa     = calc_kappa_bowen(state%Tdust)
 endif

 if (itau_alloc == 1) then
    state%alpha_Edd = calc_Eddington_factor(Mstar_cgs, Lstar_cgs, state%kappa, state%tau)
 else
    state%alpha_Edd = calc_Eddington_factor(Mstar_cgs, Lstar_cgs, state%kappa)
 endif
 select case (isink_radiation)
 case (1)
    state%alpha = alpha_rad
 case (2)
    state%alpha = state%alpha_Edd
 case (3)
    state%alpha = state%alpha_Edd+alpha_rad
 case default
    state%alpha = 0.
 end select
 if (idust_opacity == 2) state%JKmuS(idalpha) = state%alpha
 if (state%time > 0.)    state%dalpha_dr      = (state%alpha-alpha_old)/(1.e-10+state%r-state%r_old)

 rvT(1) = state%r
 rvT(2) = state%v
 rvT(3) = state%Tg
 v_old  = state%v
 state%r_old = state%r
 call evolve_hydro(state%dt, rvT, state%Rstar, Mdot_cgs, state%mu, state%gamma, state%alpha, state%dalpha_dr, &
      state%Q, state%dQ_dr, state%spcode, state%dt_force, dt_next)
 state%r    = rvT(1)
 state%v    = rvT(2)
 state%a    = (state%v-v_old)/(state%dt)
 state%Tg   = rvT(3)
 state%time = state%time + state%dt
 state%dt   = dt_next
 rho_old    = state%rho

 state%c    = sqrt(state%gamma*Rg*state%Tg/state%mu)
 state%rho  = Mdot_cgs/(4.*pi*state%r**2*state%v)
 state%p    = state%rho*Rg*state%Tg/state%mu
 if (.not.isothermal) state%u    = state%p/((state%gamma-1.)*state%rho)

 !calculate dust temperature using new r but old tau
 if (iget_tdust == 3) then
    tau_lucy_bounded = max(0., state%tau_lucy)
    state%Tdust = Tstar * (.5*(1.-sqrt(1.-(state%Rstar/state%r)**2)+3./2.*tau_lucy_bounded))**(1./4.)
 elseif (iget_tdust == 2) then
    if (itau_alloc == 1) then
       state%Tdust = Tstar * (.5*(1.-sqrt(1.-(state%Rstar/state%r)**2))*exp(-state%tau))**(1./4.)
    else
       state%Tdust = Tstar * (.5*(1.-sqrt(1.-(state%Rstar/state%r)**2)))**(1./4.)
    endif
 elseif (iget_tdust == 1) then
    state%Tdust = Tstar*(state%Rstar/state%r)**tdust_exp
 else
    state%Tdust = state%Tg
 endif

 !calculate opacity
 if (idust_opacity == 2) then
    state%kappa = calc_kappa_dust(state%JKmuS(idK3), state%Tdust, state%rho)
 elseif (idust_opacity == 1) then
    state%kappa = calc_kappa_bowen(state%Tdust)
 endif

 !calculate new tau
 state%tau      = state%tau + state%kappa*state%rho*(1.e-10+state%r-state%r_old)
 state%tau_lucy = state%tau_lucy &
      - (state%r-state%r_old) * state%Rstar**2 &
      * (state%kappa*state%rho/state%r**2 + kappa_old*rho_old/state%r_old**2)/2.

 !update dust temperature with new r and new tau
 if (iget_tdust == 3) then
    tau_lucy_bounded = max(0., state%tau_lucy)
    state%Tdust = Tstar * (.5*(1.-sqrt(1.-(state%Rstar/state%r)**2)+3./2.*tau_lucy_bounded))**(1./4.)
 elseif (iget_tdust == 2 .and. itau_alloc == 1) then
     state%Tdust = Tstar * (.5*(1.-sqrt(1.-(state%Rstar/state%r)**2))*exp(-state%tau))**(1./4.)
 endif

 !apply cooling
 if (icooling > 0) then
    Q_old = state%Q
    call calc_cooling_rate(Q_code,dlnQ_dlnT,state%rho/unit_density,state%Tg,state%Tdust,&
         state%mu,state%gamma,state%K2,state%kappa)
    state%Q = Q_code*unit_ergg
    state%dQ_dr = (state%Q-Q_old)/(1.d-10+state%r-state%r_old)
 endif

 if (state%time_end > 0. .and. state%time + state%dt > state%time_end) then
    state%dt = state%time_end-state%time
    state%dt_force = .true.
 endif
 state%nsteps = mod(state%nsteps, 65536)+1
 !if  not searching for the sonic point, keep integrating wind equation up to t = time_end
 if (state%time < state%time_end .and. .not.state%find_sonic_solution) state%spcode = 0

end subroutine wind_step

#endif

!-----------------------------------------------------------------------
!
!  Integrate the dusty wind equation up to sonic point
!
!-----------------------------------------------------------------------
subroutine calc_wind_profile(r0, v0, T0, time_end, state, tau_lucy_init)
! all quantities in cgs
 use ptmass_radiation, only:iget_tdust
 real, intent(in) :: r0, v0, T0, time_end
 real, intent(inout), optional :: tau_lucy_init
 type(wind_state), intent(out) :: state
 real :: tau_lucy_last

 !initialize chemistry and variables
 if (iget_tdust == 3) then
    if (present(tau_lucy_init)) then
       call init_wind(r0, v0, T0, time_end, state, tau_lucy_init)
    else
       call get_initial_tau_lucy(r0, T0, v0, tau_lucy_init)
       call init_wind(r0, v0, T0, time_end, state, tau_lucy_init)
    endif
 else
    call init_wind(r0, v0, T0, time_end, state)
 endif

 if (state%v > state%c .and. state%find_sonic_solution) then
    print *,'[wind_profile] for trans-sonic solution, the initial velocity cannot exceed the sound speed : v0=',&
         state%v,', cs=',state%c
    return
 endif

! integrate 1D wind solution with dust
 do while(state%dt > dtmin .and. state%Tg > Tdust_stop .and. .not.state%error .and. state%spcode == 0)
    tau_lucy_last = state%tau_lucy

    call wind_step(state)
    if (iget_tdust == 3 .and. state%tau_lucy < 0.) exit
    !if (state%r == state%r_old .or. state%tau_lucy < -1.) state%error = .true.
    if (state%r == state%r_old) state%error = .true.
    !print *,state%time,state%r,state%v/state%c,state%dt,dtmin,state%Tg,Tdust_stop,state%error,state%spcode
 enddo

end subroutine calc_wind_profile


<<<<<<< HEAD
=======
#ifdef TO_BE_REMOVED
!-----------------------------------------------------------------------
!+
!  integrate wind equation up to time=local_time
!+
!-----------------------------------------------------------------------
subroutine wind_profile(local_time,r,v,u,rho,e,GM,T0,fdone,JKmuS)
 !in/out variables in code units (except Jstar,K)
 use units,           only:udist, utime, unit_velocity, unit_density, unit_pressure
 use dust_formation,  only:idust_opacity
 real, intent(in)  :: local_time, GM, T0
 real, intent(inout) :: r, v
 real, intent(out) :: u, rho, e, fdone
 real, optional, intent(out) :: JKmuS(:)

 type(wind_state) :: state
 real :: T

 T = T0
 r = r*udist
 v = v*unit_velocity
 if (local_time == 0.) then
    call init_wind(r, v, T, local_time, state)
    fdone = 1.d0
 else
    call calc_wind_profile(r, v, T, local_time*utime, state)
    fdone = state%time/local_time/utime
 endif
 r   = state%r/udist
 v   = state%v/unit_velocity
 rho = state%rho/unit_density
 !u = state%Tg * u_to_temperature_ratio
 if (.not.isothermal) u  = state%p/((state%gamma-1.)*rho)/unit_pressure

 e = .5*v**2 - GM/r + state%gamma*u
 if (idust_opacity == 2) then
    JKmuS(1:n_nucleation-1) = state%JKmuS(1:n_nucleation-1)
    JKmuS(n_nucleation) = state%kappa
 endif

end subroutine wind_profile
#endif

>>>>>>> 33664ee2
!-----------------------------------------------------------------------
!
!  Determine the initial wind speed for a given stellar radius
!    stype = 0 : do nothing, initial velocity is set
!    stype = 1 : determine the trans-sonic solution
!
!-----------------------------------------------------------------------
subroutine get_initial_wind_speed(r0, T0, v0, rsonic, tsonic, stype)
!all quantities in cgs
 use timestep, only:tmax
 use io,       only:fatal,iverbose
 use units,    only:utime,udist
 use eos,      only:gmw,gamma
 use physcon,  only:Rg,Gg,au,years
 use ptmass_radiation, only:alpha_rad
 integer, intent(in) :: stype
 real, intent(in)    :: r0, T0
 real, intent(inout) :: v0
 real, intent(out)   :: rsonic, tsonic

 type(wind_state) :: state

 real :: v0min, v0max, v0last, vesc, cs, Rs, alpha_max, vin, gmax
 real, parameter :: v_over_cs_min = 1.d-4
 integer, parameter :: ncount_max = 20
 integer :: icount
 character(len=*), parameter :: label = 'get_initial_wind_speed'

 vesc = sqrt(2.*Gg*Mstar_cgs*(1.-alpha_rad)/r0)
 cs   = sqrt(gamma*Rg*T0/gmw)
 vin  = cs*(vesc/2./cs)**2*exp(-(vesc/cs)**2/2.+1.5)
 Rs   = Gg*Mstar_cgs*(1.-alpha_rad)/(2.*cs*cs)
 gmax = 1.-2.*cs**2*r0/(Gg*Mstar_cgs)  !Eq 3.38 Lamers & Cassinelli
 if (iverbose>0) then
    if (vesc> 1.d-50) then
       alpha_max = 1.-(2.*cs/vesc)**2
    else
       alpha_max = 0.
    endif
    print *, "[get_initial_wind_speed] searching for initial velocity."
    print *, ' * stype      = ',stype
    print *, ' * unit(au)   = ',udist/au
    print *, ' * Mstar      = ',Mstar_cgs/1.9891d33
    print *, ' * Twind      = ',T0
    print *, ' * Rstar(au)  = ',r0/1.496d13,r0/69600000000.
    if (.not.isothermal) print *, ' * gamma      = ',gamma
    print *, ' * mu         = ',gmw
    print *, ' * cs  (km/s) = ',cs/1e5
    print *, ' * vesc(km/s) = ',vesc/1e5
    if (stype == 1) then
       print *, ' * vin/cs     = ',vin/cs
    else
       print *, ' * v0  (km/s) = ',v0/1e5
    endif
    print *, ' * alpha      = ',alpha_rad
    print *, ' * alpha_max  = ',alpha_max
    print *, ' * tend (s)   = ',tmax*utime,tmax*utime/years
 endif

 !
 ! seach for trans-sonic solution
 !
 if (stype == 1) then
    ! Find lower bound for initial velocity
    v0     = cs*0.991
    v0max  = v0
    v0min  = v_over_cs_min*cs
    icount = 0
    do while (icount < ncount_max .and. v0/cs > v_over_cs_min)
       call calc_wind_profile(r0, v0, T0, 0., state)
       if (iverbose>1) print *,'< v0/cs = ',v0/cs,', spcode = ',state%spcode
       if (state%spcode == -1) then
          v0min = v0
          exit
       else
          v0max = v0
          v0 = v0 / 2.
       endif
       icount = icount+1
    enddo
    if (iverbose>1) print *, 'Lower bound found for v0/cs :',v0min/cs,', icount=',icount
    if (icount == ncount_max .or. v0/cs < v_over_cs_min) &
         call fatal(label,'cannot find v0min, change wind_temperature or wind_injection_radius ?')
    if (v0min/cs > 0.99) call fatal(label,'supersonic wind, set sonic_type = 0 and provide wind_velocity or change alpha_rad')

    ! Find upper bound for initial velocity
    v0 = v0max
    icount = 0
    do while (icount < ncount_max)
       call calc_wind_profile(r0, v0, T0, 0., state)
       if (iverbose>1) print *,'> v0/cs = ',v0/cs,', spcode = ',state%spcode
       if (state%spcode == 1) then
          v0max = v0
          exit
       else
          v0min = max(v0min, v0)
          v0 = v0 * 1.1
          !asymptotically approaching v0max
          !v0 = min(v0, v0max*(v0/(1.+v0)))
       endif
       icount = icount+1
    enddo
    if (iverbose>1) print *, 'Upper bound found for v0/cs :',v0max/cs,', icount=',icount
    if (icount == ncount_max) call fatal(label,'cannot find v0max, change wind_temperature or wind_injection_radius ?')

    ! Find sonic point by dichotomy between v0min and v0max
    do
       v0last = v0
       v0 = (v0min+v0max)/2.
       call calc_wind_profile(r0, v0, T0, 0., state)
       if (iverbose>1) print *, '= v0/cs = ',v0/cs,', spcode = ',state%spcode
       if (state%spcode == -1) then
          v0min = v0
       elseif (state%spcode == 1) then
          v0max = v0
       else
          exit
       endif
       if (abs(v0-v0last)/v0last < 1.e-12) then
          !if (v0 == v0last) then
          exit
       endif
    enddo

    write (*,'("Sonic point properties  cs (km/s) =",f9.3,", Rs/r0 = ",f7.3,&
    &", v0/cs = ",f9.6,", ts =",f8.1,", (Rs-r0)/ts (km/s) = ",f8.4)') &
         state%v/1e5,state%r/r0,v0/state%v,state%time/utime,(state%r-state%r0)/state%time/1.e5

    rsonic = state%r
    tsonic = state%time

 else
    if (iverbose>1) then
      if (v0 >= cs) then
         print *,' supersonic wind : v0/cs = ',v0/cs
      else
         !see discussion p72/73 in Lamers & Cassinelli textbook
         if (r0 > Rs .or. alpha_rad > gmax ) then
            print *,'r0 = ',r0,', Rs = ',rs,', Gamma_max =',gmax,', alpha_rad =',alpha_rad
            print '(/," WARNING : alpha_rad > Gamma_max = ",f7.5," breeze type solution (dv/dr < 0)",/)',gmax
         endif
         print '(" sub-sonic wind : v0/cs = ",f7.5,", Gamma_max = ",f7.5)',v0/cs,gmax
      endif
    endif
    !call calc_wind_profile(r0, v0, T0, 0., state)
    rsonic = 0.!state%r
    tsonic = 0.!state%time
 endif
 !
 !store sonic point properties (location, time to reach, ...)
 !
 ! sonic(1) = state%r
 ! sonic(2) = state%v
 ! sonic(3) = state%c
 ! sonic(4) = state%time
 ! sonic(5) = state%Tg
 ! sonic(6) = state%p
 ! sonic(7) = state%alpha
 ! mdot = 4.*pi*rho*v0*ro*ro
end subroutine get_initial_wind_speed

!-----------------------------------------------------------------------
!
!  Determine the initial stellar radius Rst so that tau_Lucy(Rst) = 2/3
!
!-----------------------------------------------------------------------
subroutine get_initial_radius(r0, T0, v0, Rst, rsonic, tsonic, stype)
 !all quantities in cgs
 use physcon, only:steboltz,pi
 use io,      only:iverbose
 use units,   only:udist
 real, parameter :: step_factor = 1.1
 integer, intent(in) :: stype
 real, intent(in) :: T0, r0
 real, intent(inout) :: v0
 real, intent(out) :: Rst, rsonic, tsonic

 real, parameter :: time_end = 1.d10
 real :: Rstmin, Rstmax, Rstbest, v0best, tau_lucy_best, initial_guess
 integer :: i, nstepsbest
 type(wind_state) :: state

 ! Find lower bound for initial radius
 !r0 = sqrt(Lstar_cgs/(4.*pi*steboltz*Tstar**4))
 initial_guess = r0
 Rstmax = r0
 Rst = r0
 v0  = 0.
 if (iverbose>0) print *, '[get_initial_radius] Searching lower bound for r0'
 do
    call get_initial_wind_speed(Rst, T0, v0, rsonic, tsonic, stype)
    call calc_wind_profile(Rst, v0, T0, time_end, state)
    if (iverbose>1) print *,' Rst = ', Rst/udist, 'tau_lucy = ', state%tau_lucy, 'rho = ', Mdot_cgs/(4.*pi * Rst**2 * v0)
    if (state%error) then
       ! something wrong happened!
      Rst = Rst / step_factor
       !elseif (Rst < initial_guess/10.) then
       !   Rstmin = Rst
       !   print *,'radius getting too small!',Rst,step_factor
       !   exit
    elseif (state%tau_lucy < 0.) then
       Rstmin = Rst
       exit
    else
       Rstmax = Rst
       Rst = Rst / step_factor
    endif
 enddo
 if (iverbose>1) print *, 'Lower bound found for Rst :', Rstmin

! Find upper bound for initial radius
 if (iverbose>1) print *, 'Searching upper bound for Rst'
 Rst = Rstmax
 do
    call get_initial_wind_speed(Rst, T0, v0, rsonic, tsonic, stype)
    call calc_wind_profile(Rst, v0, T0, time_end, state)
    if (iverbose>1) print *, 'Rst = ', Rst, 'tau_lucy = ', state%tau_lucy
    if (state%error) then
       ! something wrong happened!
      Rst = Rst * step_factor
    elseif (state%tau_lucy > 0.) then
       Rstmax = Rst
       exit
    else
       Rstmin = max(Rst, Rstmin)
       Rst = Rst * step_factor
    endif
 enddo
 if (iverbose>1) print *, 'Upper bound found for Rst :', Rstmax

 ! Find the initial radius by dichotomy between Rstmin and Rstmax
 if (iverbose>1) print *, 'Searching Rst by dichotomy'
 Rstbest = Rst
 v0best = v0
 nstepsbest = state%nsteps
 tau_lucy_best = state%tau_lucy
 do i=1,30
    Rst = (Rstmin+Rstmax)/2.
    call get_initial_wind_speed(Rst, T0, v0, rsonic, tsonic, stype)
    call calc_wind_profile(Rst, v0, T0, time_end, state)
    if (iverbose>1) print *, 'Rst = ', Rst, 'tau_lucy = ', state%tau_lucy
    if (abs(state%tau_lucy) < abs(tau_lucy_best)) then
       rsonic= state%r
       tsonic= state%time
       Rstbest = Rst
       v0best = v0
       nstepsbest = state%nsteps
       tau_lucy_best = state%tau_lucy
    endif
    if (.not. state%error) then
       if (state%tau_lucy < 0.) then
          Rstmin = Rst
       else
          Rstmax = Rst
       endif
    else
       Rstmax = Rstmax + 12345.
    endif
    if (abs(Rstmin-Rstmax)/Rstmax < 1.e-5) exit
 enddo
 Rst = Rstbest
 v0 = v0best
 if (iverbose>0) then
    print *,'Best initial radius found: Rst=',Rst,' , initial_guess=',initial_guess
    print *,'with v0=', v0,' , T0=',T0,' , leading to tau_lucy=',tau_lucy_best,' at t=',time_end
 endif
end subroutine get_initial_radius

!-----------------------------------------------------------------------
!
!  Determine the initial lucy optical depth profile at the stellar surface
!  so that tau_lucy converges to zero at infinity
!
!-----------------------------------------------------------------------
subroutine get_initial_tau_lucy(r0, T0, v0, tau_lucy_init)
   !all quantities in cgs
   use physcon, only:steboltz,pi
   use io,      only:iverbose
   real, parameter :: step_factor = 1.1
   real, intent(in) :: T0, r0, v0
   real, intent(out) :: tau_lucy_init

   real, parameter :: time_end = 1.d10
   real :: tau_lucy_init_min, tau_lucy_init_max, tau_lucy_init_best, tau_lucy_best, initial_guess
   integer :: i, nstepsbest
   type(wind_state) :: state

   ! Find lower bound for tau_lucy
   initial_guess = 2./3.
   tau_lucy_init_max = 2./3.
   tau_lucy_init = 2./3.
   if (iverbose>0) print *, '[get_initial_tau_lucy] Searching lower bound for tau_lucy'
   do
      call calc_wind_profile(r0, v0, T0, time_end, state, tau_lucy_init)
      if (iverbose>1) print *,' tau_lucy_init = ', tau_lucy_init, 'tau_lucy = ', state%tau_lucy
      if (state%error) then
         ! something wrong happened!
         tau_lucy_init = tau_lucy_init / step_factor
         !elseif (Rst < initial_guess/10.) then
         !   Rstmin = Rst
         !   print *,'radius getting too small!',Rst,step_factor
         !   exit
      elseif (state%tau_lucy < 0.) then
         tau_lucy_init_min = tau_lucy_init
         exit
      else
         tau_lucy_init_max = tau_lucy_init
         tau_lucy_init = tau_lucy_init / step_factor
      endif
   enddo
   if (iverbose>1) print *, 'Lower bound found for tau_lucy_init :', tau_lucy_init_min

  ! Find upper bound for tau_lucy
   if (iverbose>1) print *, 'Searching upper bound for tau_lucy_init'
   tau_lucy_init = tau_lucy_init_max
   do
      call calc_wind_profile(r0, v0, T0, time_end, state, tau_lucy_init)
      if (iverbose>1) print *, 'tau_lucy_init = ', tau_lucy_init, 'tau_lucy = ', state%tau_lucy
      if (state%error) then
         ! something wrong happened!
         tau_lucy_init = tau_lucy_init * step_factor
      elseif (state%tau_lucy > 0.) then
         tau_lucy_init_max = tau_lucy_init
         exit
      else
         tau_lucy_init_min = max(tau_lucy_init, tau_lucy_init_min)
         tau_lucy_init = tau_lucy_init * step_factor
      endif
   enddo
   if (iverbose>1) print *, 'Upper bound found for tau_lucy_init :', tau_lucy_init_max

   ! Find the initial tau_lucy by dichotomy between tau_lucy_init_min and tau_lucy_init_max
   if (iverbose>1) print *, 'Searching tau_lucy_init by dichotomy'
   tau_lucy_init_best = tau_lucy_init
   nstepsbest = state%nsteps
   tau_lucy_best = state%tau_lucy
   do i=1,60
      tau_lucy_init = (tau_lucy_init_min+tau_lucy_init_max)/2.
      call calc_wind_profile(r0, v0, T0, time_end, state, tau_lucy_init)
      if (iverbose>1) print *, 'tau_lucy_init = ', tau_lucy_init, 'tau_lucy = ', state%tau_lucy
      if (abs(state%tau_lucy) < abs(tau_lucy_best)) then
         tau_lucy_best = state%tau_lucy
      endif
      if (.not. state%error) then
         if (state%tau_lucy < 0.) then
            tau_lucy_init_min = tau_lucy_init
         else
            tau_lucy_init_max = tau_lucy_init
         endif
      else
         tau_lucy_init_max = tau_lucy_init_max + 0.1
      endif
      if (abs(tau_lucy_init_min-tau_lucy_init_max)/tau_lucy_init_max < 1.e-10) exit
   enddo
   tau_lucy_init = (tau_lucy_init_min+tau_lucy_init_max)/2.
   if (iverbose>0) then
      print *,'Best initial Lucy optical depth found: tau_lucy_init=',tau_lucy_init,' , initial_guess=',initial_guess
      print *,'with v0=', v0,' , T0=',T0,' , leading to tau_lucy=',tau_lucy_best,' at t=',time_end
   endif
end subroutine get_initial_tau_lucy

!-----------------------------------------------------------------------
!
!  Interpolate 1D wind profile
!
!-----------------------------------------------------------------------
subroutine interp_wind_profile(time, local_time, r, v, u, rho, e, GM, fdone, JKmuS)
 !in/out variables in code units (except Jstar,K)
 use units,          only:udist,utime,unit_velocity,unit_density,unit_ergg
 use dust_formation, only:idust_opacity
 use part,           only:idgamma
 use eos,            only:gamma
 use table_utils,    only:find_nearest_index,interp_1d

 real, intent(in)  :: time, local_time, GM
 !real, intent(inout) :: r, v
 real, intent(out) :: u, rho, e, r, v, fdone
 real, intent(out), optional :: JKmuS(:)

 real    :: ltime,gammai
 integer :: indx,j

 ltime = local_time*utime
 call find_nearest_index(trvurho_1D(1,:),ltime,indx)

 r   = interp_1d(ltime,trvurho_1D(1,indx),trvurho_1D(1,indx+1),trvurho_1D(2,indx),trvurho_1D(2,indx+1))/udist
 v   = interp_1d(ltime,trvurho_1D(1,indx),trvurho_1D(1,indx+1),trvurho_1D(3,indx),trvurho_1D(3,indx+1))/unit_velocity
 if (isothermal) then
    u = 0.
 else
    u = interp_1d(ltime,trvurho_1D(1,indx),trvurho_1D(1,indx+1),trvurho_1D(4,indx),trvurho_1D(4,indx+1))/unit_ergg
 endif
 rho = interp_1d(ltime,trvurho_1D(1,indx),trvurho_1D(1,indx+1),trvurho_1D(5,indx),trvurho_1D(5,indx+1))/unit_density

 if (idust_opacity == 2) then
    do j=1,n_nucleation
       JKmuS(j) = interp_1d(ltime,trvurho_1D(1,indx),trvurho_1D(1,indx+1),JKmuS_1D(j,indx),JKmuS_1D(j,indx+1))
    enddo
    gammai = JKmuS(idgamma)
    gamma  = gammai
 else
    gammai = gamma
 endif

 e = .5*v**2 - GM/r + gammai*u
 if (local_time == 0.) then
    fdone = 1.d0
 else
    fdone = ltime/(local_time*utime)
 endif

end subroutine interp_wind_profile

!-----------------------------------------------------------------------
!
!  Integrate the steady wind equation and save wind profile to a file
!
!-----------------------------------------------------------------------
subroutine save_windprofile(r0, v0, T0, rout, tend, tcross, filename)
 use physcon,          only:au
 use dust_formation,   only:idust_opacity
 use ptmass_radiation, only:iget_tdust
 real, intent(in) :: r0, v0, T0, tend, rout
 real, intent(out) :: tcross          !time to cross the entire integration domain
 character(*), intent(in) :: filename
 real, parameter :: Tdust_stop = 1.d0 ! Temperature at outer boundary of wind simulation
 integer, parameter :: nlmax = 8192   ! maxium number of steps store in the 1D profile
 real :: time_end, tau_lucy_init
 real :: r_incr,v_incr,T_incr,mu_incr,gamma_incr,r_base,v_base,T_base,mu_base,gamma_base,eps
 real, allocatable :: trvurho_temp(:,:)
 real, allocatable :: JKmuS_temp(:,:)
 type(wind_state) :: state
 integer ::iter,itermax,nwrite,writeline

 if (.not. allocated(trvurho_temp)) allocate (trvurho_temp(5,nlmax))
 if (idust_opacity == 2 .and. .not. allocated(JKmuS_temp)) allocate (JKmuS_temp(n_nucleation,nlmax))

 write (*,'("Saving 1D model to ",A)') trim(filename)
 !time_end = tmax*utime
 time_end = tend
 if (iget_tdust == 3) then
    call get_initial_tau_lucy(r0, T0, v0, tau_lucy_init)
    call init_wind(r0, v0, T0, tend, state, tau_lucy_init)
 else
    call init_wind(r0, v0, T0, tend, state)
 endif

 open(unit=1337,file=filename)
 call filewrite_header(1337,nwrite)
 call filewrite_state(1337,nwrite, state)

 eps       = 0.01
 iter      = 0
 itermax   = int(huge(itermax)/10.) !this number is huge but may be needed for RK6 solver
 tcross    = 1.d99
 writeline = 0

 r_base     = state%r
 v_base     = state%v
 T_base     = state%Tg
 mu_base    = state%mu
 gamma_base = state%gamma

 do while(state%time < time_end .and. iter < itermax .and. state%Tg > Tdust_stop .and. writeline < nlmax)
    iter = iter+1
    call wind_step(state)

    r_incr     = state%r
    v_incr     = state%v
    T_incr     = state%Tg
    mu_incr    = state%mu
    gamma_incr = state%gamma

    if (      ( abs((r_incr     -r_base)      /r_base)      > eps ) &
         .or. ( abs((v_incr     -v_base)      /v_base)      > eps ) &
         .or. ( abs((T_incr     -T_base)      /T_base)      > eps ) &
         .or. ( abs((gamma_incr -gamma_base)  /gamma_base)  > eps ) &
         .or. ( abs((mu_incr    -mu_base)     /mu_base)     > eps ) ) then

       writeline = writeline + 1
       call filewrite_state(1337,nwrite, state)

       r_base     = state%r
       v_base     = state%v
       T_base     = state%Tg
       mu_base    = state%mu
       gamma_base = state%gamma
       trvurho_temp(:,writeline) = (/state%time,state%r,state%v,state%u,state%rho/)
       if (idust_opacity == 2) JKmuS_temp(:,writeline) = (/state%JKmuS(1:n_nucleation)/)

    endif
    if (state%r > rout) tcross = min(state%time,tcross)
 enddo
 if (state%time/time_end < .3) then
    write(*,'("[WARNING] wind integration failed : t/tend = ",f7.5,", dt/tend = ",f7.5,&
    &" Tgas = ",f6.0,", r/rout = ",f7.5," iter = ",i7,/)') &
    state%time/time_end,state%dt/time_end,state%Tg,state%r/rout,iter
 else
    print *,'integration successful, #',iter,' iterations required, rout = ',state%r/au
 endif
 close(1337)
 !stop 'save_windprofile'

 if (allocated(trvurho_1D)) deallocate(trvurho_1D)
 allocate (trvurho_1D(5, writeline))
 trvurho_1D(:,:) = trvurho_temp(:,1:writeline)
 deallocate(trvurho_temp)
 if (idust_opacity == 2) then
    if (allocated(JKmuS_1D)) deallocate(JKmuS_1D)
    allocate (JKmuS_1D(n_nucleation, writeline))
    JKmuS_1D(:,:) = JKmuS_temp(:,1:writeline)
    deallocate(JKmuS_temp)
 endif

end subroutine save_windprofile

subroutine filewrite_header(iunit,nwrite)
 integer, intent(in) :: iunit
 integer, intent(out) :: nwrite
 character (len=20):: fmt

<<<<<<< HEAD
 nwrite = 23
 write(fmt,*) nwrite
 write(iunit,'('// adjustl(fmt) //'(a12))') 't','r','v','T','c','p','u','rho','alpha','a',&
       'mu','S','Jstar','K0','K1','K2','K3','tau_lucy','kappa','tau','Tdust','gamma','Q'
=======
 if (idust_opacity == 2) then
    if (icooling > 0) then
       nwrite = 22
       write(fmt,*) nwrite
       write(iunit,'('// adjustl(fmt) //'(a12))') 't','r','v','T','c','p','u','rho','alpha','a',&
            'mu','S','Jstar','K0','K1','K2','K3','tau_lucy','kappa','Tdust','gamma','Q'
    else
       nwrite = 21
       write(fmt,*) nwrite
       write(iunit,'('// adjustl(fmt) //'(a12))') 't','r','v','T','c','p','u','rho','alpha','a',&
            'mu','S','Jstar','K0','K1','K2','K3','tau_lucy','kappa','Tdust','gamma'
    endif
 else
    if (icooling > 0) then
       nwrite = 14
       write(fmt,*) nwrite
       write(iunit,'('// adjustl(fmt) //'(a12))') 't','r','v','T','c','p','u','rho','alpha','a','mu','kappa','gamma','Q'
    else
       nwrite = 13
       write(fmt,*) nwrite
       write(iunit,'('// adjustl(fmt) //'(a12))') 't','r','v','T','c','p','u','rho','alpha','a','mu','kappa','gamma'
    endif
 endif

>>>>>>> 33664ee2
end subroutine filewrite_header

subroutine state_to_array(state, array)
 use dust_formation, only:idust_opacity
 type(wind_state), intent(in) :: state
 real, intent(out) :: array(:)

 array(1)  = state%time
 array(2)  = state%r
 array(3)  = state%v
 array(4)  = state%Tg
 array(5)  = state%c
 array(6)  = state%p
 array(7)  = state%u
 array(8)  = state%rho
 array(9)  = state%alpha
 array(10) = state%a
 if (idust_opacity == 2) then
    array(11) = state%JKmuS(idmu)
 else
    array(11) = state%mu
 endif
<<<<<<< HEAD
 array(12) = state%JKmuS(idsat)
 array(13) = state%JKmuS(idJstar)
 array(14) = state%JKmuS(idK0)
 array(15) = state%JKmuS(idK1)
 array(16) = state%JKmuS(idK2)
 array(17) = state%JKmuS(idK3)
 array(18) = state%tau_lucy
 array(19) = state%kappa
 array(20) = state%tau
 array(21) = state%Tdust
 if (idust_opacity == 2) then
    array(22) = state%JKmuS(idgamma)
 else
    array(22) = state%gamma
 endif
 array(23) = state%Q
=======
 if (icooling > 0) array(nwrite) = state%Q

>>>>>>> 33664ee2
end subroutine state_to_array

subroutine filewrite_state(iunit,nwrite, state)
 integer, intent(in) :: iunit,nwrite
 type(wind_state), intent(in) :: state

 real :: array(nwrite)
 character (len=20):: fmt

 call state_to_array(state, array)
 write(fmt,*) nwrite
 write(iunit,'('// adjustl(fmt) //'(1x,es11.3E3:))') array(1:nwrite)
!  write(iunit, '(22(1x,es11.3E3:))') array(1:nwrite)

end subroutine filewrite_state

end module wind<|MERGE_RESOLUTION|>--- conflicted
+++ resolved
@@ -508,52 +508,6 @@
 end subroutine calc_wind_profile
 
 
-<<<<<<< HEAD
-=======
-#ifdef TO_BE_REMOVED
-!-----------------------------------------------------------------------
-!+
-!  integrate wind equation up to time=local_time
-!+
-!-----------------------------------------------------------------------
-subroutine wind_profile(local_time,r,v,u,rho,e,GM,T0,fdone,JKmuS)
- !in/out variables in code units (except Jstar,K)
- use units,           only:udist, utime, unit_velocity, unit_density, unit_pressure
- use dust_formation,  only:idust_opacity
- real, intent(in)  :: local_time, GM, T0
- real, intent(inout) :: r, v
- real, intent(out) :: u, rho, e, fdone
- real, optional, intent(out) :: JKmuS(:)
-
- type(wind_state) :: state
- real :: T
-
- T = T0
- r = r*udist
- v = v*unit_velocity
- if (local_time == 0.) then
-    call init_wind(r, v, T, local_time, state)
-    fdone = 1.d0
- else
-    call calc_wind_profile(r, v, T, local_time*utime, state)
-    fdone = state%time/local_time/utime
- endif
- r   = state%r/udist
- v   = state%v/unit_velocity
- rho = state%rho/unit_density
- !u = state%Tg * u_to_temperature_ratio
- if (.not.isothermal) u  = state%p/((state%gamma-1.)*rho)/unit_pressure
-
- e = .5*v**2 - GM/r + state%gamma*u
- if (idust_opacity == 2) then
-    JKmuS(1:n_nucleation-1) = state%JKmuS(1:n_nucleation-1)
-    JKmuS(n_nucleation) = state%kappa
- endif
-
-end subroutine wind_profile
-#endif
-
->>>>>>> 33664ee2
 !-----------------------------------------------------------------------
 !
 !  Determine the initial wind speed for a given stellar radius
@@ -1075,37 +1029,10 @@
  integer, intent(out) :: nwrite
  character (len=20):: fmt
 
-<<<<<<< HEAD
  nwrite = 23
  write(fmt,*) nwrite
  write(iunit,'('// adjustl(fmt) //'(a12))') 't','r','v','T','c','p','u','rho','alpha','a',&
        'mu','S','Jstar','K0','K1','K2','K3','tau_lucy','kappa','tau','Tdust','gamma','Q'
-=======
- if (idust_opacity == 2) then
-    if (icooling > 0) then
-       nwrite = 22
-       write(fmt,*) nwrite
-       write(iunit,'('// adjustl(fmt) //'(a12))') 't','r','v','T','c','p','u','rho','alpha','a',&
-            'mu','S','Jstar','K0','K1','K2','K3','tau_lucy','kappa','Tdust','gamma','Q'
-    else
-       nwrite = 21
-       write(fmt,*) nwrite
-       write(iunit,'('// adjustl(fmt) //'(a12))') 't','r','v','T','c','p','u','rho','alpha','a',&
-            'mu','S','Jstar','K0','K1','K2','K3','tau_lucy','kappa','Tdust','gamma'
-    endif
- else
-    if (icooling > 0) then
-       nwrite = 14
-       write(fmt,*) nwrite
-       write(iunit,'('// adjustl(fmt) //'(a12))') 't','r','v','T','c','p','u','rho','alpha','a','mu','kappa','gamma','Q'
-    else
-       nwrite = 13
-       write(fmt,*) nwrite
-       write(iunit,'('// adjustl(fmt) //'(a12))') 't','r','v','T','c','p','u','rho','alpha','a','mu','kappa','gamma'
-    endif
- endif
-
->>>>>>> 33664ee2
 end subroutine filewrite_header
 
 subroutine state_to_array(state, array)
@@ -1128,7 +1055,6 @@
  else
     array(11) = state%mu
  endif
-<<<<<<< HEAD
  array(12) = state%JKmuS(idsat)
  array(13) = state%JKmuS(idJstar)
  array(14) = state%JKmuS(idK0)
@@ -1145,10 +1071,6 @@
     array(22) = state%gamma
  endif
  array(23) = state%Q
-=======
- if (icooling > 0) array(nwrite) = state%Q
-
->>>>>>> 33664ee2
 end subroutine state_to_array
 
 subroutine filewrite_state(iunit,nwrite, state)
