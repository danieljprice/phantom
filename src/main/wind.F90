--- conflicted
+++ resolved
@@ -954,15 +954,9 @@
     call init_wind(r0, v0, T0, tend, state)
  endif
  if (write_files) then
-<<<<<<< HEAD
-    open(unit=1337,file=filename)
-    call filewrite_header(1337,nwrite)
-    call filewrite_state(1337,nwrite, state)
-=======
  open(unit=1337,file=filename)
  call filewrite_header(1337,nwrite)
  call filewrite_state(1337,nwrite, state)
->>>>>>> 575d1546
  endif
 
  eps       = 0.01
