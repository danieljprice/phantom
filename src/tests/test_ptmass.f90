--- conflicted
+++ resolved
@@ -87,11 +87,7 @@
     do_test_HII = .true.
  case('ptmassSDAR')
     do_test_SDAR = .true.
-<<<<<<< HEAD
- case('ptmassflyby','ptmassorbit','ptmassrecon')
-=======
  case('ptmassorbit','ptmassflyby')
->>>>>>> 1a5b687d
     do_test_orbit = .true.
  case default
     testall = .true.
@@ -145,11 +141,7 @@
     !
     !  Test of Orbit Reconstructor^TM
     !
-<<<<<<< HEAD
-    if (do_test_orbit .or. testall) call test_orbit_reconstructor(ntests,npass,stringf)
-=======
     if (do_test_orbit .or. testall) call test_orbit_reconstructor_grid(ntests,npass,stringf)
->>>>>>> 1a5b687d
 
  enddo
  !
@@ -2000,13 +1992,6 @@
 
 !-----------------------------------------------------------------------
 !+
-<<<<<<< HEAD
-!  Test the Orbit Reconstructor^TM functionality in set_orbit
-!+
-!-----------------------------------------------------------------------
-subroutine test_orbit_reconstructor(ntests,npass,string)
- use dim,            only:use_sinktree,gr
-=======
 !  Test the Orbit Reconstructor^TM functionality on a grid of dvx and dvy
 !+
 !-----------------------------------------------------------------------
@@ -2043,7 +2028,6 @@
 !+
 !-----------------------------------------------------------------------
 subroutine test_orbit_reconstructor(ntests,npass,string,dxobs,dvobs)
->>>>>>> 1a5b687d
  use io,             only:id,master,iverbose
  use part,           only:xyzmh_ptmass,vxyz_ptmass,ihacc,nptmass,npart,npartoftype,&
                           fxyz_ptmass,dsdt_ptmass,epot_sinksink
@@ -2062,11 +2046,7 @@
  character(len=40) :: tmpstr
  type(orbit_t) :: binary
 
-<<<<<<< HEAD
- if (gr .or. use_sinktree) return
-=======
  nfailed = 0
->>>>>>> 1a5b687d
  if (id==master) write(*,"(/,a)") '--> testing Orbit Reconstructor^TM '//trim(string)
 
  ! no gas
@@ -2077,11 +2057,7 @@
  m1 = 0.8; m2 = 0.3; hacc1 = 1.0; hacc2 = 1.0
  call set_defaults_orbit(binary)
 
-<<<<<<< HEAD
- ! set up for a orbit reconstruction
-=======
  ! set up for an orbit reconstruction
->>>>>>> 1a5b687d
  binary%input_type = 2
  do i=1,3
     write(binary%obs%dx(i),"(es12.4)") dxobs(i)
