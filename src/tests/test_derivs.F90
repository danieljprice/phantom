--- conflicted
+++ resolved
@@ -606,7 +606,6 @@
           dedust = 0.
           dmdust(:) = 0.
           do i=1,npart
-<<<<<<< HEAD
              dustfraci(:)  = dustfrac(:,i)
              rhoi          = rhoh(xyzh(4,i),massoftype(igas))
 !--sqrt(rho*epsilon) method
@@ -619,14 +618,6 @@
 !--asin(sqrt(epsilon)) method
 !             ddustfraci(:) = 2.*cos(sonrhoi(:))*sin(sonrhoi(:))*ddustfrac(:,i)
              dmdust(:)     = dmdust(:) + ddustfraci(:)
-=======
-             dustfraci = dustfrac(i)
-             rhoi   = rhoh(xyzh(4,i),massoftype(igas))
-             sonrhoi    = sqrt(dustfrac(i)*(1.-dustfrac(i)))
-             drhodti    = -rhoi*divcurlv(1,i)
-             ddustfraci = 2.*sonrhoi*(1.-dustfraci)*ddustfrac(i)
-             dmdust = dmdust + ddustfraci
->>>>>>> 30f8ee2f
              dekin  = dekin  + dot_product(vxyzu(1:3,i),fxyzu(1:3,i))
              deint  = deint  + (1. - sum(dustfraci))*fxyzu(4,i)
              dedust = dedust - vxyzu(4,i)*sum(ddustfraci)
@@ -2618,7 +2609,6 @@
  gradepsts(:) = dustfraci*gradts(:) + tsi*gradeps(:)
  
  !ddustfrac_func = -1./rhoi*(dustfraci*tsi*del2P + dot_product(gradp,gradepsts))
-<<<<<<< HEAD
 
 !--sqrt(rho*epsilon) method
  si = sqrt(dustfraci*rhoi)
@@ -2628,10 +2618,6 @@
  ddustfrac_func = -0.5/si*(dustfraci*tsi*del2P + dot_product(gradp,gradepsts)) - 0.5*si*divvfunc(xyzhi)
 !--asin(sqrt(epsilon)) method
 ! ddustfrac_func = -0.5/(rhoi*sin(si)*cos(si))*(dustfraci*tsi*del2P + dot_product(gradp,gradepsts))
-=======
- si = sqrt(dustfraci/(1.-dustfraci))
- ddustfrac_func = -0.5*((dustfraci*tsi*del2P + dot_product(gradp,gradepsts))/(rhoi*si*(1.-dustfraci)**2.))
->>>>>>> 30f8ee2f
 
 end function ddustfrac_func
 
