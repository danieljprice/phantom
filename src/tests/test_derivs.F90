!--------------------------------------------------------------------------!
! The Phantom Smoothed Particle Hydrodynamics code, by Daniel Price et al. !
! Copyright (c) 2007-2024 The Authors (see AUTHORS)                        !
! See LICENCE file for usage and distribution conditions                   !
! http://phantomsph.github.io/                                             !
!--------------------------------------------------------------------------!
module testderivs
!
! Unit test of derivs module and densityforce routine
!
! :References: None
!
! :Owner: Daniel Price
!
! :Runtime parameters: None
!
! :Dependencies: boundary, cullendehnen, densityforce, deriv, dim, dust,
!   eos, io, kernel, linklist, mpidomain, mpiutils, nicil, options, part,
!   physcon, testutils, timestep_ind, timing, unifdis, units, viscosity
!
 use part, only:massoftype,ien_type,ien_entropy
 implicit none

 public :: test_derivs
 real, public :: grainsizek,graindensk
 real, parameter, private :: rhozero = 5.0

 private

contains

subroutine test_derivs(ntests,npass,string)
 use dim,          only:maxp,maxvxyzu,maxalpha,maxdvdx,ndivcurlv,nalpha,use_dust,&
<<<<<<< HEAD
                        maxdustsmall,periodic,mpi,use_apr
=======
                        maxdustsmall,periodic,mpi,ind_timesteps
>>>>>>> c7a393ff
 use boundary,     only:dxbound,dybound,dzbound,xmin,xmax,ymin,ymax,zmin,zmax
 use eos,          only:polyk,gamma,init_eos
 use io,           only:iprint,id,master,fatal,iverbose,nprocs
 use mpiutils,     only:reduceall_mpi
 use options,      only:tolh,alpha,alphau,alphaB,beta,ieos,psidecayfac,use_dustfrac,iopacity_type
 use kernel,       only:radkern,kernelname
 use part,         only:npart,npartoftype,igas,xyzh,hfact,vxyzu,fxyzu,fext,init_part,&
                        divcurlv,divcurlB,maxgradh,gradh,divBsymm,Bevol,dBevol,&
                        Bxyz,Bextx,Bexty,Bextz,alphaind,maxphase,rhoh,mhd,&
                        maxBevol,ndivcurlB,dvdx,dustfrac,dustevol,ddustevol,&
                        idivv,icurlvx,icurlvy,icurlvz,idivB,icurlBx,icurlBy,&
                        icurlBz,deltav,ndustsmall,apr_level
 use part,         only:rad,radprop
 use unifdis,      only:set_unifdis
 use physcon,      only:pi,au,solarm
 use deriv,        only:get_derivs_global
 use densityforce, only:get_neighbour_stats,densityiterate
 use linklist,     only:set_linklist
 use timing,       only:getused,printused
 use viscosity,    only:bulkvisc,shearparam,irealvisc
 use part,         only:iphase,isetphase,igas
 use nicil,        only:use_ambi
 use timestep_ind, only:nactive
 use part,         only:ibin
 use dust,         only:init_drag,idrag,K_code
 use part,         only:grainsize,graindens,ndustlarge,ndusttypes
 use units,        only:set_units
 use testutils,    only:checkval,checkvalf,update_test_scores
 use mpidomain,    only:i_belong
 integer,          intent(inout) :: ntests,npass
 character(len=*), intent(in)    :: string
 real              :: psep,time,hzero,totmass
 integer           :: itest,ierr2,nptest,nstart,nend,nstep
 real              :: fracactive,speedup
 real(kind=4)      :: tallactive
 real, allocatable :: fxyzstore(:,:),dBdtstore(:,:)
 real              :: psepblob,hblob,rhoblob,rblob,totvol,rtest
 integer           :: maxtrial,maxactual
 integer(kind=8)   :: nrhocalc,nactual,nexact
 real              :: trialmean,actualmean,realneigh
 real              :: rcut
 real              :: rho1i,deint,demag,dekin,dedust,dmdust(maxdustsmall),dustfraci(maxdustsmall),tol
 real(kind=4)      :: tused
 integer           :: nfailed(21),i,j,npartblob,nparttest,m,ierr
 integer           :: np,ieosprev,icurlvxi,icurlvyi,icurlvzi,ialphaloc,iu
 logical           :: testhydroderivs,testav,testviscderivs,testambipolar,testdustderivs,testgradh
 logical           :: testmhdderivs,testdensitycontrast,testcullendehnen,testindtimesteps,testall
 real              :: stressmax,rhoi,sonrhoi(maxdustsmall),drhodti,depsdti(maxdustsmall),dustfracj
 integer(kind=8)   :: nptot
 real, allocatable :: dummy(:)
 real              :: tolh_old
 logical, allocatable :: mask(:)

 if (id==master) write(*,"(a,/)") '--> TESTING DERIVS MODULE'

 testhydroderivs     = .false.
 testav              = .false.
 testviscderivs      = .false.
 testmhdderivs       = .false.
 testambipolar       = .false.
 testdustderivs      = .false.
 testdensitycontrast = .false.
 testindtimesteps    = .false.
 testcullendehnen    = .false.
 testall             = .false.
 select case(string)
 case('derivshydro','derivhydro','hydroderivs')
    testhydroderivs = .true.
 case('derivsav','derivav','avderivs')
    testav = .true.
 case('derivsvisc','derivvisc','viscderivs')
    testviscderivs = .true.
 case('derivsmhd','derivmhd','mhdderivs')
    testmhdderivs = .true.
 case('derivsdust','derivdust','dustderivs','dustderiv')
    testdustderivs = .true.
 case('derivsambi','derivambi','ambiderivs')
    testambipolar = .true.
 case('derivsdenscontrast','derivdens','derivscontrast')
    testdensitycontrast = .true.
 case('derivscd','derivcullendehnen','derivsswitch')
    testcullendehnen = .true.
 case('derivsindtimesteps','derivsinddts','derivsind')
    testindtimesteps = .true.
 case default
    testall = .true.
 end select
 testgradh = (maxgradh==maxp .and. index(kernelname,'cubic') > 0)

 call init_part()
 allocate(mask(maxp))
 iprint = 6
 iverbose = max(iverbose,2)
 psep = dxbound/100.
 npart = nint(dxbound/psep)*nint(dybound/psep)*nint(dzbound/psep)
 if (.not. mpi .and. npart > maxp) call fatal('testsuite','maxp too low to run derivs test suite')
 icurlvxi = icurlvx ! avoid compiler warnings
 icurlvyi = icurlvy
 icurlvzi = icurlvz
 iu = 4 ! avoid compiler warnings

 time = 0.
 npartoftype(:) = 0
 npart = 0
 totmass = rhozero*dxbound*dybound*dzbound

 call set_unifdis('cubic',id,master,xmin,xmax,ymin,ymax,zmin,zmax,psep,&
                  hfact,npart,xyzh,periodic,mask=i_belong)
 np = npart

 if (maxphase==maxp) iphase(1:npart) = isetphase(igas,iactive=.true.)
 nactive = npart
 npartoftype(1) = npart
 nptot = reduceall_mpi('+',npart)
 massoftype(1) = totmass/reduceall_mpi('+',npart)

 if (periodic) then
    ! include all particles
    rcut = sqrt(huge(rcut))
 else
    ! exclude particles near edge
    rcut = min(xmax,ymax,zmax) - 2.*radkern*hfact*psep
 endif

 print*,'thread ',id,' npart = ',npart
 if (id==master) print "(a,g9.2)",' hfact = ',hfact

 hzero = hfact*(massoftype(1)/rhozero)**(1./3.)
!
!--make sure AV is off
!
 call reset_dissipation_to_zero
 tolh = 1.e-5 ! BEWARE: if you change this, some of the test results will be different

!
!--use isothermal or adiabatic equation of state for all tests
!
 if (maxvxyzu==4) then
    ieos = 2
    gamma = 5./3.
 else
    ieos = 1
    gamma = 1.0
 endif

 !For radiation need to make sure that mesa tables are initialised
 iopacity_type = 0
 call init_eos(ieos, ierr)

 testhydro: if (testhydroderivs .or. testall) then
!
!--calculate pure hydro derivatives with velocity and
!  pressure distributions (no viscosity)
!
    if (id==master) write(*,"(/,a)") '--> testing Hydro derivatives (derivshydro)'
    call set_velocity_and_energy
    call reset_mhd_to_zero
    if (maxvxyzu < 4) polyk = 3.
    !
    !--calculate derivatives
    !
    call get_derivs_global(tused)
    call rcut_mask(rcut,xyzh,npart,mask)
    !
    !--check hydro quantities come out as they should do
    !
    nfailed(:) = 0; m=0
    call check_hydro(np,nfailed,m)
    if (maxvxyzu==4) call check_fxyzu(np,nfailed,m)
    !
    !--also check that the number of neighbours is correct
    !

    if (id==master .and. periodic .and. index(kernelname,'cubic') > 0) then
       call get_neighbour_stats(trialmean,actualmean,maxtrial,maxactual,nrhocalc,nactual)
       realneigh = 4./3.*pi*(hfact*radkern)**3
       call checkval(actualmean,real(int(realneigh)),tiny(0.),nfailed(11),'mean nneigh')
       call checkval(maxactual,int(realneigh),0,nfailed(12),'max nneigh')
       nexact = 2*nptot
       call checkval(nrhocalc,nexact,0,nfailed(13),'n density calcs')
       nexact = nptot*int(realneigh)
       call checkval(nactual,nexact,0,nfailed(14),'total nneigh')
    endif
    !
    !--check that the timestep bin has been set
    !
    if (ind_timesteps) call checkval(all(ibin(1:npart) > 0),.true.,nfailed(15),'ibin > 0')

    call update_test_scores(ntests,nfailed,npass)

    if (ind_timesteps) then
       tallactive = tused

       do itest=0,nint(log10(real(nptot)))-1
          nactive = 10**itest
          if (id==master) write(*,"(/,a,i10,a)") '--> testing Hydro derivatives (on ',nactive,' active particles)'
          call set_velocity_and_energy
          do i=1,npart
             if (i <= nactive/nprocs) then
                iphase(i) = isetphase(igas,iactive=.true.)
                xyzh(4,i) = hzero
             else
                iphase(i) = isetphase(igas,iactive=.false.)
             endif
          enddo
          call reset_mhd_to_zero
          !
          !--check timing for one active particle
          !
          call get_derivs_global(tused)
          if (id==master) then
             fracactive = nactive/real(npart)
             speedup = (tused)/tallactive
             write(*,"(1x,'(',3(a,f9.5,'%'),')')") &
                'moved ',100.*fracactive,' of particles in ',100.*speedup, &
                ' of time, efficiency = ',100.*fracactive/speedup
          endif

          !
          ! Note that we check ALL values, including the inactives. That is we check
          ! that the inactives have preserved their values from last time they were
          ! calculated (finds bug of mistakenly setting inactives to zero)
          !
          nfailed(:) = 0; m = 0
          call check_hydro(np,nfailed,m)
          if (maxvxyzu==4) call check_fxyzu(np,nfailed,m)

          call update_test_scores(ntests,nfailed,npass)
          call reset_allactive() ! reset all particles to active for subsequent tests
       enddo
    endif

 endif testhydro

 !
 !--for subsequent tests involving individual timesteps, cycle
 !  through different numbers of active particles
 !
 if (ind_timesteps) then
    nstart = nint(log10(real(nptot))); nend = 0; nstep = -2
 else
    nstart = 1; nend=1; nstep=1
 endif

 testavderivs: if (testav .or. testall) then
    do itest=nstart,nend,nstep
       nactive = npart
       if (ind_timesteps) nactive = 10**itest
!
!--check artificial viscosity terms (pressure + av)
!
       if (id==master) then
#ifdef DISC_VISCOSITY
          write(*,"(/,a)") '--> testing artificial viscosity terms w/disc viscosity (derivsav)'
#else
          if (maxalpha==maxp) then
             write(*,"(/,a)") '--> testing artificial viscosity terms w/individual alpha (derivsav)'
          else
             write(*,"(/,a)") '--> testing artificial viscosity terms w/constant alpha (derivsav)'
          endif
#endif
          if (nactive /= npart) write(*,"(a,i10,a)") '    (on ',nactive,' active particles)'
       endif
       if (maxvxyzu < 4) polyk = 3.
       call set_velocity_only
       do i=1,npart
          if (maxvxyzu==4) vxyzu(iu,i) = uthermconst(xyzh(:,i))
       enddo
       call set_active(npart,nactive,igas)
       call reset_mhd_to_zero
       call reset_dissipation_to_zero    ! turn off any other dissipation
       alpha  = 0.753 ! an arbitrary number that is not 1 or 0.
       if (maxalpha==maxp) alphaind(1,:) = real(alpha,kind=kind(alphaind))

       call get_derivs_global()
       call rcut_mask(rcut,xyzh,npart,mask)
       nfailed(:) = 0; m = 0
       call check_hydro(np,nfailed,m)
       call checkvalf(np,xyzh,fxyzu(1,:),forceavx,5.7e-3,nfailed(m+1),'art. visc force(x)',mask)
       call checkvalf(np,xyzh,fxyzu(2,:),forceavy,1.4e-2,nfailed(m+2),'art. visc force(y)',mask)
       call checkvalf(np,xyzh,fxyzu(3,:),forceavz,1.3e-2,nfailed(m+3),'art. visc force(z)',mask)

       call update_test_scores(ntests,nfailed,npass)
       if (ind_timesteps) call reset_allactive()
    enddo

 endif testavderivs
!
!--check computation of d(divv)/dt) in Cullen & Dehnen switch
!
 testcdswitch: if (testcullendehnen .or. testall) then
    if (maxalpha==maxp .and. nalpha > 1) then
       if (id==master) write(*,"(/,a)") '--> testing ddivv/dt in Cullen & Dehnen switch (derivscd)'

       call set_velocity_only
       do i=1,npart
          if (maxvxyzu==4) vxyzu(iu,i) = uthermconst(xyzh(:,i))
          ! set acceleration also
          fxyzu(1,i) = vx(xyzh(:,i))
          fxyzu(2,i) = vy(xyzh(:,i))
          fxyzu(3,i) = vz(xyzh(:,i))
          fext(:,i)  = 0.
       enddo
       nactive = np
       call set_active(npart,nactive,igas)
       call reset_mhd_to_zero
       call reset_dissipation_to_zero    ! turn off any other dissipation

       call getused(tused)
       ! ONLY call density, since we do not want accelerations being reset
       call set_linklist(npart,nactive,xyzh,vxyzu)
       call densityiterate(1,npart,nactive,xyzh,vxyzu,divcurlv,divcurlB,&
                           Bevol,stressmax,fxyzu,fext,alphaind,gradh,&
                           rad,radprop,dvdx,apr_level)
       if (id==master) call printused(tused)

       nfailed(:) = 0; m = 0
       call check_hydro(np,nfailed,m)
       if (nalpha >= 2) then
          ialphaloc = 2
          call checkvalf(np,xyzh,alphaind(ialphaloc,:),alphalocfunc,3.5e-4,nfailed(m+1),'alphaloc',mask)
       endif
       call update_test_scores(ntests,nfailed,npass)
    else
       if (id==master) write(*,"(/,a)") '--> SKIPPING Cullen-Dehnen terms (need nalpha=2)'
    endif
 endif testcdswitch

 testvisc: if (testviscderivs .or. testall) then
!
!--check viscosity terms (no pressure)
!
    if (id==master) then
       if (maxdvdx==maxp) then
          write(*,"(/,a)") '--> testing physical viscosity terms w/two first derivatives (derivsvisc)'
       else
          write(*,"(/,a)") '--> testing physical viscosity terms w/direct second derivatives (derivsvisc)'
       endif
    endif
    polyk = 0.
    call set_velocity_only
    call reset_mhd_to_zero
    call reset_dissipation_to_zero
    irealvisc = 1
    shearparam = 6.66
    bulkvisc = 0.75

    call get_derivs_global()
    call rcut_mask(rcut,xyzh,npart,mask)

    nfailed(:) = 0; m = 0
    call check_hydro(np,nfailed,m)
    if (maxdvdx==maxp) then
       call checkvalf(np,xyzh,dvdx(1,:),dvxdx,1.7e-3,nfailed(m+1), 'dvxdx',mask)
       call checkvalf(np,xyzh,dvdx(2,:),dvxdy,2.5e-15,nfailed(m+2),'dvxdy',mask)
       call checkvalf(np,xyzh,dvdx(3,:),dvxdz,2.5e-15,nfailed(m+3),'dvxdz',mask)
       call checkvalf(np,xyzh,dvdx(4,:),dvydx,1.e-3,nfailed(m+4),  'dvydx',mask)
       call checkvalf(np,xyzh,dvdx(5,:),dvydy,2.5e-15,nfailed(m+5),'dvydy',mask)
       call checkvalf(np,xyzh,dvdx(6,:),dvydz,1.e-3,nfailed(m+6),  'dvydz',mask)
       call checkvalf(np,xyzh,dvdx(7,:),dvzdx,2.5e-15,nfailed(m+7),'dvzdx',mask)
       call checkvalf(np,xyzh,dvdx(8,:),dvzdy,1.5e-3,nfailed(m+8), 'dvzdy',mask)
       call checkvalf(np,xyzh,dvdx(9,:),dvzdz,2.5e-15,nfailed(m+9),'dvzdz',mask)
    endif

    call checkvalf(np,xyzh,fxyzu(1,:),forceviscx,4.e-2,nfailed(m+10),'viscous force(x)',mask)
    call checkvalf(np,xyzh,fxyzu(2,:),forceviscy,3.e-2,nfailed(m+11),'viscous force(y)',mask)
    call checkvalf(np,xyzh,fxyzu(3,:),forceviscz,3.1e-2,nfailed(m+12),'viscous force(z)',mask)
    !
    !--also check that the number of neighbours is correct
    !
    if (id==master .and. periodic) then
       call get_neighbour_stats(trialmean,actualmean,maxtrial,maxactual,nrhocalc,nactual)
       realneigh = 4./3.*pi*(hfact*radkern)**3
       if (testall) then
          nexact = nptot  ! should be no iterations here
          call checkval(nrhocalc,nexact,0,nfailed(17),'n density calcs')
       endif
       if (index(kernelname,'cubic') > 0) then
          call checkval(actualmean,real(int(realneigh)),tiny(0.),nfailed(15),'mean nneigh')
          call checkval(maxactual,int(realneigh),0,nfailed(16),'max nneigh')
          nexact = nptot*int(realneigh)
          call checkval(nactual,nexact,0,nfailed(18),'total nneigh')
       endif
    endif
    !
    !--check that \sum m (du/dt + v.dv/dt) = 0.
    !  only applies if all particles active - with individual timesteps
    !
    if (maxvxyzu==4 .and. nactive==npart) then
       deint = 0.
       dekin = 0.
       do i=1,npart
          deint = deint + fxyzu(iu,i)
          dekin = dekin + dot_product(vxyzu(1:3,i),fxyzu(1:3,i))
       enddo
       deint = reduceall_mpi('+',deint)
       dekin = reduceall_mpi('+',dekin)
       nfailed(:) = 0
       if (maxdvdx==maxp) then
          tol = 1.7e-6
       else
          tol = 5.e-12
       endif
       call checkval(massoftype(1)*(deint + dekin),0.,tol,nfailed(19),'\sum v.dv/dt + du/dt = 0')

       ! also check that dissipation is positive definite
       call checkval(all(fxyzu(iu,1:np) >= 0.),.true.,nfailed(20),'du/dt >= 0 for all particles')
    endif

    call update_test_scores(ntests,nfailed,npass)

 endif testvisc

 testdust: if (testdustderivs .or. testall) then
!
!--check derivative terms for one-fluid dust
!
    if (use_dust) use_dustfrac=.true.
    if (use_dustfrac) then
       if (id==master) write(*,"(/,a)") '--> testing dust evolution terms (derivsdust)'
       if (use_dust) then
          idrag   = 2
          gamma   = 5./3.
          !--Warning, K_code is not well defined when using multiple dust grains
          !  and ONLY makes sense IFF all dust grains are identical (although
          !  potentially binned with unequal densities).
          !  K_code and K_k are related via: K_k = eps_k/eps*K_code)
          K_code = 10.
          grainsize = 0.01
          graindens = 3.
          ndustsmall = maxdustsmall
          ndustlarge = 0
          ndusttypes = ndustsmall + ndustlarge
          !need to set units if testing with physical drag
          !call set_units(dist=au,mass=solarm,G=1.d0)
          call init_drag(nfailed(1))
       endif
       polyk = 0.
       call reset_mhd_to_zero
       call reset_dissipation_to_zero
       call set_velocity_and_energy
       do i=1,npart
          do j=1,ndustsmall
             dustfracj = real(dustfrac_func(xyzh(:,i)),kind=kind(dustfracj))
             dustevol(j,i) = sqrt(dustfracj/(1.-dustfracj))
          enddo
       enddo

       call get_derivs_global()
       call rcut_mask(rcut,xyzh,npart,mask)

       nfailed(:) = 0; m = 0
       call check_hydro(np,nfailed,m)
       do j=1,1 !ndustsmall !--Only need one because all dust species are identical
          if (use_dust) then
             grainsizek = grainsize(j)
             graindensk = graindens(j)
          endif
          call checkvalf(np,xyzh,ddustevol(j,:),ddustevol_func,4.e-5,nfailed(m+1),'deps/dt',mask)
          if (maxvxyzu>=4) call checkvalf(np,xyzh,fxyzu(iu,:),dudtdust_func,1.e-3,nfailed(m+2),'du/dt',mask)
          call checkvalf(np,xyzh,deltav(1,j,:),deltavx_func,1.01e-3,nfailed(m+3),'deltavx',mask)
       enddo

       call update_test_scores(ntests,nfailed,npass)
       !
       !--check energy conservation, i.e. \sum m [v.dv/dt + (1 - epsilon)*du/dt - u deps/dt] = 0.
       !  this is equation (41) in Price & Laibe (2015)
       !
       if (maxvxyzu==4 .and. nactive==npart) then
          dekin  = 0.
          deint  = 0.
          dedust = 0.
          dmdust(:) = 0.
          do i=1,npart
             dustfraci(:)  = dustfrac(1:ndustsmall,i)
             rhoi          = rhoh(xyzh(4,i),massoftype(igas))
             drhodti       = -rhoi*divcurlv(1,i)
             !--sqrt(epsilon/1-epsilon) method (Ballabio et al. 2018)
             sonrhoi(:)    = sqrt(dustfraci(:)*(1.-dustfraci(:)))
             depsdti(:)    = 2.*sonrhoi(:)*(1.-dustfraci(:))*ddustevol(:,i)
             dmdust(:)     = dmdust(:) + depsdti(:)
             dekin  = dekin  + dot_product(vxyzu(1:3,i),fxyzu(1:3,i))
             deint  = deint  + (1. - sum(dustfraci))*fxyzu(iu,i)
             dedust = dedust - vxyzu(iu,i)*sum(depsdti)
          enddo
          dmdust  = reduceall_mpi('+',dmdust)
          dekin   = reduceall_mpi('+',dekin)
          deint   = reduceall_mpi('+',deint)
          dedust  = reduceall_mpi('+',dedust)

          nfailed(:) = 0
          !print "(3(a,es17.10))",' dE_kin = ',dekin,' dE_therm = ',deint,' dE_dust = ',dedust
          call checkval(massoftype(1)*(dekin + deint + dedust),0.,6.5e-15,nfailed(1),'energy conservation (dE=0)')
          do i=1,ndustsmall
             call checkval(massoftype(1)*(dmdust(i)),0.,1.1e-15,nfailed(2),'dust mass conservation')
          enddo
          call update_test_scores(ntests,nfailed(1:1),npass)
       endif
       !
       ! reset dustfrac to zero for subsequent tests
       !
       dustfrac(:,:) = 0.
       dustevol(:,:) = 0.

    else
       if (id==master) write(*,"(/,a)") '--> SKIPPING dust evolution terms (need -DDUST)'
    endif
 endif testdust

!
!--calculate derivatives with MHD forces ON, zero pressure
!
 testmhd: if ((testmhdderivs .or. testall) .and. mhd) then
    if (.not.testall) call get_derivs_global()    ! obtain smoothing lengths
    do itest=nstart,nend,nstep
       if (ind_timesteps) nactive = 10**itest
       polyk = 0.
       call reset_mhd_to_zero
       call reset_dissipation_to_zero
       if (id==master) then
          write(*,"(/,a)") '--> testing MHD derivatives (derivsmhd)'
          if (nactive /= np) write(*,"(a,i10,a)") '    (on ',nactive,' active particles)'
       endif
       Bextx = 2.0e-1
       Bexty = 3.0e-1
       Bextz = 0.5
       call set_velocity_only
       call set_magnetic_field
       do i=1,npart
          Bevol(4,i) = 0.
       enddo
       call set_active(npart,nactive/nprocs,igas)
       call get_derivs_global()
       call rcut_mask(rcut,xyzh,npart,mask)

       !
       !--check that various quantities come out as they should do
       !
       nfailed(:) = 0
       call checkval(np,xyzh(4,:),hzero,3.e-4,nfailed(1),'h (density)',mask)

       call checkvalf(np,xyzh,divBsymm(:),divBfunc,2.e-3,nfailed(2),'divB (symm)',mask)
       call checkvalf(np,xyzh,dBevol(1,:),dBxdt,2.e-3,nfailed(3),'dBx/dt',mask)
       call checkvalf(np,xyzh,dBevol(2,:),dBydt,2.e-3,nfailed(4),'dBy/dt',mask)
       call checkvalf(np,xyzh,dBevol(3,:),dBzdt,2.e-2,nfailed(5),'dBz/dt',mask)

       call checkvalf(np,xyzh,fxyzu(1,:),forcemhdx,2.5e-2,nfailed(9),'mhd force(x)',mask)
       call checkvalf(np,xyzh,fxyzu(2,:),forcemhdy,2.5e-2,nfailed(10),'mhd force(y)',mask)
       call checkvalf(np,xyzh,fxyzu(3,:),forcemhdz,2.5e-2,nfailed(11),'mhd force(z)',mask)
       if (ndivcurlB >= 1) then
          call checkvalf(np,xyzh,divcurlB(idivB,:),divBfunc,1.e-3,nfailed(12),'div B (diff)',mask)
       endif
       if (ndivcurlB >= 4) then
          call checkvalf(np,xyzh,divcurlB(icurlBx,:),curlBfuncx,1.e-3,nfailed(13),'curlB(x)',mask)
          call checkvalf(np,xyzh,divcurlB(icurlBy,:),curlBfuncy,1.e-3,nfailed(14),'curlB(y)',mask)
          call checkvalf(np,xyzh,divcurlB(icurlBz,:),curlBfuncz,1.e-3,nfailed(15),'curlB(z)',mask)
       endif
       call update_test_scores(ntests,nfailed,npass)
       if (ind_timesteps) call reset_allactive()
    enddo
    do itest=nstart,nend,nstep
       if (ind_timesteps) nactive = 10**itest
       if (id==master) then
          write(*,"(/,a)") '--> testing artificial resistivity terms (derivsmhd)'
          if (nactive /= np) write(*,"(a,i10,a)") '    (on ',nactive,' active particles)'
       endif
       call reset_mhd_to_zero
       call reset_dissipation_to_zero
       alphaB = 0.214
       polyk = 0.
       ieosprev = ieos
       ieos  = 1  ! isothermal eos, so that the PdV term is zero
       call set_magnetic_field
       do i=1,npart
          vxyzu(:,i) = 0.     ! v=0 for this test
          Bevol(4,i) = 0.     ! psi=0 for this test
       enddo
       call set_active(npart,nactive,igas)
       call get_derivs_global()
       call rcut_mask(rcut,xyzh,npart,mask)
       !
       !--check that various quantities come out as they should do
       !
       nfailed(:) = 0
       !
       !--resistivity test is very approximate
       !  To do a proper test, multiply by h/rij in densityforce
       !
       call checkvalf(np,xyzh,dBevol(1,:),dBxdtresist,3.7e-2,nfailed(1),'dBx/dt (resist)',mask)
       call checkvalf(np,xyzh,dBevol(2,:),dBydtresist,3.4e-2,nfailed(2),'dBy/dt (resist)',mask)
       call checkvalf(np,xyzh,dBevol(3,:),dBzdtresist,2.2e-1,nfailed(3),'dBz/dt (resist)',mask)
       call update_test_scores(ntests,nfailed,npass)
       !
       !--check that \sum m (du/dt + B/rho.dB/dt) = 0.
       !  only applies if all particles active - with individual timesteps
       !  we just hope that du/dt has not changed all that much on non-active particles
       !
       if (maxvxyzu==4 .and. nactive==npart) then
          deint = 0.
          demag = 0.
          do i=1,npart
             rho1i = 1./rhoh(xyzh(4,i),massoftype(1))
             deint = deint + fxyzu(iu,i)
             demag = demag + dot_product(Bevol(1:3,i),dBevol(1:3,i))*rho1i
          enddo
          nfailed(:) = 0
          call checkval(deint + demag,0.,2.7e-3,nfailed(1),'\sum du/dt + B.dB/dt = 0')
          call update_test_scores(ntests,nfailed(1:1),npass)
       endif

       !--restore ieos
       ieos = ieosprev
       if (ind_timesteps) call reset_allactive()
    enddo
    tolh_old = tolh
    if (ind_timesteps) tolh = 1.e-7
    do itest=nstart,nend,nstep
       if (ind_timesteps) nactive = 10**itest
       if (id==master) then
          write(*,"(/,a)") '--> testing div B cleaning terms (derivsmhd)'
          if (nactive /= np) write(*,"(a,i10,a)") '    (on ',nactive,' active particles)'
       endif
       call reset_mhd_to_zero
       call reset_dissipation_to_zero
       psidecayfac = 0.8
       polyk = 2.
       ieosprev = ieos
       ieos  = 1  ! isothermal eos
       call set_velocity_only
       call set_magnetic_field
       call set_active(npart,nactive,igas)
       call get_derivs_global()
       call rcut_mask(rcut,xyzh,npart,mask)

       !
       !--check that various quantities come out as they should do
       !
       nfailed(:) = 0
       call checkval(np,xyzh(4,:),hzero,3.e-4,nfailed(1),'h (density)',mask)
       call checkvalf(np,xyzh,divBsymm(:),divBfunc,1.e-3,nfailed(2),'divB',mask)
       call checkvalf(np,xyzh,dBevol(1,:),dpsidx,8.5e-4,nfailed(3),'gradpsi_x',mask)
       call checkvalf(np,xyzh,dBevol(2,:),dpsidy,9.3e-4,nfailed(4),'gradpsi_y',mask)
       call checkvalf(np,xyzh,dBevol(3,:),dpsidz,2.e-3,nfailed(5),'gradpsi_z',mask)
       !--can't do dpsi/dt check because we use vsigdtc = max over neighbours
       !call checkvalf(np,xyzh,dBevol(4,:),dpsidt,6.e-3,nfailed(6),'dpsi/dt')
       call update_test_scores(ntests,nfailed,npass)

       !--restore ieos
       ieos = ieosprev
       if (ind_timesteps) call reset_allactive()
    enddo
    tolh = tolh_old
    do itest=nstart,nend,nstep
       if (ind_timesteps) nactive = 10**itest
       if (use_ambi .and. testambipolar) then
          if (id==master) then
             write(*,"(/,a)") '--> testing Ambipolar diffusion term (derivsambi)'
             if (nactive /= np) write(*,"(a,i10,a)") '    (on ',nactive,' active particles)'
          endif
          call reset_mhd_to_zero
          call reset_dissipation_to_zero
          psidecayfac = 0.0
          polyk = 0.
          ieosprev = ieos
          ieos  = 1  ! isothermal eos
          call set_velocity_only
          call set_magnetic_field
          do i=1,npart
             Bevol(4,i) = 0.
          enddo
          call set_active(npart,nactive,igas)
          call get_derivs_global()
          call rcut_mask(rcut,xyzh,npart,mask)
          !
          !--check that various quantities come out as they should do
          !
          nfailed(:) = 0
          call checkval(np,xyzh(4,:),hzero,3.e-4,nfailed(1),'h (density)',mask)
          call checkvalf(np,xyzh,dBevol(1,:),dBambix,8.5e-4,nfailed(2),'dBambi_x',mask)
          call checkvalf(np,xyzh,dBevol(2,:),dBambiy,8.5e-4,nfailed(3),'dBambi_y',mask)
          call checkvalf(np,xyzh,dBevol(3,:),dBambiz,2.e-3,nfailed(4),'dBambi_z',mask)
          call update_test_scores(ntests,nfailed,npass)

          !--restore ieos
          ieos = ieosprev
       endif
       if (ind_timesteps) call reset_allactive()
    enddo
 else
    if (id==master) write(*,"(/,a)") '--> SKIPPING mhd terms (need -DMHD)'
 endif testmhd

!
!--calculate hydro terms in setup with density contrast
!
!
!-- TODO: this test won't pass with MPI, because the particles are shuffled around,
!         and the 'test' particles cannot be identified using the current method
!
 testdenscontrast: if ((testdensitycontrast .or. testall) .and. (nprocs == 1)) then
    if (id==master) write(*,"(/,a)") '--> testing Hydro derivs in setup with density contrast (derivscontrast)'

    npart = 0
    psep = dxbound/50.
    rblob = 0.1
    rhoblob = 1000.*rhozero
    psepblob = psep*(rhozero/rhoblob)**(1./3.)
    rtest = rblob - 2.*hfact*psep
    !
    !--setup high density blob
    !
    call set_unifdis('cubic',id,master,xmin,xmax,ymin,ymax,zmin,zmax,psepblob,&
                     hfact,npart,xyzh,periodic,mask=i_belong,rmax=rtest)
    nparttest = npart

    call set_unifdis('cubic',id,master,xmin,xmax,ymin,ymax,zmin,zmax,psepblob,&
                     hfact,npart,xyzh,periodic,mask=i_belong,rmin=rtest,rmax=rblob)
    npartblob = npart
    !
    !--setup surrounding medium
    !
    call set_unifdis('cubic',id,master,xmin,xmax,ymin,ymax,zmin,zmax,psep,&
                     hfact,npart,xyzh,periodic,mask=i_belong,rmin=rblob)
    npartoftype(1) = npart
    nptot = reduceall_mpi('+',npart)
    print*,' thread ',id,' npart = ',npart,' in blob = ',npartblob,' to test = ',nparttest

    totvol = dxbound*dybound*dzbound - 4./3.*pi*rblob**3
    totmass = rhozero*totvol

    massoftype(1) = totmass/reduceall_mpi('+',npart-npartblob)
    hzero = hfact*(massoftype(1)/rhozero)**(1./3.)
    hblob = hfact*(massoftype(1)/rhoblob)**(1./3.)
    call reset_dissipation_to_zero
    call set_velocity_and_energy
    call reset_mhd_to_zero
    !
    !--calculate derivatives
    !
    nactive = npart
    call set_active(npart,nactive,igas)
    call get_derivs_global(tused)
    !
    !--check hydro quantities come out as they should do
    !
    nfailed(:) = 0; m=5
    call checkval(nparttest,xyzh(4,:),hblob,4.e-4,nfailed(1),'h (density)')
    call checkvalf(nparttest,xyzh,divcurlv(1,:),divvfunc,1.e-3,nfailed(2),'divv')
    if (ndivcurlv >= 4) then
       call checkvalf(nparttest,xyzh,divcurlv(icurlvxi,:),curlvfuncx,1.5e-3,nfailed(3),'curlv(x)')
       call checkvalf(nparttest,xyzh,divcurlv(icurlvyi,:),curlvfuncy,1.e-3,nfailed(4),'curlv(y)')
       call checkvalf(nparttest,xyzh,divcurlv(icurlvzi,:),curlvfuncz,1.e-3,nfailed(5),'curlv(z)')
    endif
    if (maxvxyzu==4) call check_fxyzu_nomask(nparttest,nfailed,m) ! this one
    !
    !--also check that the number of neighbours is correct
    !
    if (id==master .and. periodic .and. index(kernelname,'cubic') > 0) then
       call get_neighbour_stats(trialmean,actualmean,maxtrial,maxactual,nrhocalc,nactual)
       realneigh = 57.466651861721814
       call checkval(actualmean,realneigh,1.e-17,nfailed(m+1),'mean nneigh')
       call checkval(maxactual,988,0,nfailed(m+2),'max nneigh')
       !
       !-- this test does not always give the same results: depends on how the tree is built
       !
       nexact = 37263216
       call checkval(nactual,nexact,0,nfailed(m+3),'total nneigh')
    endif

    call update_test_scores(ntests,nfailed,npass)

    if (ind_timesteps) then
       tallactive = tused
       do itest=1,nint(log10(real(nparttest)))
          nactive = 10**itest
          if (nactive > nparttest) nactive = nparttest
          if (id==master) write(*,"(/,a,i6,a)") '--> testing Hydro derivs in setup with density contrast (nactive=',nactive,') '

          call set_active(npart,nactive,igas)
          call get_derivs_global(tused)
          if (id==master) then
             fracactive = nactive/real(npart)
             speedup = tused/tallactive
             write(*,"(1x,'(',3(a,f9.5,'%'),')')") &
                 'moved ',100.*fracactive,' of particles in ',100.*speedup, &
                 ' of time, efficiency = ',100.*fracactive/speedup
          endif
          !
          !--check hydro quantities come out as they should do
          !
          nfailed(:) = 0; m=5
          call checkval(nparttest,xyzh(4,:),hblob,4.e-4,nfailed(1),'h (density)')
          call checkvalf(nparttest,xyzh,divcurlv(idivv,:),divvfunc,1.e-3,nfailed(2),'divv')
          if (ndivcurlv >= 4) then
             call checkvalf(nparttest,xyzh,divcurlv(icurlvxi,:),curlvfuncx,1.5e-3,nfailed(3),'curlv(x)')
             call checkvalf(nparttest,xyzh,divcurlv(icurlvyi,:),curlvfuncy,1.e-3,nfailed(4),'curlv(y)')
             call checkvalf(nparttest,xyzh,divcurlv(icurlvzi,:),curlvfuncz,1.e-3,nfailed(5),'curlv(z)')
          endif
          if (maxvxyzu==4) call check_fxyzu_nomask(nparttest,nfailed,m)
          call update_test_scores(ntests,nfailed,npass)
       enddo
    endif

 endif testdenscontrast
!
!--test force evaluation for individual timesteps when particles have very different smoothing lengths/ranges
!
 testinddts: if (ind_timesteps .and. (testindtimesteps .or. testall)) then
    if (id==master) write(*,"(/,a,i6,a)") '--> testing force evaluation with ind_timesteps (derivsind)'
    polyk = 0.
    tolh  = 1.e-9
    call reset_mhd_to_zero
    call reset_dissipation_to_zero
    alpha  = 0.753 ! an arbitrary number that is not 1 or 0.
    if (maxalpha==maxp) alphaind(1,:) = real(alpha,kind=kind(alphaind))

    npart = 0
    call set_unifdis('random',id,master,xmin,xmax,ymin,ymax,zmin,zmax,&
                      psep,hfact,npart,xyzh,periodic,mask=i_belong)

    !
    !--need to initialise dBevol to zero, otherwise if cleaning is not updated
    !  then test may give NaNs
    !
    if (mhd) dBevol(4,:) = 0.0

    !
    !--call derivs once to ensure that particles are properly balanced
    !  and smoothing lengths are correct (i.e., will not be changed)
    !
    nactive = npart
    call set_active(npart,nactive,igas)
    call get_derivs_global()
    !
    !--first do the calculation with all particles active, then
    !  perform the force calculation with only a fraction of particles active
    !
    ierr2 = 0
    nptest = npart/10
    allocate(fxyzstore(maxvxyzu,nptest),stat=ierr)
    if (mhd) allocate(dBdtstore(maxBevol+1,nptest),stat=ierr2)
    if (ierr /= 0 .or. ierr2 /= 0) then
       write(*,*) 'ERROR allocating memory for force test, skipping...'
    else
       do itest=1,2
          if (itest==2) then
             nactive = nptest
             if (id==master) write(*,"(/,1x,a,i6,a)") 'evaluating derivs with ',nactive,' particles active...'
          else
             nactive = npart
             if (id==master) write(*,"(1x,a)") 'evaluating derivs with all particles active...'
          endif
          call set_velocity_and_energy
          call set_magnetic_field
          call set_active(npart,nactive,igas)
          call get_derivs_global()
          if (itest==1) then
             fxyzstore(:,1:nptest) = fxyzu(:,1:nptest)
             if (mhd) then
                dBdtstore(1:maxBevol,1:nptest) = dBevol(1:maxBevol,1:nptest)
                dBdtstore(maxBevol+1,1:nptest) = divBsymm(1:nptest)
             endif
          else
             nfailed(:) = 0
             call checkval(nptest,fxyzu(1,:),fxyzstore(1,1:nptest),1.e-4,nfailed(1),'force(x)')
             call checkval(nptest,fxyzu(2,:),fxyzstore(2,1:nptest),1.e-4,nfailed(2),'force(y)')
             call checkval(nptest,fxyzu(3,:),fxyzstore(3,1:nptest),1.e-4,nfailed(3),'force(z)')
             if (maxvxyzu >= 4) then
                call checkval(nptest,fxyzu(iu,:),fxyzstore(4,1:nptest),1.e-5,nfailed(4),'du/dt')
             endif
             if (mhd) then
                call checkval(nptest,dBevol(1,:),dBdtstore(1,1:nptest),1.e-5,nfailed(5),'dBx/dt')
                call checkval(nptest,dBevol(2,:),dBdtstore(2,1:nptest),1.e-5,nfailed(6),'dBy/dt')
                call checkval(nptest,dBevol(3,:),dBdtstore(3,1:nptest),1.e-5,nfailed(7),'dBz/dt')
                call checkval(nptest,dBevol(4,:),dBdtstore(4,1:nptest),1.e-5,nfailed(8),'dpsi/dt')
                call checkval(nptest,divBsymm,real(dBdtstore(maxBevol+1,1:nptest),kind=kind(divBsymm)),&
                              1.e-3,nfailed(9),'div B (symm)')
             endif
             call update_test_scores(ntests,nfailed,npass)
          endif
       enddo
    endif
    if (allocated(fxyzstore)) deallocate(fxyzstore)
    if (allocated(dBdtstore)) deallocate(dBdtstore)
 endif testinddts

 if (id==master) write(*,"(/,a)") '<-- DERIVS TEST COMPLETE'

contains

subroutine reset_allactive
 !
 !--reset all particles to active for subsequent tests
 !
 do i=1,npart
    iphase(i) = isetphase(igas,iactive=.true.)
 enddo
 nactive = npart

end subroutine reset_allactive

subroutine set_active(npart,nactive,itype)
 integer, intent(in) :: npart, nactive, itype
 !
 !  set iphase for mixed active/inactive
 !
 if (ind_timesteps) then
    do i=1,npart
       if (i <= nactive) then
          iphase(i) = isetphase(itype,iactive=.true.)
       else
          iphase(i) = isetphase(itype,iactive=.false.)
       endif
    enddo
 endif
end subroutine set_active

!--------------------------------------
!+
!  reset all dissipation terms to zero
!+
!--------------------------------------
subroutine reset_dissipation_to_zero

 alpha = 0.
 alphau = 0.
 alphaB = 0.
 beta   = 0.
 if (maxalpha==maxp)  alphaind(:,:)  = 0.
 irealvisc = 0
 shearparam = 0.
 bulkvisc = 0.

end subroutine reset_dissipation_to_zero

!----------------------------------
!+
!  set vxyz array using functions
!  ready for test suite, set u to zero
!+
!----------------------------------
subroutine set_velocity_only

 do i=1,npart
    vxyzu(1,i) = vx(xyzh(:,i))
    vxyzu(2,i) = vy(xyzh(:,i))
    vxyzu(3,i) = vz(xyzh(:,i))
    if (maxvxyzu==4) vxyzu(iu,i) = 0.
 enddo

end subroutine set_velocity_only
!----------------------------------
!+
!  set vxyzu array using functions
!  ready for test suite
!+
!----------------------------------
subroutine set_velocity_and_energy
 integer :: iu
 iu = 4

 do i=1,npart
    vxyzu(1,i) = vx(xyzh(:,i))
    vxyzu(2,i) = vy(xyzh(:,i))
    vxyzu(3,i) = vz(xyzh(:,i))
    if (maxvxyzu >= 4) vxyzu(iu,i) = utherm(xyzh(:,i))
 enddo

end subroutine set_velocity_and_energy

!----------------------------------
!+
!  set mag. field array using functions
!  ready for test suite
!+
!----------------------------------
subroutine set_magnetic_field
 real :: vwavei

 do i=1,npart
    if (mhd) then
       rho1i = 1.0/rhoh(xyzh(4,i),massoftype(igas))
       Bxyz(1,i) = Bx(xyzh(:,i))
       Bxyz(2,i) = By(xyzh(:,i))
       Bxyz(3,i) = Bz(xyzh(:,i))
       Bevol(1,i) = Bxyz(1,i) * rho1i
       Bevol(2,i) = Bxyz(2,i) * rho1i
       Bevol(3,i) = Bxyz(3,i) * rho1i
       vwavei     = sqrt(polyk + (Bxyz(1,i)**2 + Bxyz(2,i)**2 + Bxyz(3,i)**2)*rho1i)
       Bevol(4,i) = psi(xyzh(:,i))/vwavei
    endif
 enddo

end subroutine set_magnetic_field

!----------------------------------
!+
!  reset all MHD terms to zero
!+
!----------------------------------
subroutine reset_mhd_to_zero

 Bextx = 0.
 Bexty = 0.
 Bextz = 0.
 psidecayfac = 0.
 if (mhd) then
    Bevol(:,:) = 0.
    Bxyz(:,:)  = 0.
 endif
 if (use_dust) then
    dustfrac(:,:) = 0.
 endif

end subroutine reset_mhd_to_zero

!--------------------------------------
!+
!  wrapper for hydro checks
!  to avoid repeated code
!+
!--------------------------------------
subroutine check_hydro(n,nfailed,j)
 integer, intent(in) :: n
 integer, intent(inout) :: nfailed(:),j

 call checkval(n,xyzh(4,1:np),hzero,3.e-4,nfailed(j+1),'h (density)',mask)
 call checkvalf(n,xyzh,divcurlv(1,1:np),divvfunc,1.e-3,nfailed(j+2),'divv',mask)
 if (ndivcurlv >= 4) then
    call checkvalf(n,xyzh,divcurlv(icurlvxi,1:np),curlvfuncx,1.5e-3,nfailed(j+3),'curlv(x)',mask)
    call checkvalf(n,xyzh,divcurlv(icurlvyi,1:n),curlvfuncy,1.e-3,nfailed(j+4),'curlv(y)',mask)
    call checkvalf(n,xyzh,divcurlv(icurlvzi,1:n),curlvfuncz,1.e-3,nfailed(j+5),'curlv(z)',mask)
 endif
 if (testgradh) call checkval(n,gradh(1,1:n),1.01948,1.e-5,nfailed(j+6),'gradh',mask)
 j = j + 6

end subroutine check_hydro

!--------------------------------------
!+
!  wrapper for the force checks
!  to avoid repeated code
!+
!--------------------------------------
subroutine check_fxyzu(n,nfailed,j)
 integer, intent(in) :: n
 integer, intent(inout) :: nfailed(:),j

 call checkvalf(n,xyzh,fxyzu(1,:),forcefuncx,1.e-3,nfailed(j+1),'force(x)',mask)
 call checkvalf(n,xyzh,fxyzu(2,:),forcefuncy,1.e-3,nfailed(j+2),'force(y)',mask)
 call checkvalf(n,xyzh,fxyzu(3,:),forcefuncz,1.e-3,nfailed(j+3),'force(z)',mask)
 if (ien_type == ien_entropy .or. ieos /= 2) then
    call checkval(n,fxyzu(iu,:),0.,epsilon(fxyzu),nfailed(j+4),'den/dt',mask)
 else
    allocate(dummy(n))
    dummy(1:n) = fxyzu(iu,1:n)/((gamma-1.)*vxyzu(iu,1:n))
    call checkvalf(np,xyzh,dummy(1:n),dudtfunc,1.e-3,nfailed(j+4),'du/dt',mask)
    deallocate(dummy)
 endif
 j = j + 4

end subroutine check_fxyzu

subroutine check_fxyzu_nomask(n,nfailed,j)
 integer, intent(in) :: n
 integer, intent(inout) :: nfailed(:),j

 call checkvalf(nparttest,xyzh,fxyzu(1,:),forcefuncx,1.e-3,nfailed(j+1),'force(x)')
 call checkvalf(nparttest,xyzh,fxyzu(2,:),forcefuncy,1.e-3,nfailed(j+2),'force(y)')
 call checkvalf(nparttest,xyzh,fxyzu(3,:),forcefuncz,1.e-3,nfailed(j+3),'force(z)')
 if (ien_type == ien_entropy .or. ieos /= 2) then
    call checkval(nparttest,fxyzu(iu,:),0.,epsilon(fxyzu),nfailed(j+4),'den/dt')
 else
    allocate(dummy(nparttest))
    dummy(1:nparttest) = fxyzu(iu,1:nparttest)/((gamma-1.)*vxyzu(iu,1:nparttest))
    call checkvalf(nparttest,xyzh,dummy(1:nparttest),dudtfunc,1.e-3,nfailed(j+4),'du/dt')
    deallocate(dummy)
 endif
 j = j + 4

end subroutine check_fxyzu_nomask

end subroutine test_derivs

!----------------------------------------------------------------
!+
!  functional form for v and its derivatives
!+
!----------------------------------------------------------------
real function vx(xyzhi)
 use boundary, only:xmin,dxbound
 use physcon, only:pi
 real, intent(in) :: xyzhi(4)

 vx = 0.5/pi*dxbound*sin(2.*pi*(xyzhi(1)-xmin)/dxbound)

end function vx

real function vy(xyzhi)
 use boundary, only:xmin,dxbound,zmin,dzbound
 use physcon,  only:pi
 real, intent(in) :: xyzhi(4)

 vy = 0.5/pi*dxbound*sin(2.*pi*(xyzhi(1)-xmin)/dxbound) &
     - 0.5/pi*dzbound*sin(2.*pi*(xyzhi(3)-zmin)/dzbound)

end function vy

real function vz(xyzhi)
 use boundary, only:ymin,dybound
 use physcon,  only:pi
 real, intent(in) :: xyzhi(4)

 vz = 0.05/pi*dybound*cos(4.*pi*(xyzhi(2)-ymin)/dybound)

end function vz

real function dvxdx(xyzhi)
 use boundary, only:xmin,dxbound
 use physcon,  only:pi
 real, intent(in) :: xyzhi(4)

 dvxdx = cos(2.*pi*(xyzhi(1)-xmin)/dxbound)

end function dvxdx

real function dvxdy(xyzhi)
 real, intent(in) :: xyzhi(4)

 dvxdy = 0.

end function dvxdy

real function dvxdz(xyzhi)
 real, intent(in) :: xyzhi(4)

 dvxdz = 0.

end function dvxdz

real function dvydx(xyzhi)
 use boundary, only:xmin,dxbound
 use physcon,  only:pi
 real, intent(in) :: xyzhi(4)

 dvydx = cos(2.*pi*(xyzhi(1)-xmin)/dxbound)

end function dvydx

real function dvydy(xyzhi)
 real, intent(in) :: xyzhi(4)

 dvydy = 0.

end function dvydy

real function dvydz(xyzhi)
 use boundary, only:zmin,dzbound
 use physcon, only:pi
 real, intent(in) :: xyzhi(4)

 dvydz = -cos(2.*pi*(xyzhi(3)-zmin)/dzbound)

end function dvydz

real function dvzdx(xyzhi)
 real, intent(in) :: xyzhi(4)

 dvzdx = 0.

end function dvzdx

real function dvzdy(xyzhi)
 use boundary, only:ymin,dybound
 use physcon, only:pi
 real, intent(in) :: xyzhi(4)

 dvzdy = -0.2*sin(4.*pi*(xyzhi(2)-ymin)/dybound)

end function dvzdy

real function dvzdz(xyzhi)
 real, intent(in) :: xyzhi(4)

 dvzdz = 0.

end function dvzdz

!
!--second derivs
!
real function dvxdxdx(xyzhi)
 use boundary, only:xmin,dxbound
 use physcon, only:pi
 real, intent(in) :: xyzhi(4)

 dvxdxdx = -2.*pi/dxbound*sin(2.*pi*(xyzhi(1)-xmin)/dxbound)

end function dvxdxdx

real function dvxdxdy(xyzhi)
 real, intent(in) :: xyzhi(4)

 dvxdxdy = 0.

end function dvxdxdy

real function dvxdxdz(xyzhi)
 real, intent(in) :: xyzhi(4)

 dvxdxdz = 0.

end function dvxdxdz

real function dvxdydy(xyzhi)
 real, intent(in) :: xyzhi(4)

 dvxdydy = 0.

end function dvxdydy

real function dvxdydz(xyzhi)
 real, intent(in) :: xyzhi(4)

 dvxdydz = 0.

end function dvxdydz

real function dvxdzdz(xyzhi)
 real, intent(in) :: xyzhi(4)

 dvxdzdz = 0.

end function dvxdzdz

real function dvydxdx(xyzhi)
 use boundary, only:xmin,dxbound
 use physcon, only:pi
 real, intent(in) :: xyzhi(4)

 dvydxdx = -2.*pi/dxbound*sin(2.*pi*(xyzhi(1)-xmin)/dxbound)

end function dvydxdx

real function dvydxdy(xyzhi)
 real, intent(in) :: xyzhi(4)

 dvydxdy = 0.

end function dvydxdy

real function dvydxdz(xyzhi)
 real, intent(in) :: xyzhi(4)

 dvydxdz = 0.

end function dvydxdz

real function dvydydy(xyzhi)
 real, intent(in) :: xyzhi(4)

 dvydydy = 0.

end function dvydydy

real function dvydydz(xyzhi)
 real, intent(in) :: xyzhi(4)

 dvydydz = 0.

end function dvydydz

real function dvydzdz(xyzhi)
 use boundary, only:zmin,dzbound
 use physcon, only:pi
 real, intent(in) :: xyzhi(4)

 dvydzdz = 2.*pi/dzbound*sin(2.*pi*(xyzhi(3)-zmin)/dzbound)

end function dvydzdz

real function dvzdxdx(xyzhi)
 real, intent(in) :: xyzhi(4)

 dvzdxdx = 0.

end function dvzdxdx

real function dvzdxdy(xyzhi)
 real, intent(in) :: xyzhi(4)

 dvzdxdy = 0.

end function dvzdxdy

real function dvzdxdz(xyzhi)
 real, intent(in) :: xyzhi(4)

 dvzdxdz = 0.

end function dvzdxdz

real function dvzdydy(xyzhi)
 use boundary, only:ymin,dybound
 use physcon, only:pi
 real, intent(in) :: xyzhi(4)

 dvzdydy = -0.8*pi/dybound*cos(4.*pi*(xyzhi(2)-ymin)/dybound)

end function dvzdydy

real function dvzdydz(xyzhi)
 real, intent(in) :: xyzhi(4)

 dvzdydz = 0.

end function dvzdydz

real function dvzdzdz(xyzhi)
 real, intent(in) :: xyzhi(4)

 dvzdzdz = 0.

end function dvzdzdz

!----------------------------------------------------------------
!+
!  functional form for divv
!+
!----------------------------------------------------------------
real function divvfunc(xyzhi)
 real, intent(in) :: xyzhi(4)

 divvfunc = dvxdx(xyzhi) + dvydy(xyzhi) + dvzdz(xyzhi)

end function divvfunc

!----------------------------------------------------------------
!+
!  functional form for curlv(x)
!+
!----------------------------------------------------------------
real function curlvfuncx(xyzhi)
 real, intent(in) :: xyzhi(4)

 curlvfuncx = dvzdy(xyzhi) - dvydz(xyzhi)

end function curlvfuncx

real function curlvfuncy(xyzhi)
 real, intent(in) :: xyzhi(4)

 curlvfuncy = dvxdz(xyzhi) - dvzdx(xyzhi)

end function curlvfuncy

real function curlvfuncz(xyzhi)
 real, intent(in) :: xyzhi(4)

 curlvfuncz = dvydx(xyzhi) - dvxdy(xyzhi)

end function curlvfuncz

real function graddivvfuncx(xyzhi)
 real, intent(in) :: xyzhi(4)

 graddivvfuncx = dvxdxdx(xyzhi) + dvydxdy(xyzhi) + dvzdxdz(xyzhi)

end function graddivvfuncx

real function graddivvfuncy(xyzhi)
 real, intent(in) :: xyzhi(4)

 graddivvfuncy = dvxdxdy(xyzhi) + dvydydy(xyzhi) + dvzdydz(xyzhi)

end function graddivvfuncy

real function graddivvfuncz(xyzhi)
 real, intent(in) :: xyzhi(4)

 graddivvfuncz = dvxdxdz(xyzhi) + dvydydz(xyzhi) + dvzdzdz(xyzhi)

end function graddivvfuncz

real function grad2vfuncx(xyzhi)
 real, intent(in) :: xyzhi(4)

 grad2vfuncx = dvxdxdx(xyzhi) + dvxdydy(xyzhi) + dvxdzdz(xyzhi)

end function grad2vfuncx

real function grad2vfuncy(xyzhi)
 real, intent(in) :: xyzhi(4)

 grad2vfuncy = dvydxdx(xyzhi) + dvydydy(xyzhi) + dvydzdz(xyzhi)

end function grad2vfuncy

real function grad2vfuncz(xyzhi)
 real, intent(in) :: xyzhi(4)

 grad2vfuncz = dvzdxdx(xyzhi) + dvzdydy(xyzhi) + dvzdzdz(xyzhi)

end function grad2vfuncz

!----------------------------------------------------------------
!+
!  functional form for ddivv/dt for use in Cullen/Dehnen switch
!+
!----------------------------------------------------------------
real function ddivvdtfunc(xyzhi)
 real, intent(in) :: xyzhi(4)

 ! for div a we assume a has been initialised using the
 ! same functions as v, so we can use divvfunc for this
 ddivvdtfunc = divvfunc(xyzhi) - (dvxdx(xyzhi)**2 + dvydy(xyzhi)**2 + dvzdz(xyzhi)**2 + &
    2.*(dvxdy(xyzhi)*dvydx(xyzhi) + dvxdz(xyzhi)*dvzdx(xyzhi) + dvydz(xyzhi)*dvzdy(xyzhi)))

end function ddivvdtfunc

real function alphalocfunc(xyzhi)
 use options,      only:alpha,alphamax
 use eos,          only:gamma,polyk
 use cullendehnen, only:get_alphaloc
 real, intent(in) :: xyzhi(4)
 real :: ddivvdti,spsoundi,xi_limiter,fac,curlv2

 ddivvdti = ddivvdtfunc(xyzhi)
 fac = -max(-divvfunc(xyzhi),0.)**2
 curlv2 = curlvfuncx(xyzhi)**2 + curlvfuncy(xyzhi)**2 + curlvfuncz(xyzhi)**2
 if (fac + curlv2 > 0.) then
    xi_limiter = fac/(fac + curlv2)
 else
    xi_limiter = 1.
 endif
 if (gamma < 1.0001) then
    spsoundi = sqrt(polyk)
 else
    spsoundi = sqrt(gamma*(gamma-1.)*uthermconst(xyzhi))
 endif
 alphalocfunc = get_alphaloc(ddivvdti,spsoundi,xyzhi(4),xi_limiter,alpha,alphamax)

end function alphalocfunc

!----------------------------------------------------------------
!+
!  functional form for dh/dt
!+
!----------------------------------------------------------------
real function dhdtfunc(xyzhi)
 use physcon,  only:pi
 use part,     only:rhoh,dhdrho
 real, intent(in) :: xyzhi(4)
 real :: drhodti

 drhodti = -rhoh(xyzhi(4),massoftype(1))*divvfunc(xyzhi)
 dhdtfunc = dhdrho(xyzhi(4),massoftype(1))*drhodti

end function dhdtfunc
!----------------------------------------------------------------
!+
!  functional form for du/dt = -P/rho (div v)
!  not including the term out the front = (gamma-1)*u
!+
!----------------------------------------------------------------
real function dudtfunc(xyzhi)
 real, intent(in) :: xyzhi(4)

 dudtfunc = -divvfunc(xyzhi)

end function dudtfunc

!----------------------------------------------------------------
!+
!  functional form for thermal energy
!+
!----------------------------------------------------------------
real function utherm(xyzhi)
 use boundary, only:xmin,dxbound,ymin,dybound,zmin,dzbound
 use physcon,  only:pi
 real, intent(in) :: xyzhi(4)

 utherm = 0.5/pi*(3. + sin(2.*pi*(xyzhi(1)-xmin)/dxbound) &
                     + cos(2.*pi*(xyzhi(2)-ymin)/dybound) &
                     + sin(2.*pi*(xyzhi(3)-zmin)/dzbound))

end function utherm

!----------------------------------------------------------------
!+
!  functional form for thermal energy
!  (constant => use for AV to get constant spsound)
!+
!----------------------------------------------------------------
real function uthermconst(xyzhi)
 real, intent(in) :: xyzhi(4)

 uthermconst = 4.0

end function uthermconst

!----------------------------------------------------------------
!+
!  functional form for hydrodynamic forces
!+
!----------------------------------------------------------------
real function dudx(xyzhi)
 use boundary, only:xmin,dxbound
 use physcon,  only:pi
 real, intent(in) :: xyzhi(4)

 dudx = 1./dxbound*cos(2.*pi*(xyzhi(1)-xmin)/dxbound)

end function dudx

real function dudy(xyzhi)
 use boundary, only:ymin,dybound
 use physcon,  only:pi
 real, intent(in) :: xyzhi(4)

 dudy = -1./dybound*sin(2.*pi*(xyzhi(2)-ymin)/dybound)

end function dudy

real function dudz(xyzhi)
 use boundary, only:zmin,dzbound
 use physcon,  only:pi
 real, intent(in) :: xyzhi(4)

 dudz = 1./dzbound*cos(2.*pi*(xyzhi(3)-zmin)/dzbound)

end function dudz

real function del2u(xyzhi)
 use boundary, only:xmin,ymin,zmin,dxbound,dybound,dzbound
 use physcon,  only:pi
 real, intent(in) :: xyzhi(4)
 real :: dudxdx,dudydy,dudzdz

 dudxdx = -2.*pi/dxbound**2*sin(2.*pi*(xyzhi(1)-xmin)/dxbound)
 dudydy = -2.*pi/dybound**2*cos(2.*pi*(xyzhi(2)-ymin)/dybound)
 dudzdz = -2.*pi/dzbound**2*sin(2.*pi*(xyzhi(3)-zmin)/dzbound)
 del2u  = dudxdx + dudydy + dudzdz

end function del2u

real function forcefuncx(xyzhi)
 use eos,      only:gamma
 real, intent(in) :: xyzhi(4)

 ! fx = -(grad P)_x / rho,
 ! P = (gamma-1)*rho*u,
 ! grad P = (gamma-1)*rho*du/dx  (rho = const)

 forcefuncx = -(gamma-1.)*dudx(xyzhi)

end function forcefuncx

real function forcefuncy(xyzhi)
 use eos,      only:gamma
 real, intent(in) :: xyzhi(4)

 ! fy = -(grad P)_y / rho,
 ! P = (gamma-1)*rho*u,
 ! grad P = (gamma-1)*rho*du/dy  (rho = const)

 forcefuncy = -(gamma-1.)*dudy(xyzhi)

end function forcefuncy

real function forcefuncz(xyzhi)
 use eos,      only:gamma
 real, intent(in) :: xyzhi(4)

 ! fz = -(grad P)_z / rho,
 ! P = (gamma-1)*rho*u,
 ! grad P = (gamma-1)*rho*du/dz  (rho = const)

 forcefuncz = -(gamma-1.)*dudz(xyzhi)

end function forcefuncz

!----------------------------------------------------------------
!+
!  functional form for hydrodynamic + AV forces
!  (see e.g. Lodato & Price (2010) for translation
!   of SPH AV term into Navier-Stokes terms)
!+
!----------------------------------------------------------------
real function forceavx(xyzhi)
 use eos,     only:gamma,polyk
 use options, only:alpha
 use kernel,  only:av_factor
 real, intent(in) :: xyzhi(4)
 real :: spsoundi,fac,coeff1,coeff2

 if (gamma < 1.0001) then
    spsoundi = sqrt(polyk)
 else
    spsoundi = sqrt(gamma*(gamma-1.)*uthermconst(xyzhi))
 endif
#ifdef DISC_VISCOSITY
 fac = alpha*spsoundi*xyzhi(4)
#else
 if (divvfunc(xyzhi) < 0.) then
    fac = alpha*spsoundi*xyzhi(4)*av_factor
 else
    fac = 0.
 endif
#endif
 coeff1 = fac*0.1
 coeff2 = fac*0.2
 forceavx = &
    coeff1*(dvxdxdx(xyzhi) + dvxdydy(xyzhi) + dvxdzdz(xyzhi)) &  ! del^2 v
   +coeff2*(dvxdxdx(xyzhi) + dvydxdy(xyzhi) + dvzdxdz(xyzhi))    ! grad (div v)

end function forceavx

real function forceavy(xyzhi)
 use eos,     only:gamma,polyk
 use options, only:alpha !,beta
 use kernel,  only:av_factor
 real, intent(in) :: xyzhi(4)
 real :: spsoundi,fac,coeff1,coeff2

 if (gamma < 1.0001) then
    spsoundi = sqrt(polyk)
 else
    spsoundi = sqrt(gamma*(gamma-1.)*uthermconst(xyzhi))
 endif
#ifdef DISC_VISCOSITY
 fac = alpha*spsoundi*xyzhi(4)
#else
 if (divvfunc(xyzhi) < 0.) then
    fac = alpha*spsoundi*xyzhi(4)*av_factor
 else
    fac = 0.
 endif
#endif
 coeff1 = fac*0.1
 coeff2 = fac*0.2
 forceavy =  &
    coeff1*(dvydxdx(xyzhi) + dvydydy(xyzhi) + dvydzdz(xyzhi)) &  ! del^2 v
   +coeff2*(dvxdxdy(xyzhi) + dvydydy(xyzhi) + dvzdydz(xyzhi))    ! grad (div v)

end function forceavy

real function forceavz(xyzhi)
 use eos,     only:gamma,polyk
 use options, only:alpha
 use kernel,  only:av_factor
 real, intent(in) :: xyzhi(4)
 real :: spsoundi,fac,coeff1,coeff2

 if (gamma < 1.0001) then
    spsoundi = sqrt(polyk)
 else
    spsoundi = sqrt(gamma*(gamma-1.)*uthermconst(xyzhi))
 endif
#ifdef DISC_VISCOSITY
 fac = alpha*spsoundi*xyzhi(4)
#else
 if (divvfunc(xyzhi) < 0.) then
    fac = alpha*spsoundi*xyzhi(4)*av_factor
 else
    fac = 0.
 endif
#endif
 coeff1 = fac*0.1
 coeff2 = fac*0.2
 forceavz =  &
    coeff1*(dvzdxdx(xyzhi) + dvzdydy(xyzhi) + dvzdzdz(xyzhi)) &  ! del^2 v
   +coeff2*(dvxdxdz(xyzhi) + dvydydz(xyzhi) + dvzdzdz(xyzhi))    ! grad (div v)

end function forceavz

!----------------------------------------------------------------
!+
!  functional form for viscous forces
!  (assuming constant viscosity parameters and constant density)
!+
!----------------------------------------------------------------
real function forceviscx(xyzhi)
 use viscosity, only:bulkvisc,shearfunc
 real, intent(in) :: xyzhi(4)
 real :: eta

 eta = shearfunc(xyzhi(1),xyzhi(2),xyzhi(3),0.)
 forceviscx = 1.*( &
                  eta*(dvxdxdx(xyzhi) + dvxdydy(xyzhi) + dvxdzdz(xyzhi)) &  ! del^2 v
 +(bulkvisc + eta/3.)*(dvxdxdx(xyzhi) + dvydxdy(xyzhi) + dvzdxdz(xyzhi)))   ! grad (div v)

end function forceviscx

real function forceviscy(xyzhi)
 use viscosity, only:bulkvisc,shearfunc
 real, intent(in) :: xyzhi(4)
 real :: eta

 eta = shearfunc(xyzhi(1),xyzhi(2),xyzhi(3),0.)
 forceviscy = 1.*( &
                  eta*(dvydxdx(xyzhi) + dvydydy(xyzhi) + dvydzdz(xyzhi)) &  ! del^2 v
 +(bulkvisc + eta/3.)*(dvxdxdy(xyzhi) + dvydydy(xyzhi) + dvzdydz(xyzhi)))   ! grad (div v)

end function forceviscy

real function forceviscz(xyzhi)
 use viscosity, only:bulkvisc,shearfunc
 real, intent(in) :: xyzhi(4)
 real :: eta

 eta = shearfunc(xyzhi(1),xyzhi(2),xyzhi(3),0.)
 forceviscz = 1.*( &
                  eta*(dvzdxdx(xyzhi) + dvzdydy(xyzhi) + dvzdzdz(xyzhi)) &  ! del^2 v
 +(bulkvisc + eta/3.)*(dvxdxdz(xyzhi) + dvydydz(xyzhi) + dvzdzdz(xyzhi)))   ! grad (div v)

end function forceviscz

!
!--spatial derivatives of shear viscosity parameter
!
real function detadx(xyzhi)
 real, intent(in) :: xyzhi(4)

 detadx = 0.

end function detadx

!--spatial derivative of shear viscosity parameter
real function detady(xyzhi)
 real, intent(in) :: xyzhi(4)

 detady = 0.

end function detady

!--spatial derivative of shear viscosity parameter
real function detadz(xyzhi)
 real, intent(in) :: xyzhi(4)

 detadz = 0.

end function detadz

!------------------
!+
!  Strain tensor
!+
!-----------------
real function sxx(xyzhi)
 real, intent(in) :: xyzhi(4)

 sxx = 2.*dvxdx(xyzhi)

end function sxx

real function sxy(xyzhi)
 real, intent(in) :: xyzhi(4)

 sxy = dvxdy(xyzhi) + dvydx(xyzhi)

end function sxy

real function sxz(xyzhi)
 real, intent(in) :: xyzhi(4)

 sxz = dvxdz(xyzhi) + dvzdx(xyzhi)

end function sxz

real function syy(xyzhi)
 real, intent(in) :: xyzhi(4)

 syy = 2.*dvydy(xyzhi)

end function syy

real function syz(xyzhi)
 real, intent(in) :: xyzhi(4)

 syz = dvydz(xyzhi) + dvzdy(xyzhi)

end function syz

real function szz(xyzhi)
 real, intent(in) :: xyzhi(4)

 szz = 2.*dvzdz(xyzhi)

end function szz

!----------------------------------------------------------------
!+
!  functional form for vector potential
!+
!----------------------------------------------------------------
real function Ax(xyzhi)
 use boundary, only:ymin,dybound
 use physcon, only:pi
 real, intent(in) :: xyzhi(4)

! Bz = 1.5/pi*dybound*cos(2.*pi*(xyzhi(2)-ymin)/dybound) + 1.0
!
! Bz = dAy/dx - dAx/dy
!
 Ax = -7.5*dybound**2/(pi**2)*sin(2.*pi*(xyzhi(2)-ymin)/dybound)

end function Ax

real function Ay(xyzhi)
 use boundary, only:zmin,dzbound
 use physcon, only:pi
 real, intent(in) :: xyzhi(4)

! NB this is non-zero div B
! Bx = 0.5/pi*dxbound*sin(2.*pi*(xyzhi(1)-xmin)/dxbound) &
!    - 0.5/pi*dzbound*cos(2.*pi*(xyzhi(3)-zmin)/dzbound) + 2.0
!
! Bx = dAz/dy - dAy/dz
!
 Ay = 2.5*dzbound**2/(pi**2)*sin(2.*pi*(xyzhi(3)-zmin)/dzbound)

end function Ay

real function Az(xyzhi)
 use boundary, only:xmin,dxbound
 use physcon, only:pi
 real, intent(in) :: xyzhi(4)

! By = 0.5/pi*dxbound*sin(2.*pi*(xyzhi(1)-xmin)/dxbound) + 3.0
!
! By = dAx/dz - dAz/dx
!
 Az = 2.5*dxbound**2/(pi**2)*cos(2.*pi*(xyzhi(1)-xmin)/dxbound)

end function Az

!----------------------------------------------------------------
!+
!  functional form for B and its derivatives
!+
!----------------------------------------------------------------
real function Bx(xyzhi)
 use boundary, only:xmin,dxbound,zmin,dzbound
 use physcon,  only:pi
 use part,     only:Bextx
 real, intent(in) :: xyzhi(4)

 Bx = -5./pi*dzbound*cos(2.*pi*(xyzhi(3)-zmin)/dzbound) + Bextx
! NB this is non-zero div B
 Bx = Bx + 0.5/pi*dxbound*sin(2.*pi*(xyzhi(1)-xmin)/dxbound)

end function Bx

real function By(xyzhi)
 use boundary, only:xmin,dxbound
 use physcon,  only:pi
 use part,     only:Bexty
 real, intent(in) :: xyzhi(4)

 By = 5./pi*dxbound*sin(2.*pi*(xyzhi(1)-xmin)/dxbound) + Bexty

end function By

real function Bz(xyzhi)
 use boundary, only:ymin,dybound
 use physcon,  only:pi
 use part,     only:Bextz
 real, intent(in) :: xyzhi(4)

 Bz = 15./pi*dybound*cos(2.*pi*(xyzhi(2)-ymin)/dybound) + Bextz

end function Bz

real function dBxdx(xyzhi)
 use boundary, only:xmin,dxbound
 use physcon,  only:pi
 real, intent(in) :: xyzhi(4)

 ! Bx = 0.5/pi*dxbound*sin(2.*pi*(xyzh(1,i)-xmin)/dxbound)

 dBxdx = cos(2.*pi*(xyzhi(1)-xmin)/dxbound)

end function dBxdx

real function dBxdy(xyzhi)
 real, intent(in) :: xyzhi(4)

 ! Bx = 0.5/pi*dxbound*sin(2.*pi*(xyzh(1,i)-xmin)/dxbound)

 dBxdy = 0.

end function dBxdy

real function dBxdz(xyzhi)
 use boundary, only:zmin,dzbound
 use physcon,  only:pi
 real, intent(in) :: xyzhi(4)

 ! Bx = 0.5/pi*dxbound*sin(2.*pi*(xyzh(1,i)-xmin)/dxbound)
 !    - 0.5/pi*dzbound*cos(2.*pi*(xyzhi(3)-zmin)/dzbound)
 dBxdz = 10.*sin(2.*pi*(xyzhi(3)-zmin)/dzbound)

end function dBxdz

real function dBydx(xyzhi)
 use boundary, only:xmin,dxbound
 use physcon,  only:pi
 real, intent(in) :: xyzhi(4)

 ! By = 0.5/pi*dxbound*sin(2.*pi*(xyzh(1,i)-xmin)/dxbound)

 dBydx = 10.*cos(2.*pi*(xyzhi(1)-xmin)/dxbound)

end function dBydx

real function dBydy(xyzhi)
 real, intent(in) :: xyzhi(4)

 ! By = 0.5/pi*dxbound*sin(2.*pi*(xyzh(1,i)-xmin)/dxbound)

 dBydy = 0.

end function dBydy

real function dBydz(xyzhi)
 real, intent(in) :: xyzhi(4)

 ! By = 0.5/pi*dxbound*sin(2.*pi*(xyzh(1,i)-xmin)/dxbound)

 dBydz = 0.

end function dBydz

real function dBzdx(xyzhi)
 real, intent(in) :: xyzhi(4)

 dBzdx = 0.

end function dBzdx

real function dBzdy(xyzhi)
 use boundary, only:ymin,dybound
 use physcon,  only:pi
 real, intent(in) :: xyzhi(4)

 ! Bz = 15./pi*dybound*cos(2.*pi*(xyzhi(2)-ymin)/dybound) + Bextz
 dBzdy = -30.*sin(2.*pi*(xyzhi(2)-ymin)/dybound)

end function dBzdy

real function dBzdz(xyzhi)
 real, intent(in) :: xyzhi(4)

 dBzdz = 0.

end function dBzdz

!
!--second derivatives of B (used to test resistivity)
!
real function dBxdxdx(xyzhi)
 use boundary, only:dxbound,xmin
 use physcon,  only:pi
 real, intent(in) :: xyzhi(4)

 dBxdxdx = -2.*pi/dxbound*sin(2.*pi*(xyzhi(1)-xmin)/dxbound)

end function dBxdxdx

real function dBxdydy(xyzhi)
 real, intent(in) :: xyzhi(4)

 dBxdydy = 0.

end function dBxdydy

real function dBxdzdz(xyzhi)
 use boundary, only:dzbound,zmin
 use physcon,  only:pi
 real, intent(in) :: xyzhi(4)

! dBxdz = 10.*sin(2.*pi*(xyzhi(3)-zmin)/dzbound)
 dBxdzdz = 20.*pi/dzbound*cos(2.*pi*(xyzhi(3)-zmin)/dzbound)

end function dBxdzdz

real function dBydxdx(xyzhi)
 use boundary, only:dxbound,xmin
 use physcon,  only:pi
 real, intent(in) :: xyzhi(4)

 !dBydx = 10.*cos(2.*pi*(xyzhi(1)-xmin)/dxbound)
 dBydxdx = -20.*pi/dxbound*sin(2.*pi*(xyzhi(1)-xmin)/dxbound)

end function dBydxdx

real function dBydydy(xyzhi)
 real, intent(in) :: xyzhi(4)

 dBydydy = 0.

end function dBydydy

real function dBydzdz(xyzhi)
 real, intent(in) :: xyzhi(4)

 dBydzdz = 0.

end function dBydzdz

real function dBzdxdx(xyzhi)
 real, intent(in) :: xyzhi(4)

 dBzdxdx = 0.

end function dBzdxdx

real function dBzdydy(xyzhi)
 use boundary, only:dybound,ymin
 use physcon,  only:pi
 real, intent(in) :: xyzhi(4)

 !dBzdy = -30.*sin(2.*pi*(xyzhi(2)-ymin)/dybound)
 dBzdydy = -60.*pi/dybound*cos(2.*pi*(xyzhi(2)-ymin)/dybound)

end function dBzdydy

real function dBzdzdz(xyzhi)
 real, intent(in) :: xyzhi(4)

 dBzdzdz = 0.

end function dBzdzdz

real function dBxdtresist(xyzhi)
 use options, only:alphaB
 use part,    only:rhoh,massoftype,igas
 real, intent(in) :: xyzhi(4)
 real :: vsig, rho1i

 vsig = 0. !valfven(xyzhi(1))
 rho1i = 1.0/rhoh(xyzhi(4),massoftype(igas))
 dBxdtresist = rho1i * (0.5*alphaB*xyzhi(4)*(vsig*(dBxdxdx(xyzhi) + dBxdydy(xyzhi) + dBxdzdz(xyzhi)) + &
   0.*(dvalfvendx(xyzhi)*dBxdx(xyzhi) + dvalfvendy(xyzhi)*dBxdy(xyzhi) + dvalfvendz(xyzhi)*dBxdz(xyzhi))))

end function dBxdtresist

real function dBydtresist(xyzhi)
 use options, only:alphaB
 use part,    only:rhoh,massoftype,igas
 real, intent(in) :: xyzhi(4)
 real :: vsig, rho1i

 vsig = 0. !valfven(xyzhi)
 rho1i = 1.0/rhoh(xyzhi(4),massoftype(igas))
 dBydtresist = rho1i * (0.5*alphaB*xyzhi(4)*(vsig*(dBydxdx(xyzhi) + dBydydy(xyzhi) + dBydzdz(xyzhi)) + &
   0.*(dvalfvendx(xyzhi)*dBydx(xyzhi) + dvalfvendy(xyzhi)*dBydy(xyzhi) + dvalfvendz(xyzhi)*dBydz(xyzhi))))

end function dBydtresist

real function dBzdtresist(xyzhi)
 use options, only:alphaB
 use part,    only:rhoh,massoftype,igas
 real, intent(in) :: xyzhi(4)
 real :: vsig, rho1i

 vsig = 0. !valfven(xyzhi)
 rho1i = 1.0/rhoh(xyzhi(4),massoftype(igas))
 dBzdtresist = 0.5*alphaB*xyzhi(4)*(vsig*(dBzdxdx(xyzhi) + dBzdydy(xyzhi) + dBzdzdz(xyzhi)) + &
   0.*(dvalfvendx(xyzhi)*dBzdx(xyzhi) + dvalfvendy(xyzhi)*dBzdy(xyzhi) + dvalfvendz(xyzhi)*dBzdz(xyzhi)))

end function dBzdtresist

!
!--functional form of div B
!
real function divBfunc(xyzhi)
 real, intent(in) :: xyzhi(4)

 divBfunc = dBxdx(xyzhi) + dBydy(xyzhi) + dBzdz(xyzhi)

end function divBfunc

!----------------------------------------------------------------
!+
!  functional form for curl B
!+
!----------------------------------------------------------------
real function curlBfuncx(xyzhi)
 real, intent(in) :: xyzhi(4)

 curlBfuncx = dBzdy(xyzhi) - dBydz(xyzhi)

end function curlBfuncx

real function curlBfuncy(xyzhi)
 real, intent(in) :: xyzhi(4)

 curlBfuncy = dBxdz(xyzhi) - dBzdx(xyzhi)

end function curlBfuncy

real function curlBfuncz(xyzhi)
 real, intent(in) :: xyzhi(4)

 curlBfuncz = dBydx(xyzhi) - dBxdy(xyzhi)

end function curlBfuncz

!----------------------------------------------------------------
!+
!  functional form for vector potential time derivatives
!+
!----------------------------------------------------------------
real function dAxdt(xyzhi)
 use part, only:Bexty,Bextz
 real, intent(in) :: xyzhi(4)

 dAxdt = -(Ax(xyzhi)*dvxdx(xyzhi) + Ay(xyzhi)*dvydx(xyzhi) + Az(xyzhi)*dvzdx(xyzhi)) &
         + vy(xyzhi)*Bextz - vz(xyzhi)*Bexty

end function dAxdt

real function dAydt(xyzhi)
 use part, only:Bextx,Bextz
 real, intent(in) :: xyzhi(4)

 dAydt = -(Ax(xyzhi)*dvxdy(xyzhi) + Ay(xyzhi)*dvydy(xyzhi) + Az(xyzhi)*dvzdy(xyzhi)) &
         + vz(xyzhi)*Bextx - vx(xyzhi)*Bextz

end function dAydt

real function dAzdt(xyzhi)
 use part, only:Bextx,Bexty
 real, intent(in) :: xyzhi(4)

 dAzdt = -(Ax(xyzhi)*dvxdz(xyzhi) + Ay(xyzhi)*dvydz(xyzhi) + Az(xyzhi)*dvzdz(xyzhi)) &
         + vx(xyzhi)*Bexty - vy(xyzhi)*Bextx

end function dAzdt

!----------------------------------------------------------------
!+
!  functional form for dB/dt
!+
!----------------------------------------------------------------
real function dBxdt(xyzhi)
 use part,    only:rhoh,massoftype,igas
 real, intent(in) :: xyzhi(4)
 real :: rho1i

 rho1i = 1.0/rhoh(xyzhi(4),massoftype(igas))
 dBxdt = rho1i * (Bx(xyzhi)*dvxdx(xyzhi) + By(xyzhi)*dvxdy(xyzhi) &
             + Bz(xyzhi)*dvxdz(xyzhi))! - Bx(xyzhi)*divvfunc(xyzhi))

end function dBxdt

real function dBydt(xyzhi)
 use part,    only:rhoh,massoftype,igas
 real, intent(in) :: xyzhi(4)
 real :: rho1i

 rho1i = 1.0/rhoh(xyzhi(4),massoftype(igas))
 dBydt = rho1i * (Bx(xyzhi)*dvydx(xyzhi) + By(xyzhi)*dvydy(xyzhi) &
             + Bz(xyzhi)*dvydz(xyzhi))! - By(xyzhi)*divvfunc(xyzhi))

end function dBydt

real function dBzdt(xyzhi)
 use part,    only:rhoh,massoftype,igas
 real, intent(in) :: xyzhi(4)
 real :: rho1i

 rho1i = 1.0/rhoh(xyzhi(4),massoftype(igas))
 dBzdt = rho1i * (Bx(xyzhi)*dvzdx(xyzhi) + By(xyzhi)*dvzdy(xyzhi) &
             + Bz(xyzhi)*dvzdz(xyzhi))! - Bz(xyzhi)*divvfunc(xyzhi))

end function dBzdt

!----------------------------------------------------------------
!+
!  functional form for MHD forces
!+
!----------------------------------------------------------------
real function forcemhdx(xyzhi)
 real, intent(in) :: xyzhi(4)
 real :: fisox,fanisox

 fisox = Bx(xyzhi)*dBxdx(xyzhi) + By(xyzhi)*dBydx(xyzhi) + Bz(xyzhi)*dBzdx(xyzhi)
 fanisox = Bx(xyzhi)*dBxdx(xyzhi) + By(xyzhi)*dBxdy(xyzhi) + Bz(xyzhi)*dBxdz(xyzhi) !&
 !+ Bx(xyzhi)*divBfunc(xyzhi)

 forcemhdx = -1./rhozero*(fisox - fanisox)

end function forcemhdx

real function forcemhdy(xyzhi)
 real, intent(in) :: xyzhi(4)
 real :: fisoy,fanisoy

 fisoy = Bx(xyzhi)*dBxdy(xyzhi) + By(xyzhi)*dBydy(xyzhi) + Bz(xyzhi)*dBzdy(xyzhi)
 fanisoy = Bx(xyzhi)*dBydx(xyzhi) + By(xyzhi)*dBydy(xyzhi) + Bz(xyzhi)*dBydz(xyzhi) !&
 !+ By(xyzhi)*divBfunc(xyzhi)

 forcemhdy = -1./rhozero*(fisoy - fanisoy)

end function forcemhdy

real function forcemhdz(xyzhi)
 real, intent(in) :: xyzhi(4)
 real :: fisoz,fanisoz

 fisoz = Bx(xyzhi)*dBxdz(xyzhi) + By(xyzhi)*dBydz(xyzhi) + Bz(xyzhi)*dBzdz(xyzhi)
 fanisoz = Bx(xyzhi)*dBzdx(xyzhi) + By(xyzhi)*dBzdy(xyzhi) + Bz(xyzhi)*dBzdz(xyzhi) !&
 !+ Bz(xyzhi)*divBfunc(xyzhi)

 forcemhdz = -1./rhozero*(fisoz - fanisoz)

end function forcemhdz

!----------------------------------------------------------------
!+
!  Alfven speed and derivatives
!+
!----------------------------------------------------------------
real function valfven(xyzhi)
 use part, only:rhoh
 real, intent(in) :: xyzhi(4)

 valfven = sqrt((Bx(xyzhi)**2 + By(xyzhi)**2 + Bz(xyzhi)**2)/rhoh(xyzhi(4),massoftype(1)))

end function valfven

real function dvalfvendx(xyzhi)
 use part, only:rhoh
 real, intent(in) :: xyzhi(4)
 real :: rhoi, B2i

 rhoi = rhoh(xyzhi(4),massoftype(1))
 B2i  = Bx(xyzhi)**2 + By(xyzhi)**2 + Bz(xyzhi)**2
 dvalfvendx = 1./sqrt(rhoi*B2i)* &
             (Bx(xyzhi)*dBxdx(xyzhi) + By(xyzhi)*dBydx(xyzhi) + Bz(xyzhi)*dBzdx(xyzhi))

end function dvalfvendx

real function dvalfvendy(xyzhi)
 use part, only:rhoh
 real, intent(in) :: xyzhi(4)
 real :: rhoi, B2i

 rhoi = rhoh(xyzhi(4),massoftype(1))
 B2i  = Bx(xyzhi)**2 + By(xyzhi)**2 + Bz(xyzhi)**2
 dvalfvendy = 1./sqrt(rhoi*B2i)* &
             (Bx(xyzhi)*dBxdy(xyzhi) + By(xyzhi)*dBydy(xyzhi) + Bz(xyzhi)*dBzdy(xyzhi))

end function dvalfvendy

real function dvalfvendz(xyzhi)
 use part, only:rhoh
 real, intent(in) :: xyzhi(4)
 real :: rhoi, B2i

 rhoi = rhoh(xyzhi(4),massoftype(1))
 B2i  = Bx(xyzhi)**2 + By(xyzhi)**2 + Bz(xyzhi)**2
 dvalfvendz = 1./sqrt(rhoi*B2i)* &
             (Bx(xyzhi)*dBxdz(xyzhi) + By(xyzhi)*dBydz(xyzhi) + Bz(xyzhi)*dBzdz(xyzhi))

end function dvalfvendz

!----------------------------------------------------------------
!+
!  functional form for Psi and derivatives in test of div B cleaning
!+
!----------------------------------------------------------------
real function psi(xyzhi)
 use boundary, only:dxbound,dybound,dzbound,xmin,ymin,zmin
 use physcon,  only:pi
 real, intent(in) :: xyzhi(4)

 psi = 0.5/pi*dxbound*sin(2.*pi*(xyzhi(1)-xmin)/dxbound) &
     - 0.5/pi*dzbound*cos(2.*pi*(xyzhi(3)-zmin)/dzbound) &
     + 0.5/pi*dybound*sin(2.*pi*(xyzhi(2)-ymin)/dybound)

end function psi

real function dpsidt(xyzhi)
 use options, only:ieos,psidecayfac
 use eos,     only:get_spsound
 use part,    only:rhoh
 real, intent(in) :: xyzhi(4)
 real :: vsig,spsoundi,vdummy(3)

 vdummy   = 0.
 spsoundi = get_spsound(ieos,xyzhi,rhoh(xyzhi(4),massoftype(1)),vdummy)
 vsig     = sqrt(valfven(xyzhi)**2 + spsoundi**2)
 dpsidt   = -vsig**2*divBfunc(xyzhi) - psi(xyzhi)*psidecayfac*vsig/xyzhi(4) &
            -0.5*psi(xyzhi)*divvfunc(xyzhi)

end function dpsidt

real function dpsidx(xyzhi)
 use boundary, only:dxbound,xmin
 use physcon,  only:pi
 use part,     only:rhoh,massoftype,igas
 real, intent(in) :: xyzhi(4)
 real :: rho1i

 !--minus grad psi
 !  updated to be -1/rho grad psi (for B/rho evolution)
 rho1i = 1.0/rhoh(xyzhi(4),massoftype(igas))
 dpsidx = dBxdt(xyzhi) - rho1i * cos(2.*pi*(xyzhi(1)-xmin)/dxbound)

end function dpsidx

real function dpsidy(xyzhi)
 use boundary, only:dybound,ymin
 use physcon,  only:pi
 use part,     only:rhoh,massoftype,igas
 real, intent(in) :: xyzhi(4)
 real :: rho1i

 !--minus grad psi
 !  updated to be -1/rho grad psi (for B/rho evolution)
 rho1i = 1.0/rhoh(xyzhi(4),massoftype(igas))
 dpsidy = dBydt(xyzhi) - rho1i * cos(2.*pi*(xyzhi(2)-ymin)/dybound)

end function dpsidy

real function dpsidz(xyzhi)
 use boundary, only:dzbound,zmin
 use physcon,  only:pi
 use part,     only:rhoh,massoftype,igas
 real, intent(in) :: xyzhi(4)
 real :: rho1i

 !--minus grad psi
 !  updated to be -1/rho grad psi (for B/rho evolution)
 rho1i = 1.0/rhoh(xyzhi(4),massoftype(igas))
 dpsidz = dBzdt(xyzhi) - rho1i * sin(2.*pi*(xyzhi(3)-zmin)/dzbound)

end function dpsidz

!----------------------------------------------------------------
!+
!  functional form for (dB/dt)_ambipolar
!+
!----------------------------------------------------------------
real function dBambix(xyzhi)
 real, intent(in) :: xyzhi(4)

 dBambix = 0.

end function dBambix

real function dBambiy(xyzhi)
 real, intent(in) :: xyzhi(4)

 dBambiy = 0.

end function dBambiy

real function dBambiz(xyzhi)
 real, intent(in) :: xyzhi(4)

 dBambiz = 0.

end function dBambiz

!----------------------------------------------------------------
!+
!  functional form for one-fluid dust derivatives
!+
!----------------------------------------------------------------
real function dustfrac_func(xyzhi)
 use physcon,  only:pi
 use part,     only:ndusttypes
 use boundary, only:dxbound,dybound,dzbound,xmin,ymin,zmin
 real, intent(in) :: xyzhi(4)

 dustfrac_func = 0.5/pi*(0.5 + 0.01*sin(4.*pi*(xyzhi(1)-xmin)/dxbound)  &
                             + 0.02*sin(2.*pi*(xyzhi(2)-ymin)/dybound)  &
                             + 0.05*cos(4.*pi*(xyzhi(3)-zmin)/dzbound)) &
                 *1./real(ndusttypes)

end function dustfrac_func

real function ddustevoldx(xyzhi)
 use physcon,  only:pi
 use part,     only:ndusttypes
 use boundary, only:dxbound,xmin
 real, intent(in) :: xyzhi(4)

 ddustevoldx = 2.*0.01/dxbound*cos(4.*pi*(xyzhi(1)-xmin)/dxbound) &
               *1./real(ndusttypes)

end function ddustevoldx

real function ddustevoldy(xyzhi)
 use physcon,  only:pi
 use part,     only:ndusttypes
 use boundary, only:dybound,ymin
 real, intent(in) :: xyzhi(4)

 ddustevoldy = 0.02/dybound*cos(2.*pi*(xyzhi(2)-ymin)/dybound) &
               *1./real(ndusttypes)

end function ddustevoldy

real function ddustevoldz(xyzhi)
 use physcon,  only:pi
 use part,     only:ndusttypes
 use boundary, only:dzbound,zmin
 real, intent(in) :: xyzhi(4)

 ddustevoldz = -2.*0.05/dzbound*sin(4.*pi*(xyzhi(3)-zmin)/dzbound) &
               *1./real(ndusttypes)

end function ddustevoldz

real function del2dustfrac(xyzhi)
 use physcon,  only:pi
 use part,     only:ndusttypes
 use boundary, only:dxbound,dybound,dzbound,xmin,ymin,zmin
 real, intent(in) :: xyzhi(4)

 del2dustfrac = (-8.*pi/dxbound**2*0.01*sin(4.*pi*(xyzhi(1)-xmin)/dxbound)  &
                 -2.*pi/dybound**2*0.02*sin(2.*pi*(xyzhi(2)-ymin)/dybound)  &
                 -8.*pi/dzbound**2*0.05*cos(4.*pi*(xyzhi(3)-zmin)/dzbound)) &
                *1./real(ndusttypes)

end function del2dustfrac

real function ddustevol_func(xyzhi)
 use eos,  only:gamma
 use part, only:use_dust,ndusttypes,rhoh
 use dust, only:get_ts,idrag,K_code
 real, intent(in) :: xyzhi(4)
 real :: dustfraci,uui,pri,tsi
 real :: gradu(3),gradeps(3),gradsumeps(3),gradp(3),gradts(3),gradepsts(3)
 real :: rhoi,rhogasi,rhodusti,spsoundi,del2P,du_dot_de,si
 real :: dustfracisum,del2dustfracsum
 integer :: iregime

 rhoi       = rhoh(xyzhi(4),massoftype(1))
 dustfraci  = dustfrac_func(xyzhi)
 dustfracisum = real(ndusttypes)*dustfraci
 rhogasi    = (1. - dustfracisum)*rhoi
 rhodusti   = dustfracisum*rhoi
 uui        = utherm(xyzhi)
 pri        = (gamma-1.)*rhogasi*uui
 spsoundi   = gamma*pri/rhogasi

 gradu(1)   = dudx(xyzhi)
 gradu(2)   = dudy(xyzhi)
 gradu(3)   = dudz(xyzhi)
 gradeps(1) = ddustevoldx(xyzhi)
 gradeps(2) = ddustevoldy(xyzhi)
 gradeps(3) = ddustevoldz(xyzhi)
 gradsumeps = gradeps*real(ndusttypes)
 du_dot_de  = dot_product(gradu,gradsumeps)
 gradp(:)   = (gamma-1.)*(rhogasi*gradu - rhoi*uui*gradsumeps)
 del2dustfracsum = real(ndusttypes)*del2dustfrac(xyzhi)
 del2P = (gamma-1.)*rhoi*((1. - dustfracisum)*del2u(xyzhi) - 2.*du_dot_de - uui*del2dustfracsum)

 tsi   = 0.
 if (use_dust) then
    call get_ts(idrag,1,grainsizek,graindensk,rhogasi,rhodusti,spsoundi,0.,tsi,iregime)
    !
    ! grad(ts) = grad((1-eps)*eps*rho/K_code)
    !          = rho/K_code*(1-2*eps)*grad(eps)          ! note the absence of eps_k
    !
    gradts(:) = rhoi/K_code(1)*(1. - 2.*dustfracisum)*gradsumeps(:)
 else
    gradts(:) = 0.
 endif
 !
 ! deps_k/dt  = -1/rho \nabla.(eps_k ts (grad P))     ! note the presence of eps_k
 !            = -1/rho [eps_k ts \del^2 P + grad(eps_k ts).grad P]
 !            = -1/rho [eps_k ts \del^2 P + (eps_k*grad(ts) + ts*grad(eps_k)).grad P]
 !
 gradepsts(:) = dustfraci*gradts(:) + tsi*gradeps(:)

 !ddustevol_func = -1./rhoi*(dustfraci*tsi*del2P + dot_product(gradp,gradepsts))

!------------------------------------------------
!--sqrt(rho*epsilon) method
! si = sqrt(dustfraci*rhoi)
! ddustevol_func = -0.5/si*(dustfraci*tsi*del2P + dot_product(gradp,gradepsts)) - 0.5*si*divvfunc(xyzhi)
!------------------------------------------------
!--sqrt(epsilon/1-epsilon) method (Ballabio et al. 2018)
 si = sqrt(dustfraci/(1.-dustfraci))
 ddustevol_func = -0.5*((dustfraci*tsi*del2P + dot_product(gradp,gradepsts))/(rhoi*si*(1.-dustfraci)**2.))
!------------------------------------------------
!--asin(sqrt(epsilon)) method
! si = asin(sqrt(dustfraci))
! ddustevol_func = -0.5/(rhoi*sin(si)*cos(si))*(dustfraci*tsi*del2P + dot_product(gradp,gradepsts))
!------------------------------------------------

end function ddustevol_func

real function dudtdust_func(xyzhi)
 use eos,  only:gamma
 use part, only:use_dust,ndusttypes,rhoh
 use dust, only:get_ts,idrag
 real, intent(in) :: xyzhi(4)
 real :: dustfraci,uui,pri,tsi
 real :: gradp(3),gradu(3),gradeps(3),gradsumeps(3)
 real :: rhoi,rhogasi,rhodusti,spsoundi
 real :: dustfracisum
 integer :: iregime

 rhoi       = rhoh(xyzhi(4),massoftype(1))
 dustfraci  = dustfrac_func(xyzhi)
 dustfracisum = real(ndusttypes)*dustfraci
 rhogasi    = (1. - dustfracisum)*rhoi
 rhodusti   = dustfracisum*rhoi
 uui        = utherm(xyzhi)
 gradu(1)   = dudx(xyzhi)
 gradu(2)   = dudy(xyzhi)
 gradu(3)   = dudz(xyzhi)
 gradeps(1) = ddustevoldx(xyzhi)
 gradeps(2) = ddustevoldy(xyzhi)
 gradeps(3) = ddustevoldz(xyzhi)
 gradsumeps = real(ndusttypes)*gradeps
 pri        = (gamma-1.)*rhogasi*uui
 spsoundi   = gamma*pri/rhogasi
 gradp(:)   = (gamma-1.)*(rhogasi*gradu - rhoi*uui*gradsumeps)
 tsi = 0.

 if (use_dust) then
    call get_ts(idrag,1,grainsizek,graindensk,rhogasi,rhodusti,spsoundi,0.,tsi,iregime)
    if (iregime /= 0) stop 'iregime /= 0'
 endif
 ! this is equation (13) of Price & Laibe (2015) except
 ! that the sign on the second term is wrong in that paper
 ! (it is correct in Laibe & Price 2014a,b)
 dudtdust_func = -pri/rhogasi*divvfunc(xyzhi) &
                 +dustfracisum*tsi/rhogasi*dot_product(gradp,gradu)

end function dudtdust_func

real function deltavx_func(xyzhi)
 use eos,  only:gamma
 use part, only:ndusttypes,use_dust
 use dust, only:get_ts,idrag
 use part, only:rhoh
 real, intent(in) :: xyzhi(4)
 real :: rhoi,dustfraci,rhogasi,rhodusti,uui,pri,spsoundi,tsi,gradp
 real :: dustfracisum,gradsumeps,gradu
 integer :: iregime

 rhoi       = rhoh(xyzhi(4),massoftype(1))
 dustfraci  = dustfrac_func(xyzhi)
 dustfracisum = real(ndusttypes)*dustfraci
 rhogasi    = (1.-dustfracisum)*rhoi
 rhodusti   = dustfracisum*rhoi
 gradsumeps = real(ndusttypes)*ddustevoldx(xyzhi)
 gradu      = dudx(xyzhi)
 uui        = utherm(xyzhi)
 pri        = (gamma-1.)*rhogasi*uui
 spsoundi   = gamma*pri/rhogasi
 tsi = 0.
 if (use_dust) call get_ts(idrag,1,grainsizek,graindensk,rhogasi,rhodusti,spsoundi,0.,tsi,iregime)
 gradp = (gamma-1.)*(rhogasi*gradu - rhoi*uui*gradsumeps)
 deltavx_func = tsi*gradp/rhogasi

end function deltavx_func

subroutine rcut_mask(rcut,xyzh,npart,mask)
 use part, only:isdead_or_accreted
 real,    intent(in)  :: rcut
 real,    intent(in)  :: xyzh(:,:)
 integer, intent(in)  :: npart
 logical, intent(out) :: mask(:)
 real                 :: rcut2,xi,yi,zi,hi,r2
 integer              :: i,ncheck

 ncheck = 0
 rcut2 = rcut*rcut
 mask(:) = .false.
 do i=1,npart
    xi = xyzh(1,i)
    yi = xyzh(2,i)
    zi = xyzh(3,i)
    hi = xyzh(4,i)
    r2 = xi*xi + yi*yi + zi*zi
    if (.not.isdead_or_accreted(hi) .and. r2 < rcut2) then
       mask(i) = .true.
       ncheck = ncheck + 1
    endif
 enddo

end subroutine rcut_mask

end module testderivs<|MERGE_RESOLUTION|>--- conflicted
+++ resolved
@@ -31,11 +31,7 @@
 
 subroutine test_derivs(ntests,npass,string)
  use dim,          only:maxp,maxvxyzu,maxalpha,maxdvdx,ndivcurlv,nalpha,use_dust,&
-<<<<<<< HEAD
-                        maxdustsmall,periodic,mpi,use_apr
-=======
-                        maxdustsmall,periodic,mpi,ind_timesteps
->>>>>>> c7a393ff
+                        maxdustsmall,periodic,mpi,ind_timesteps,use_apr
  use boundary,     only:dxbound,dybound,dzbound,xmin,xmax,ymin,ymax,zmin,zmax
  use eos,          only:polyk,gamma,init_eos
  use io,           only:iprint,id,master,fatal,iverbose,nprocs
