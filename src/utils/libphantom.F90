! $Id$
!----------------------------------------------------------------
! These subroutines are part of the Phantom SPH code
! Use is by specific, written permission of the author
! (c) 2013 Daniel Price and Steven Toupin
! Modifications for AMUSE interface to Phantom
! (c) 2019-2020 Steven Rieder
!----------------------------------------------------------------
!+
!  Allows phantom to be driven from an external application
!+
!----------------------------------------------------------------


! This initialises things. This really should only be called once, before the first step.
subroutine new_init_evol()
 use io,               only:iprint,iwritein,id,master,iverbose,flush_warnings,nprocs,fatal,warning
 use timestep,         only:time,tmax,dt,dtmax,nmax,nout,nsteps,dtextforce,rhomaxnow,&
                            dtmax_ifactor,dtmax_dratio,check_dtmax_for_decrease
 use energies,         only:etot,totmom,angtot,mdust,np_cs_eq_0,np_e_eq_0
 use dim,              only:maxvxyzu,mhd,periodic
 use fileutils,        only:getnextfilename
 use options,          only:nfulldump,twallmax,nmaxdumps,rhofinal1,use_dustfrac,iexternalforce,&
                            icooling,ieos,ipdv_heating,ishock_heating,iresistive_heating
 use step_lf_global,   only:step
 use timing,           only:get_timings,print_time,timer,reset_timer,increment_timer,&
                            timer_dens,timer_force,timer_link
 use mpiutils,         only:reduce_mpi,reduceall_mpi,barrier_mpi,bcast_mpi
#ifdef SORT
 use sort_particles,   only:sort_part
#endif
#ifdef IND_TIMESTEPS
 use dim,              only:maxp
 use part,             only:maxphase,ibin,iphase
 use timestep_ind,     only:istepfrac,nbinmax,set_active_particles,update_time_per_bin,&
                            write_binsummary,change_nbinmax,nactive,nactivetot,maxbins,&
                            print_dtlog_ind,get_newbin
 use timestep,         only:dtdiff
 use timestep_sts,     only:sts_get_dtau_next,sts_init_step
 use step_lf_global,   only:init_step
#else
 use timestep,         only:dtforce,dtcourant,dterr,print_dtlog
#endif
 use timestep_sts,     only: use_sts
 use supertimestep,    only: step_sts
#ifdef DRIVING
 use forcing,          only:write_forcingdump
#endif
#ifdef CORRECT_BULK_MOTION
 use centreofmass,     only:correct_bulk_motion
#endif
#ifdef MPI
 use part,             only:ideadhead,shuffle_part
#endif
#ifdef IND_TIMESTEPS
 use part,             only:twas
 use timestep_ind,     only:get_dt
#endif
 use part,             only:npart,nptmass,xyzh,vxyzu,fxyzu,fext,divcurlv,massoftype, &
                            xyzmh_ptmass,vxyz_ptmass,fxyz_ptmass,gravity,iboundary,npartoftype, &
                            fxyz_ptmass_sinksink,ntot,poten,ndustsmall
 use quitdump,         only:quit
 use ptmass,           only:icreate_sinks,ptmass_create,ipart_rhomax,pt_write_sinkev
 use io_summary,       only:iosum_nreal,summary_counter,summary_printout,summary_printnow
 use externalforces,   only:iext_spiral
 use initial_params,   only:etot_in,angtot_in,totmom_in,mdust_in
#ifdef MFLOW
 use mf_write,         only:mflow_write
#endif
#ifdef VMFLOW
 use mf_write,         only:vmflow_write
#endif
#ifdef BINPOS
 use mf_write,         only:binpos_write
#endif

 real            :: dtnew,dtlast,timecheck,rhomaxold,dtmax_log_dratio
 real            :: tprint,tzero,dtmaxold,dtinject
 real(kind=4)    :: t1,t2,tcpu1,tcpu2,tstart,tcpustart
 real(kind=4)    :: twalllast,tcpulast,twallperdump,twallused
#ifdef IND_TIMESTEPS
 integer         :: i,nalive,inbin,iamtypei
 integer(kind=1) :: nbinmaxprev
 integer(kind=8) :: nmovedtot,nalivetot
 real            :: tlast,fracactive,speedup,tcheck,dtau,efficiency
 real(kind=4)    :: tall
 real(kind=4)    :: timeperbin(0:maxbins)
 logical         :: dt_changed
 integer         :: iloop,npart_old
#else
 integer         :: nactive
 logical, parameter :: dt_changed = .false.
#endif
 logical         :: fulldump,abortrun,at_dump_time
 logical         :: use_global_dt
 integer         :: j,nskip,nskipped,nevwrite_threshold,nskipped_sink,nsinkwrite_threshold
 type(timer)     :: timer_fromstart,timer_lastdump,timer_step,timer_ev,timer_io

 nsteps    = 0
 tzero     = time
 dtlast    = 0.
 dtinject  = huge(dtinject)
 np_cs_eq_0 = 0
 np_e_eq_0  = 0

 rhomaxold        = rhomaxnow
 if (dtmax_dratio > 0.) then
    dtmax_log_dratio = log10(dtmax_dratio)
 else
    dtmax_log_dratio = 0.0
 endif

#ifdef IND_TIMESTEPS
 use_global_dt = .false.
 istepfrac     = 0
 tlast         = tzero
 dt            = dtmax/2**nbinmax
 nmovedtot     = 0
 tall          = 0.
 tcheck        = time
 timeperbin(:) = 0.
 dt_changed    = .false.
 nbinmax       = 0
!
! first time through, move all particles on shortest timestep
! then allow them to gradually adjust levels.
! Keep boundary particles on level 0 since forces are never calculated
! and to prevent boundaries from limiting the timestep
!
 if (time < tiny(time)) then
    !$omp parallel do schedule(static) private(i,iamtypei)
    do i=1,npart
       ibin(i) = nbinmax
       if (maxphase==maxp) then
          if (abs(iphase(i))==iboundary) ibin(i) = 0
       endif
    enddo
 endif
 !call init_step(npart,time,dtmax)
 !if (use_sts) then
 !   call sts_get_dtau_next(dtau,dt,dtmax,dtdiff,nbinmax)
 !   call sts_init_step(npart,time,dtmax,dtau)  ! overwrite twas for particles requiring super-timestepping
 !endif
#else
 use_global_dt = .true.
 nskip   = npart
 nactive = npart
#endif

 npart_old = 0
end subroutine new_init_evol

subroutine new_step(tlast)
 use io,               only:iprint,iwritein,id,master,iverbose,flush_warnings,nprocs,fatal,warning
 use timestep,         only:time,tmax,dt,dtmax,nmax,nout,nsteps,dtextforce,rhomaxnow,&
                            dtmax_ifactor,dtmax_dratio,check_dtmax_for_decrease
 use energies,         only:etot,totmom,angtot,mdust,np_cs_eq_0,np_e_eq_0
 use dim,              only:maxvxyzu,mhd,periodic
 use fileutils,        only:getnextfilename
 use options,          only:nfulldump,twallmax,nmaxdumps,rhofinal1,use_dustfrac,iexternalforce,&
                            icooling,ieos,ipdv_heating,ishock_heating,iresistive_heating
 use step_lf_global,   only:step
 use timing,           only:get_timings,print_time,timer,reset_timer,increment_timer,&
                            timer_dens,timer_force,timer_link
 use mpiutils,         only:reduce_mpi,reduceall_mpi,barrier_mpi,bcast_mpi
#ifdef SORT
 use sort_particles,   only:sort_part
#endif
#ifdef IND_TIMESTEPS
 use dim,              only:maxp
 use part,             only:maxphase,ibin,iphase
 use timestep_ind,     only:istepfrac,nbinmax,set_active_particles,update_time_per_bin,&
                            write_binsummary,change_nbinmax,nactive,nactivetot,maxbins,&
                            print_dtlog_ind,get_newbin
 use timestep,         only:dtdiff
 use timestep_sts,     only:sts_get_dtau_next,sts_init_step
 use step_lf_global,   only:init_step
#else
 use timestep,         only:dtforce,dtcourant,dterr,print_dtlog
#endif
 use timestep_sts,     only: use_sts
 use supertimestep,    only: step_sts
#ifdef DRIVING
 use forcing,          only:write_forcingdump
#endif
#ifdef CORRECT_BULK_MOTION
 use centreofmass,     only:correct_bulk_motion
#endif
#ifdef MPI
 use part,             only:ideadhead,shuffle_part
#endif
#ifdef IND_TIMESTEPS
 use part,             only:twas
 use timestep_ind,     only:get_dt
#endif
 use part,             only:npart,nptmass,xyzh,vxyzu,fxyzu,fext,divcurlv,massoftype, &
                            xyzmh_ptmass,vxyz_ptmass,fxyz_ptmass,gravity,iboundary,npartoftype, &
                            fxyz_ptmass_sinksink,ntot,poten,ndustsmall
 use quitdump,         only:quit
 use ptmass,           only:icreate_sinks,ptmass_create,ipart_rhomax,pt_write_sinkev
 use io_summary,       only:iosum_nreal,summary_counter,summary_printout,summary_printnow
 use externalforces,   only:iext_spiral
 use initial_params,   only:etot_in,angtot_in,totmom_in,mdust_in
#ifdef MFLOW
 use mf_write,         only:mflow_write
#endif
#ifdef VMFLOW
 use mf_write,         only:vmflow_write
#endif
#ifdef BINPOS
 use mf_write,         only:binpos_write
#endif

 real            :: dtnew,dtlast,timecheck,rhomaxold,dtmax_log_dratio
 real            :: tprint,dtmaxold,dtinject
 real(kind=4)    :: t1,t2,tcpu1,tcpu2,tstart,tcpustart
 real(kind=4)    :: twalllast,tcpulast,twallperdump,twallused
#ifdef IND_TIMESTEPS
 integer         :: i,nalive,inbin,iamtypei
 integer(kind=1) :: nbinmaxprev
 integer(kind=8) :: nmovedtot,nalivetot
 real            :: fracactive,speedup,tcheck,dtau,efficiency,tbegin
 real, intent(in) :: tlast
 real(kind=4)    :: tall
 real(kind=4)    :: timeperbin(0:maxbins)
 logical         :: dt_changed
 integer         :: iloop,npart_old
#else
 real            :: dtprint
 integer         :: nactive
 logical, parameter :: dt_changed = .false.
#endif
 logical         :: use_global_dt
 integer         :: j,nskip,nskipped,nevwrite_threshold,nskipped_sink,nsinkwrite_threshold
 type(timer)     :: timer_fromstart,timer_lastdump,timer_step,timer_ev,timer_io
!
! --------------------- main loop ----------------------------------------
!
 tbegin = time
 tcheck = time
 npart_old = npart
 !timestepping: do while ((time < tmax).and.((nsteps < nmax) .or.  (nmax < 0)).and.(rhomaxnow*rhofinal1 < 1.0))

 if (istepfrac==0) then
    twallperdump = reduceall_mpi('max', timer_lastdump%wall)
    call check_dtmax_for_decrease(iprint,dtmax,twallperdump,dtmax_ifactor,dtmax_log_dratio,&
                                  rhomaxold,rhomaxnow,nfulldump,use_global_dt)
 endif
 if (dt > dtmax) dt = dtmax
 print*, "time, tcheck, dt, dtmax, tlast+dtmax, npart_old, npart: ", time, tcheck, dt, dtmax, (tlast+dtmax), npart_old, npart

 timesubstepping: do while (istepfrac < 2**nbinmax)
    dtmaxold    = dtmax
#ifdef IND_TIMESTEPS
    use_global_dt = .false.

    !if (nbinmax==0) nbinmax = 6
    istepfrac   = istepfrac + 1
    nbinmaxprev = nbinmax
    !--determine if dt needs to be decreased; if so, then this will be done
    !  in step the next time it is called;
    !  for global timestepping, this is called in the block where at_dump_time==.true.
    ! if (istepfrac==2**nbinmax) then
    !    twallperdump = reduceall_mpi('max', timer_lastdump%wall)
    !    call check_dtmax_for_decrease(iprint,dtmax,twallperdump,dtmax_ifactor,dtmax_log_dratio,&
    !                                  rhomaxold,rhomaxnow,nfulldump,use_global_dt)
    ! endif

    !--sanity check on istepfrac...
    if (istepfrac > 2**nbinmax) then
       write(iprint,*) 'ERROR: istepfrac = ',istepfrac,' / ',2**nbinmax
       call fatal('evolve','error in individual timesteps')
    endif

    !--flag particles as active or not for this timestep
    call set_active_particles(npart,nactive,nalive,iphase,ibin,xyzh)
    nactivetot = reduceall_mpi('+', nactive)
    nalivetot = reduceall_mpi('+', nalive)
    nskip = int(nactivetot)

    !--print summary of timestep bins
    if (iverbose >= 2) call write_binsummary(npart,nbinmax,dtmax,timeperbin,iphase,ibin,xyzh)
#endif

    if (gravity .and. icreate_sinks > 0 .and. ipart_rhomax /= 0) then
       !
       ! creation of new sink particles
       !
       call ptmass_create(nptmass,npart,ipart_rhomax,xyzh,vxyzu,fxyzu,fext,divcurlv,&
                          poten,massoftype,xyzmh_ptmass,vxyz_ptmass,fxyz_ptmass,time)
    endif

    nsteps = nsteps + 1
!
!--evolve data for one timestep
!  for individual timesteps this is the shortest timestep
!
    dt = dtmax/2**nbinmax !FIXME
    call get_timings(t1,tcpu1)
    if ( use_sts ) then
       call step_sts(npart,nactive,time,dt,dtextforce,dtnew,iprint)
    else
       call step(npart,nactive,time,dt,dtextforce,dtnew)
    endif
    dtlast = dt

    !--timings for step call

    call get_timings(t2,tcpu2)
    call increment_timer(timer_step,t2-t1,tcpu2-tcpu1)
    call summary_counter(iosum_nreal,t2-t1)

#ifdef IND_TIMESTEPS
    tcheck = tcheck + dt

    !--update time in way that is free of round-off errors
    !print*, "CHECK tlast, time: ", tlast, time
    time = tbegin + istepfrac/real(2**nbinmaxprev)*dtmaxold
    !print*, "CHECK new time (istepfrac, nbinmaxprev, dtmaxold): ", time, istepfrac, nbinmaxprev, dtmaxold

    !--print efficiency of partial timestep
    if (id==master .and. iverbose >= 0 .and. nalivetot > 0) then
       if (nactivetot==nalivetot) then
          tall = t2-t1
       elseif (tall > 0.) then
          fracactive = nactivetot/real(nalivetot)
          speedup = (t2-t1)/tall
          if (iverbose >= 2) then
             if (speedup > 0) then
                efficiency = 100.*fracactive/speedup
             else
                efficiency = 0.
             endif
             write(iprint,"(1x,'(',3(a,f6.2,'%'),')')") &
                  'moved ',100.*fracactive,' of particles in ',100.*speedup, &
                  ' of time, efficiency = ',efficiency
          endif
       endif
    endif
    call update_time_per_bin(tcpu2-tcpu1,istepfrac,nbinmaxprev,timeperbin,inbin)
    nmovedtot = nmovedtot + nactivetot

    !--check that time is as it should be, may indicate error in individual timestep routines
    if (abs(tcheck-time) > 1.e-4) call warning('evolve','time out of sync',var='error',val=abs(tcheck-time))
    if (abs(tcheck-time) > 1.e-4) print*, "time, tcheck: ", time, tcheck

    if (id==master .and. (iverbose >= 1 .or. inbin <= 3)) &
       call print_dtlog_ind(iprint,istepfrac,2**nbinmaxprev,time,dt,nactivetot,tcpu2-tcpu1,npart)

    !--if total number of bins has changed, adjust istepfrac and dt accordingly
    !  (ie., decrease or increase the timestep)
    if (nbinmax /= nbinmaxprev .or. dtmax_ifactor /= 0) then
       call change_nbinmax(nbinmax,nbinmaxprev,istepfrac,dtmax,dt)
       dt_changed = .true.
    endif

#else

    ! advance time on master thread only
    if (id == master) time = time + dt
    call bcast_mpi(time)

!
!--set new timestep from Courant/forces condition
!
    ! constraint from time to next printout, must reach this exactly
    ! Following redefinitions are to avoid crashing if dtprint = 0 & to reach next output while avoiding round-off errors
    dtprint = min(tprint,tmax) - time + epsilon(dtmax)
    if (dtprint <= epsilon(dtmax) .or. dtprint >= (1.0-1e-8)*dtmax ) dtprint = dtmax + epsilon(dtmax)
    dt = min(dtforce,dtcourant,dterr,dtmax+epsilon(dtmax))
!
!--write log every step (NB: must print after dt has been set in order to identify timestep constraint)
!
    if (id==master) call print_dtlog(iprint,time,dt,dtforce,dtcourant,dterr,dtmax,dtprint,dtinject,npart)
#endif

!    if (abs(dt) < 1e-8*dtmax) then
!       write(iprint,*) 'main loop: timestep too small, dt = ',dt
!       call quit   ! also writes dump file, safe here because called by all threads
!    endif

!   check that MPI threads are synchronised in time
    if (nprocs > 0) then
        timecheck = reduceall_mpi('+',time)
        if (abs(timecheck/nprocs - time) > 1.e-13) then
           call fatal('evolve','time differs between MPI threads',var='time',val=timecheck/nprocs)
        endif
    endif
!
!--Update timer from last dump to see if dtmax needs to be reduced
!
    call get_timings(t2,tcpu2)
    call increment_timer(timer_lastdump,t2-t1,tcpu2-tcpu1)

#ifdef CORRECT_BULK_MOTION
    call correct_bulk_motion()
#endif

    if (iverbose >= 1 .and. id==master) write(iprint,*)
    call flush(iprint)
    !--Write out log file prematurely (if requested based upon nstep, walltime)
    if ( summary_printnow() ) call summary_printout(iprint,nptmass)


 !enddo timestepping
 enddo timesubstepping
 !tlast = time
 !dtlast = dt
end subroutine new_step

!
! Add gas or boundary particle
!
subroutine inject_or_update_particle(particle_number, mass, position, velocity, h, u, boundary)
 use partinject, only:add_or_update_particle
 use part,       only:igas,iboundary,npart,npartoftype,xyzh,vxyzu
 use units, only: umass, udist, utime
 implicit none
 integer, intent(in) :: particle_number
 double precision, intent(in) :: mass, position(3), velocity(3), h, u
 logical, intent(in) :: boundary
 !logical :: nodisabled

 integer :: i, itype, ierr

 if (boundary) then
    itype = iboundary
 else
    itype = igas
 endif

 !nodisabled = .false.

 !call get_npart(npart, nodisabled)
 call set_part_mass(mass, ierr)
 ! npart = npart + 1
 ! If ierr = 0, it means mass is set successfully.
 ! If it is 1, it means the mass could not be set, because there were
 ! already particles in the simulation.

 call add_or_update_particle(itype,position(:)/udist,velocity(:)/(udist/utime),&
     h/udist,u/(udist**2/utime**2),particle_number,npart,npartoftype,xyzh,vxyzu)

end subroutine inject_or_update_particle

!
! Inject gas or boundary particles
!
subroutine inject_or_update_particles(ifirst, n, position, velocity, h, u, boundary)
 use partinject, only:add_or_update_particle
 use part,       only:igas,iboundary,npart,npartoftype,xyzh,vxyzu
 use units, only: umass, udist, utime
 implicit none
 integer, intent(in) :: ifirst, n
 double precision, intent(in) :: position(3,n), velocity(3,n), h(n), u(n)
 logical, intent(in) :: boundary

 integer :: i, itype

 if (boundary) then
    itype = iboundary
 else
    itype = igas
 endif
 do i=1,n
    call add_or_update_particle(itype,position(:,i)/udist,velocity(:,i)/(udist/utime),&
     h(i)/udist,u(i)/(udist**2/utime**2),ifirst+i-1,npart,npartoftype,xyzh,vxyzu)
 enddo
end subroutine inject_or_update_particles

!
! Inject sink particle
!
subroutine inject_or_update_sink_particle(sink_number, position, velocity, mass, radius)
 use partinject, only:add_or_update_sink
 use units, only: umass, udist, utime
 implicit none
 integer, intent(in) :: sink_number
 double precision, intent(in) :: position(3), velocity(3), mass, radius

 call add_or_update_sink(position/udist,velocity/(udist/utime),radius/udist,mass/umass,sink_number)
end subroutine inject_or_update_sink_particle

!
! Inject sphere
!
subroutine inject_or_update_sphere(ifirst, resolution, center, radius, center_velocity, expansion_velocity, h, u, angles, boundary)
 use icosahedron, only: compute_matrices, compute_corners, pixel2vector
 implicit none
 integer, intent(in) :: ifirst, resolution
 double precision, intent(in) :: center(3), radius
 double precision, intent(in) :: center_velocity(3), expansion_velocity
 double precision, intent(in) :: h, u, angles(3)
 logical, intent(in) :: boundary

 real :: R(0:19,3,3), v(0:11,3)
 integer :: i, N
 real :: base_sphere(3,40*resolution*(resolution-1)+12), sphere(3,40*resolution*(resolution-1)+12)
 real :: particles(3,40*resolution*(resolution-1)+12), velocities(3,40*resolution*(resolution-1)+12)
 real :: h_part(40*resolution*(resolution-1)+12), u_part(40*resolution*(resolution-1)+12)
 real :: rot_m(3,3)
 real :: c_x, s_x, c_y, s_y, c_z, s_z

 ! Construct base uniform sphere
 N = 40*resolution*(resolution-1)+12
 call compute_matrices(R)
 call compute_corners(v)
 do i=0,N-1
    call pixel2vector(i, resolution, R, v, base_sphere(:,i+1))
 enddo

 ! Build rotation matrix
 c_x = cos(angles(1))
 s_x = sin(angles(1))
 c_y = cos(angles(2))
 s_y = sin(angles(2))
 c_z = cos(angles(3))
 s_z = sin(angles(3))
 rot_m(1,1) = c_y*c_z
 rot_m(1,2) = -c_y*s_z
 rot_m(1,3) = -s_y
 rot_m(2,1) = -s_x*s_y*c_z + c_x*s_z
 rot_m(2,2) = s_x*s_y*s_z + c_x*c_z
 rot_m(2,3) = -s_x*c_y
 rot_m(3,1) = c_x*s_y*c_z + s_x*s_z
 rot_m(3,2) = -c_x*s_y*s_z + s_x*c_z
 rot_m(3,3) = c_x*c_y

 ! Rotate base sphere
 sphere(1,:) = base_sphere(1,:)*rot_m(1,1) + base_sphere(2,:)*rot_m(1,2) + base_sphere(3,:)*rot_m(1,3)
 sphere(2,:) = base_sphere(1,:)*rot_m(2,1) + base_sphere(2,:)*rot_m(2,2) + base_sphere(3,:)*rot_m(2,3)
 sphere(3,:) = base_sphere(1,:)*rot_m(3,1) + base_sphere(2,:)*rot_m(3,2) + base_sphere(3,:)*rot_m(3,3)

 ! Build arrays
 do i=1,N
    particles(:,i) = center + sphere(:,i)*radius
 enddo
 do i=1,N
    velocities(:,i) = center_velocity + sphere(:,i)*expansion_velocity
 enddo
 h_part = h
 u_part = u

 ! Inject particles
 call inject_or_update_particles(ifirst, N, particles, velocities, h_part, u_part, boundary)
end subroutine inject_or_update_sphere

!
! Plot density cross section
!
subroutine plot_rho_xysec(z, xmin, ymin, npx, npy, dx, dy, npart, massofgas, hfact, xyzh, pixmap)
 use libphantomsplash, only:interpolate3D_fastxsec
 implicit none
 double precision, intent(in) :: z, xmin, ymin
 integer, intent(in) :: npx, npy
 double precision, intent(in) :: dx, dy
 integer, intent(in) :: npart
 double precision, intent(in) :: massofgas, hfact, xyzh(4,npart)
 double precision, intent(out) :: pixmap(npx, npy)

 real :: w(npart), datsmooth(npx, npy)

 w(:) = massofgas/xyzh(4,:)**3

 call interpolate3D_fastxsec(xyzh,1.,w,npart,&
     xmin,ymin,z,datsmooth,npx,npy,dx,dy,.false.)
 pixmap = dble(datsmooth)
end subroutine plot_rho_xysec

!
! Plot log density cross section
!
subroutine plot_log_rho_xysec(z, xmin, ymin, npx, npy, dx, dy, npart, massofgas, hfact, xyzh, pixmap)
 use libphantomsplash, only:interpolate3D_fastxsec
 implicit none
 double precision, intent(in) :: z, xmin, ymin
 integer, intent(in) :: npx, npy
 double precision, intent(in) :: dx, dy
 integer, intent(in) :: npart
 double precision, intent(in) :: massofgas, hfact, xyzh(4,npart)
 double precision, intent(out) :: pixmap(npx, npy)

 double precision :: v, minpositive, logminpositive
 integer :: ix, iy

 call plot_rho_xysec(z, xmin, ymin, npx, npy, dx, dy, npart, massofgas, hfact, xyzh, pixmap)

 ! 1st pass: look for minimum positive value
 minpositive = huge(minpositive)
 do iy=1,npy
    do ix=1,npx
       v = pixmap(ix,iy)
       if (v  >  0.) then
          minpositive = min(minpositive, v)
       endif
    enddo
 enddo
 logminpositive = log10(minpositive)

 ! 2nd pass: set minimum value where pixmap is negative and log
 do iy=1,npy
    do ix=1,npx
       v = pixmap(ix,iy)
       if (v  >  0.) then
          pixmap(ix,iy) = log10(v)
       else
          pixmap(ix,iy) = logminpositive
       endif
    enddo
 enddo
end subroutine plot_log_rho_xysec


!
! Get the boundaries
!
subroutine get_boundaries(xmin, xmax, ymin, ymax, zmin, zmax)
 use part, only:xyzh,npart
 use units, only:udist
 implicit none
 double precision, intent(out) :: xmin, xmax, ymin, ymax, zmin, zmax

 integer :: i
 real :: x, y, z, h

 xmin = xyzh(1,1)
 xmax = xyzh(1,1)
 ymin = xyzh(2,1)
 ymax = xyzh(2,1)
 zmin = xyzh(3,1)
 zmax = xyzh(3,1)
 do i = 2, npart
    h = xyzh(4,i)
    if (h  >  0.) then
       x = xyzh(1,i)
       y = xyzh(2,i)
       z = xyzh(3,i)
       xmin = min(x,xmin)
       xmax = max(x,xmax)
       ymin = min(y,ymin)
       ymax = max(y,ymax)
       zmin = min(z,zmin)
       zmax = max(z,zmax)
    endif
 enddo
 xmin = xmin*udist
 xmax = xmax*udist
 ymin = ymin*udist
 ymax = ymax*udist
 zmin = zmin*udist
 zmax = zmax*udist
end subroutine get_boundaries

!
! Initialize Phantom
!
subroutine code_init()
 use initial, only:initialise
 use timestep, only:set_defaults_timestep
 implicit none

 call initialise()
<<<<<<< HEAD
 call set_defaults_timestep()
end subroutine
=======
end subroutine code_init
>>>>>>> 3cfc7300

!
! Set default parameters
!
subroutine set_defaults()
 use options, only: set_default_options
 implicit none

 call set_default_options()
end subroutine set_defaults


!
! Initialize a simulation
!
subroutine init(len_infile, infile, logfile, evfile, dumpfile, tmax_in, dtmax_in)
 use initial, only:startrun
 use io, only:set_io_unit_numbers
 !use evolvesplit, only:evol_init
 use timestep, only:tmax,dt,dtmax
 use units, only:utime
 implicit none
 integer,            intent(in)  :: len_infile
 character(len=len_infile) :: infile
 character(len=120), intent(out) :: logfile,evfile,dumpfile
 double precision, intent(in) :: tmax_in, dtmax_in

 call set_io_unit_numbers
#ifndef AMUSE
 if (index(infile,'.in')==0) then
    infile = trim(infile)//'.in'
 endif
#endif
 call startrun(infile,logfile,evfile,dumpfile)
 ! Overrides tmax and dtmax
 tmax = tmax_in/utime
 dtmax = dtmax_in/utime
 dt = dtmax
<<<<<<< HEAD
end subroutine
=======
 call evol_init()
end subroutine init
>>>>>>> 3cfc7300

!
! Overrides tmax and dtmax
!
subroutine override_tmax_dtmax(tmax_in, dtmax_in)
 use timestep,only:tmax,dtmax
 use units,only:utime
 !use evolvesplit, only:evol_init
 implicit none
 double precision, intent(in) :: tmax_in, dtmax_in

 tmax = tmax_in/utime
 dtmax = dtmax_in/utime
<<<<<<< HEAD
 !call evol_init()
end subroutine
=======
 call evol_init()
end subroutine override_tmax_dtmax
>>>>>>> 3cfc7300

!
! Set dt
!
subroutine set_dt(dt_in)
 use timestep,only:dt
 use units,only:utime
 implicit none
 double precision, intent(in) :: dt_in

 dt = dt_in/utime
end subroutine set_dt

!
! Finalize a simulation
!
subroutine finalize()
 use initial, only:endrun
 implicit none

 call endrun()
end subroutine finalize

!
! Initialize a timestep
!
subroutine init_step_wrapper()
 use evolvesplit, only:init_step
 implicit none
 call init_step()
end subroutine init_step_wrapper

!
! Finalize a timestep
!
subroutine finalize_step_wrapper(len_infile, infile, len_logfile, logfile, &
                                 len_evfile, evfile, len_dumpfile, dumpfile)
 use evolvesplit, only:finalize_step
 implicit none
 integer,                     intent(in)    :: len_infile, len_logfile, len_evfile, len_dumpfile
 character(len=len_infile),   intent(in)    :: infile
 character(len=len_logfile),  intent(inout) :: logfile
 character(len=len_evfile),   intent(inout) :: evfile
 character(len=len_dumpfile), intent(inout) :: dumpfile

 call finalize_step(infile, logfile, evfile, dumpfile)
end subroutine finalize_step_wrapper

!
! Calculate new timestep
!
subroutine calculate_timestep()
 use timestep, only:time,tmax,dtmax,dt,dtforce,dtcourant,dterr
 implicit none
 real :: dtexact
 dtexact = tmax - time + epsilon(dtmax)
 if (dtexact <= epsilon(dtmax)) then
     dtexact = dtmax + epsilon(dtmax)
 endif
 dt = min(dtforce,dtcourant,dterr,dtmax+epsilon(dtmax),dtexact)
end subroutine

!
! Get stepping and timing information
!
subroutine get_time_info(time_out, tmax_out, nsteps_out, nmax_out, dt_out)
 use timestep,         only:time,tmax,nmax,nsteps,dt
 use units,            only:utime
 implicit none
 double precision, intent(out) :: time_out, tmax_out, dt_out
 integer, intent(out) :: nsteps_out, nmax_out

 time_out = dble(time*utime)
 tmax_out = dble(tmax*utime)
 nsteps_out = nsteps
 nmax_out = nmax
 dt_out = dble(dt*utime)
end subroutine get_time

!
! Advance the simulation in time
!
subroutine step_wrapper()
 use timestep,         only:time,dt,dtextforce
 use step_lf_global, only:step
 use part, only:npart
#ifdef IND_TIMESTEPS
 use timestep_ind, only:nactive
#endif
 implicit none
 real :: dtnew
#ifndef IND_TIMESTEPS
 integer :: nactive

 nactive= npart
#endif

 call step(npart,nactive,time,dt,dtextforce,dtnew)
end subroutine step_wrapper

!
! Call inject particles routine
!
subroutine inject_particles_wrapper()
#ifdef INJECT_PARTICLES
 use timestep,    only:time
 use evolvesplit, only:dtlast
 use inject,      only:inject_particles
 implicit none

 call inject_particles(time,dtlast)
#endif
end subroutine inject_particles_wrapper

!
! Read a dump file
! Inspired by subroutine from phantomanalysis.f90
!
subroutine read_dump_wrapper(len_dumpfile, dumpfile, headeronly, time_dp, hfact_dp, massofgas_dp, ierr)
 use part, only:hfact,massoftype,igas
 use io, only:iprint,idisk1,set_io_unit_numbers
 use readwrite_dumps, only:read_dump
 use units, only:umass
 implicit none
 integer,                     intent(in) :: len_dumpfile
 character(len=len_dumpfile), intent(in) :: dumpfile
 logical,                     intent(in) :: headeronly
 double precision, intent(out) :: time_dp, hfact_dp, massofgas_dp
 integer, intent(out) :: ierr

 real :: time

 call set_io_unit_numbers
 iprint = 6
 call read_dump(dumpfile,time,hfact,idisk1,iprint,0,1,ierr,headeronly)
 time_dp = dble(time)
 hfact_dp = dble(hfact)
 massofgas_dp = dble(massoftype(igas)*umass)
end subroutine read_dump_wrapper

!
! Get the mass of gas particles
!
subroutine get_massofgas(massofgas)
 use part, only:massoftype,igas
 use units, only:umass
 implicit none
 double precision, intent(out) :: massofgas

 massofgas = dble(massoftype(igas)*umass)
end subroutine get_massofgas

!
! Get hfact
!
<<<<<<< HEAD
!subroutine get_hfact(hfact_out)
! use part, only:hfact
! implicit none
! double precision, intent(out) :: hfact_out
!
! hfact_out = dble(hfact)
!end subroutine
=======
subroutine get_hfact(hfact_out)
 use part, only:hfact
 implicit none
 double precision, intent(out) :: hfact_out

 hfact_out = dble(hfact)
end subroutine get_hfact
>>>>>>> 3cfc7300

!
! Get npart
!
subroutine get_npart(npart_out, nodisabled)
 use part, only:npart,xyzh
 implicit none
 integer, intent(out) :: npart_out
 logical, intent(in)  :: nodisabled

 integer :: i

 if (nodisabled) then
    npart_out = 0
    do i=1,npart
       if (xyzh(4,i)  >  0.) then
          npart_out = npart_out + 1
       endif
    enddo
 else
    npart_out = npart
 endif
end subroutine get_npart

!
<<<<<<< HEAD
=======
! Get specific xyzh
!
subroutine get_specific_xyzh(n, part_xyzh)
 use part, only:npart,xyzh
 use units, only:udist
 implicit none
 double precision, dimension(4), intent(out) :: part_xyzh
 integer :: i, n

 do i=1,4
    part_xyzh(i) = dble(xyzh(i,n)*udist)
 enddo

end subroutine get_specific_xyzh


!
>>>>>>> 3cfc7300
! Get xyzh
!
subroutine get_part_xyzh(npart_in, part_xyzh, nodisabled, ierr)
 use part, only:npart,xyzh
 use units, only:udist
 implicit none
 integer, intent(in) :: npart_in
 double precision, dimension(4,npart_in), intent(out) :: part_xyzh
 logical, intent(in)  :: nodisabled
 integer, intent(out) :: ierr

 integer :: i, j, n

 if (nodisabled) then
    n = 0
    do i = 1,npart
       if (xyzh(4,i)  >  0.) then
          n = n + 1
          if (n  >  npart_in) then
             ierr = 1
             exit
          endif
          do j=1,4
             part_xyzh(j,n) = dble(xyzh(j,i)*udist)
          enddo
       endif
    enddo
 else
    if (npart_in == npart) then
       do i = 1,npart
          do j = 1,4
             part_xyzh(j,i) = dble(xyzh(j,i)*udist)
          enddo
       enddo
       ierr = 0
    else
       ierr = 1
    endif
 endif
end subroutine get_part_xyzh

<<<<<<< HEAD
=======
!
! Get specific vxyz
!
subroutine get_specific_vxyz(n, part_vxyz)
 use part, only:npart,vxyzu
 use units, only:udist,utime
 implicit none
 double precision, dimension(4), intent(out) :: part_vxyz
 integer :: n,i

 do i=1,3
    part_vxyz(i) = dble(vxyzu(i,n)*udist/utime)
 enddo
end subroutine get_specific_vxyz
>>>>>>> 3cfc7300

!
! Get vxyz
!
subroutine get_part_vxyz(npart_in, part_vxyz, nodisabled, ierr)
 use part, only:npart,xyzh,vxyzu
 use units, only:udist,utime
 implicit none
 integer, intent(in) :: npart_in
 double precision, dimension(3,npart_in), intent(out) :: part_vxyz
 logical, intent(in)  :: nodisabled
 integer, intent(out) :: ierr

 integer :: i, n

 if (nodisabled) then
    n = 0
    do i=1,npart
       if (xyzh(4,i)  >  0.) then
          n = n + 1
          if (n  >  npart_in) then
             ierr = 1
             exit
          endif
          part_vxyz(1:3,n) = dble(vxyzu(1:3,i)*udist/utime)
       endif
    enddo
 else
    if (npart_in == npart) then
       part_vxyz(1:3,1:npart) = dble(vxyzu(1:3,1:npart)*udist/utime)
       ierr = 0
    else
       ierr = 1
    endif
 endif
end subroutine get_part_vxyz

!
! Get magnetic field, if possible
!
subroutine get_part_bxyz(npart_in, part_bxyz, nodisabled, ierr)
 use part,  only:npart,xyzh,Bxyz,mhd
 use units, only:unit_Bfield
 implicit none
 integer, intent(in) :: npart_in
 double precision, dimension(3,npart_in), intent(out) :: part_bxyz
 logical, intent(in)  :: nodisabled
 integer, intent(out) :: ierr
 integer :: i, n

 if (mhd) then
    if (nodisabled) then
       n = 0
       do i=1,npart
          if (xyzh(4,i)  >  0.) then
             n = n + 1
             if (n  >  npart_in) then
                ierr = 1
                exit
             endif
             part_bxyz(1:3,n) = dble(Bxyz(1:3,i)*unit_Bfield)
          endif
       enddo
    else
       if (npart_in == npart) then
          part_bxyz(1:3,1:npart) = dble(Bxyz(1:3,1:npart)*unit_Bfield)
          ierr = 0
       else
          ierr = 1
       endif
    endif
 else
    ierr = 2
 endif
end subroutine get_part_bxyz

!
! Get u, if possible
!
subroutine get_part_u(npart_in, part_u, nodisabled, ierr)
 use part, only:npart,xyzh,vxyzu,maxvxyzu
 use units, only:udist,utime
 implicit none
 integer, intent(in) :: npart_in
 double precision, dimension(npart_in), intent(out) :: part_u
 logical, intent(in)  :: nodisabled
 integer, intent(out) :: ierr
 integer :: i, n

 if (maxvxyzu == 4) then
    if (nodisabled) then
       n = 0
       do i=1,npart
          if (xyzh(4,i)  >  0.) then
             n = n + 1
             if (n  >  npart_in) then
                ierr = 1
                exit
             endif
             part_u(n) = vxyzu(4,i)
          endif
       enddo
    else
       if (npart_in == npart) then
          part_u(1:npart) = dble(vxyzu(4,1:npart)*udist**2/utime**2)
       else
          ierr = 1
       endif
    endif
 else
    ierr = 2
 endif
end subroutine get_part_u

!
! Get temperature, if stored
!
subroutine get_part_temp(npart_in, part_temp, nodisabled, ierr)
 use part,  only:npart,xyzh,temperature,store_temperature
 implicit none
 integer, intent(in) :: npart_in
 double precision, dimension(npart_in), intent(out) :: part_temp
 logical, intent(in)  :: nodisabled
 integer, intent(out) :: ierr
 integer :: i, n

 if (store_temperature) then
    if (nodisabled) then
       n = 0
       do i = 1, npart
          if (xyzh(4,i) > 0.) then
             n = n + 1
             if (n > npart_in) then
                ierr = 1
                exit
             endif
             part_temp(n) = temperature(i)
          endif
       enddo
    else
       if (npart_in == npart) then
          part_temp(1:npart) = dble(temperature(1:npart))
       else
          ierr = 1
       endif
    endif
 else
    ierr = 2
 endif
end subroutine get_part_temp

!
! Get nptmass
!
subroutine get_nptmass(nptmass_out)
 use part, only:nptmass
 implicit none
 integer, intent(out) :: nptmass_out

 nptmass_out = nptmass
end subroutine get_nptmass

!
! Get ptmass properties: location, accretion radius, mass
!
subroutine get_ptmass_xyzmh(nptmass_in, ptmass_xyzmh_out, ierr)
 use part, only:nptmass,xyzmh_ptmass
 use units, only:udist,umass
 implicit none
 integer, intent(in) :: nptmass_in
 double precision, dimension(5,nptmass_in) :: ptmass_xyzmh_out
 integer, intent(out) :: ierr

 integer :: i

 if (nptmass_in == nptmass) then
    do i=1,nptmass
       ptmass_xyzmh_out(:,i) = xyzmh_ptmass(1:5,i)*(/ udist, udist, udist, umass, udist /)
    enddo
 else
    ierr = 1
 endif
end subroutine get_ptmass_xyzmh

!
! Get ptmass velocities
!
subroutine get_ptmass_vxyz(nptmass_in, ptmass_vxyz_out, ierr)
 use part, only:nptmass,vxyz_ptmass
 use units, only:udist,utime
 implicit none
 integer, intent(in) :: nptmass_in
 double precision, dimension(3,nptmass_in) :: ptmass_vxyz_out
 integer, intent(out) :: ierr

 if (nptmass_in == nptmass) then
    ptmass_vxyz_out(1:3,1:nptmass) = vxyz_ptmass(1:3,1:nptmass)*(udist/utime)
 else
    ierr = 1
 endif
end subroutine get_ptmass_vxyz

!
! Get ptmass spin
!
subroutine get_ptmass_spinxyz(nptmass_in, ptmass_spinxyz, ierr)
 use part, only:nptmass,xyzmh_ptmass,ispinx,ispiny,ispinz
 use units, only:udist,umass,utime
 implicit none
 integer, intent(in) :: nptmass_in
 double precision, dimension(3,nptmass_in) :: ptmass_spinxyz
 integer, intent(out) :: ierr

 integer :: i

 if (nptmass_in == nptmass) then
    do i=1,nptmass
       ptmass_spinxyz(1,i) = xyzmh_ptmass(ispinx,i)*(udist**2*umass/utime)
       ptmass_spinxyz(2,i) = xyzmh_ptmass(ispiny,i)*(udist**2*umass/utime)
       ptmass_spinxyz(3,i) = xyzmh_ptmass(ispinz,i)*(udist**2*umass/utime)
    enddo
 else
    ierr = 1
 endif
end subroutine get_ptmass_spinxyz

!
! Set the mass of particles
!
subroutine set_part_mass(newmass, ierr)
 use part, only:npart,massoftype
 use units, only:umass
 implicit none
 double precision, intent(in) :: newmass
 integer, intent(out) :: ierr

 if (npart == 0) then
    massoftype(:) = newmass/umass
    ierr = 0
 else
    ierr = 1 ! Can only set mass of particles if there is no particle in the simulation
 endif
end subroutine set_part_mass

!
! Get the units of the simulation
!
subroutine get_units(udist_out, umass_out, utime_out, udens_out, umagfd_out)
 use units, only:udist,umass,utime,unit_density,unit_Bfield
 implicit none
 double precision, intent(out) :: udist_out, umass_out, utime_out, udens_out, umagfd_out

 udist_out = udist
 umass_out = umass
 utime_out = utime
 udens_out = unit_density
 umagfd_out = unit_Bfield
end subroutine get_units

!
! Disable particles that lie outside a box
!
subroutine delete_particles_outside_box_wrapper(xmin_in, xmax_in, ymin_in, ymax_in, zmin_in, zmax_in)
 use part, only: delete_particles_outside_box
 use units, only: udist
 implicit none
 double precision, intent(in) :: xmin_in, xmax_in, ymin_in, ymax_in, zmin_in, zmax_in

 double precision :: xmin, xmax, ymin, ymax, zmin, zmax
 xmin = xmin_in/udist
 xmax = xmax_in/udist
 ymin = ymin_in/udist
 ymax = ymax_in/udist
 zmin = zmin_in/udist
 zmax = zmax_in/udist
 call delete_particles_outside_box(xmin, xmax, ymin, ymax, zmin, zmax)
end subroutine delete_particles_outside_box_wrapper

!
! Disable particles that lie outside a sphere
!
subroutine delete_particles_outside_sphere_wrapper(center, radius)
 use part, only: delete_particles_outside_sphere
 use units, only: udist
 implicit none
 double precision, intent(in) :: center(3), radius

 call delete_particles_outside_sphere(center/udist, radius/udist)
<<<<<<< HEAD
end subroutine

!!
!! Below this are AMUSE helper subroutines
!!

!
! Initialize Phantom and set default parameters
!
subroutine amuse_initialize_code()
    use dim, only:maxp,maxp_hard,maxvxyzu
    use memory, only:allocate_memory
    use units, only:set_units,utime
    use physcon, only:solarm,pc
    use timestep, only:dtmax
    use initial, only:initialise
#ifdef IND_TIMESTEPS
    use timestep_ind,     only:istepfrac,ibinnow
    use part,             only:ibin,ibin_old,ibin_wake
#else
    use timestep,         only:dtcourant,dtforce
#endif
    implicit none
    call allocate_memory(maxp_hard)
    call set_defaults()
    print*, "maxvxyzu: ", maxvxyzu
    !maxvxyzu = 4
    !call set_units(dist=50.*pc,mass=4600.*solarm,G=1.)
    !call set_units(dist=1.d20,mass=1.d40,G=1.)
    !call set_units(dist=1.*pc,mass=1.*solarm,G=1.)
    ! call set_units(dist=1.,mass=1.,time=1.)
    call initialise()
    call set_units(dist=0.1*pc,mass=1.0*solarm,G=1.) ! from setup_cluster
    dtmax = 0.01 * utime

#ifdef IND_TIMESTEPS
    ibin(:)       = 0
    ibin_old(:)   = 0
    ibin_wake(:)  = 0
    istepfrac     = 0
    ibinnow       = 0
#else
    dtcourant = huge(dtcourant)
    dtforce   = huge(dtforce)
#endif

end subroutine

subroutine amuse_commit_particles()
    !use eos, only:ieos,init_eos
    use deriv, only:derivs
    use part, only:npart,xyzh,vxyzu,fxyzu,fext,divcurlv,divcurlB,Bevol,dBevol,&
            dustprop,ddustprop,dustfrac,ddustevol,temperature
    use timestep, only:time,dtmax
    use units, only:udist,utime,umass
    !use timestep, only:dtmax
    implicit none
    integer :: ierr
    double precision :: dtnew_first

    dtnew_first = dtmax
    !double precision :: dtmax_tmp
    !dtmax_tmp = dtmax
    !call code_init()
    !call initialise()
    !call init_eos(ieos,ierr)
    call derivs(1,npart,npart,xyzh,vxyzu,fxyzu,fext,divcurlv,divcurlB,&
            Bevol,dBevol,dustprop,ddustprop,dustfrac,ddustevol,temperature,time,0.,dtnew_first)
    !dtmax = dtmax_tmp !code_init sets dtmax to 1 and we can't have that.
    print*, "COMMIT_PARTICLES, calling new_init_evol"
    call new_init_evol()
    print*, "udist utime umass:", udist, utime, umass
end subroutine

subroutine amuse_recommit_particles()
    use deriv, only:derivs
    use part, only:npart,xyzh,vxyzu,fxyzu,fext,divcurlv,divcurlB,Bevol,dBevol,&
            dustprop,ddustprop,dustfrac,ddustevol,temperature
    use timestep, only:time,dtmax
    implicit none
    integer :: ierr
    double precision :: dtnew_first
    dtnew_first = dtmax
    call derivs(1,npart,npart,xyzh,vxyzu,fxyzu,fext,divcurlv,divcurlB,&
            Bevol,dBevol,dustprop,ddustprop,dustfrac,ddustevol,temperature,time,0.,dtnew_first)
    print*, "RECOMMIT_PARTICLES"
end subroutine

subroutine amuse_cleanup_code()
    implicit none
    call finalize()
end subroutine

! New particles
subroutine amuse_new_sph_particle(i, mass, x, y, z, vx, vy, vz, u, h)
    use part, only:igas,npart,npartoftype,xyzh,vxyzu,massoftype
    use part, only:abundance,iHI
    use partinject, only:add_or_update_particle
#ifdef IND_TIMESTEPS
    use part, only:twas,ibin
    use timestep_ind, only:istepfrac,get_dt,nbinmax,change_nbinmax,get_newbin
    use timestep, only:dt,time,dtmax
    use timestep, only:C_cour,rhomaxnow
    use eos, only:gamma
#endif
    implicit none
    integer :: n, i, itype
    double precision :: mass, x, y, z, vx, vy, vz, u, h
    double precision :: position(3), velocity(3)
#ifdef IND_TIMESTEPS
    integer(kind=1) :: nbinmaxprev
    real :: dtinject
    dtinject = huge(dtinject)
    ! dtmax = 0.01 !TODO This is arbitrarily set. Probably bad.
#endif

    itype = igas
    i = npart + 1
    !print*, "X position of particle ", i, x
    position(1) = x
    position(2) = y
    position(3) = z
    velocity(1) = vx
    velocity(2) = vy
    velocity(3) = vz

    if (npartoftype(itype) == 0) then
        massoftype(itype) = mass
    endif
    call add_or_update_particle(itype,position,velocity,h, &
        u,i,npart,npartoftype,xyzh,vxyzu)
    abundance(:,i) = 0.
    abundance(iHI,i) = 1.  ! assume all gas is atomic hydrogen initially

#ifdef IND_TIMESTEPS
    dtinject = C_cour * h / (gamma*(gamma-1)*u)**0.5
    nbinmaxprev = nbinmax
    call get_newbin(dtinject,dtmax,nbinmax,allow_decrease=.false.)
    ! not doing clever stuff: all particles go in the shortest possible bin.
    ! FIXME rethink this later...
    nbinmax = 30
    if (nbinmax > nbinmaxprev) then ! update number of bins if needed
       call change_nbinmax(nbinmax,nbinmaxprev,istepfrac,dtmax,dt)
       print*, "nbinmax (prev), time: ", nbinmax, nbinmaxprev, time
       print*, "npart:", npart
    endif
    ! put all injected particles on shortest bin
    ibin(i) = nbinmax
    twas(i) = time + 0.5*get_dt(dtmax,ibin(i))
#endif

end subroutine

subroutine amuse_new_dm_particle(i, mass, x, y, z, vx, vy, vz)
    use part, only:idarkmatter,npart,npartoftype,xyzh,vxyzu,massoftype
    use partinject, only:add_or_update_particle
    implicit none
    integer :: n, i, itype
    double precision :: mass, x, y, z, vx, vy, vz, h_smooth, u
    double precision :: position(3), velocity(3)
  
    u = 0
    itype = idarkmatter
    i = npart + 1
    position(1) = x
    position(2) = y
    position(3) = z
    velocity(1) = vx
    velocity(2) = vy
    velocity(3) = vz
    h_smooth = 0.1 ! TODO set this to some default
    if (npartoftype(itype) == 0) then
        massoftype(itype) = mass
    endif

    call add_or_update_particle(itype,position,velocity,h_smooth, &
        u,i,npart,npartoftype,xyzh,vxyzu)
end subroutine

subroutine amuse_new_sink_particle(j, mass, x, y, z, vx, vy, vz, &
        radius, h_smooth)
    use io, only:fatal
    use part, only:nptmass,maxptmass,xyzmh_ptmass,vxyz_ptmass,ihacc,ihsoft
    implicit none
    integer :: i, j
    double precision :: mass, x, y, z, vx, vy, vz, radius, h_smooth
    double precision :: position(3), velocity(3)
  
    nptmass = nptmass + 1
    ! Replace this with something AMUSE can handle
    if (nptmass > maxptmass) call fatal('creating new sink', 'nptmass > maxptmass')
    i = nptmass
    j = -i
    xyzmh_ptmass(:,i) = 0.
    xyzmh_ptmass(1,i) = x
    xyzmh_ptmass(2,i) = y
    xyzmh_ptmass(3,i) = z
    xyzmh_ptmass(4,i) = mass
    xyzmh_ptmass(ihacc,i) = radius
    xyzmh_ptmass(ihsoft,i) = h_smooth
    vxyz_ptmass(1,i) = vx
    vxyz_ptmass(2,i) = vy
    vxyz_ptmass(3,i) = vz
end subroutine


subroutine amuse_delete_particle(i)
    use part, only:kill_particle,xyzmh_ptmass
    integer, intent(in) :: i
    integer :: j
    if (i == abs(i)) then
        call kill_particle(i)
    else
        j = -i
        ! Sink particles can't be killed - so we just set its mass to zero
        xyzmh_ptmass(4,j) = 0
    endif
end subroutine

subroutine amuse_get_unit_length(unit_length_out)
    use units, only: udist
    implicit none
    double precision, intent(out) :: unit_length_out
    unit_length_out = udist
end subroutine

subroutine amuse_get_unit_mass(unit_mass_out)
    use units, only: umass
    implicit none
    double precision, intent(out) :: unit_mass_out
    unit_mass_out = umass
end subroutine

subroutine amuse_get_unit_time(unit_time_out)
    use units, only: utime
    implicit none
    double precision, intent(out) :: unit_time_out
    unit_time_out = utime
end subroutine

subroutine amuse_get_constant_solarm(solarm_out)
    use physcon, only:solarm
    implicit none
    double precision, intent(out) :: solarm_out
    solarm_out = solarm
end subroutine

subroutine amuse_get_constant_pc(pc_out)
    use physcon, only:pc
    implicit none
    double precision, intent(out) :: pc_out
    pc_out = pc
end subroutine

subroutine amuse_get_constant_planckh(planckh_out)
    use physcon, only:planckh
    implicit none
    double precision, intent(out) :: planckh_out
    planckh_out = planckh
end subroutine

subroutine amuse_get_potential_energy(epot_out)
    use energies, only:epot
    implicit none
    double precision, intent(out) :: epot_out
    epot_out = epot
end subroutine

subroutine amuse_get_kinetic_energy(ekin_out)
    use energies, only:ekin
    implicit none
    double precision, intent(out) :: ekin_out
    ekin_out = ekin
end subroutine

subroutine amuse_get_thermal_energy(etherm_out)
    use energies, only:etherm
    implicit none
    double precision, intent(out) :: etherm_out
    etherm_out = etherm
end subroutine

subroutine amuse_get_time_step(dt_out)
    use timestep, only:dtmax
    implicit none
    double precision, intent(out) :: dt_out
    dt_out = dtmax
end subroutine

subroutine amuse_get_number_of_sph_particles(n)
    use part, only:npartoftype,igas
    implicit none
    integer, intent(out) :: n
    logical :: nodisabled
    nodisabled = .true.
    n = npartoftype(igas)
end subroutine

subroutine amuse_get_number_of_particles(n)
    use part, only:npart
    implicit none
    integer, intent(out) :: n
    logical :: nodisabled
    nodisabled = .true.
    call get_npart(n, nodisabled)
end subroutine

subroutine amuse_get_time(time_out)
    use timestep, only:time
    implicit none
    double precision, intent(out) :: time_out
    time_out = time
end subroutine

subroutine amuse_get_density(i, rho)
    use part, only:rhoh,iphase,massoftype,xyzh
    implicit none
    integer :: i
    double precision :: pmassi
    double precision, intent(out) :: rho
    pmassi = massoftype(abs(iphase(i)))
    rho = rhoh(xyzh(4,i), pmassi)
end subroutine

subroutine amuse_get_pressure(i, p)
    use part, only:rhoh,iphase,massoftype,xyzh
    use eos, only:ieos,equationofstate
    implicit none
    integer :: i, eos_type
    double precision :: pmassi, ponrho, rho, spsound, x, y, z
    double precision, intent(out) :: p
    eos_type = ieos
    pmassi = massoftype(abs(iphase(i)))
    call amuse_get_density(i, rho)
    x = xyzh(1,i)
    y = xyzh(2,i)
    z = xyzh(3,i)
    call equationofstate(eos_type,ponrho,spsound,rho,x,y,z)
    p = ponrho * rho
end subroutine

subroutine amuse_get_mass(i, part_mass)
    use part, only:iphase,massoftype,xyzmh_ptmass
    implicit none
    double precision, intent(out) :: part_mass
    integer, intent(in) :: i
    integer :: j
    if (i == abs(i)) then
        part_mass = massoftype(abs(iphase(i)))
    else
        j = -i
        part_mass = xyzmh_ptmass(4,j)
    endif
end subroutine

subroutine amuse_get_state_gas(i, mass, x, y, z, vx, vy, vz, u, h)
    implicit none
    integer :: i
    double precision, intent(inout) :: mass, x, y, z, vx, vy, vz, u, h
    call amuse_get_mass(i, mass)
    call amuse_get_position(i, x, y, z)
    call amuse_get_velocity(i, vx, vy, vz)
    call amuse_get_internal_energy(i, u)
    call amuse_get_smoothing_length(i, h)
end subroutine

subroutine amuse_get_state_dm(i, mass, x, y, z, vx, vy, vz)
    implicit none
    integer :: i
    double precision :: mass, x, y, z, vx, vy, vz
    call amuse_get_mass(i, mass)
    call amuse_get_position(i, x, y, z)
    call amuse_get_velocity(i, vx, vy, vz)
end subroutine

subroutine amuse_get_state_sink(j, mass, x, y, z, vx, vy, vz, radius)
    implicit none
    integer :: j
    double precision :: mass, x, y, z, vx, vy, vz, radius
    call amuse_get_mass(j, mass)
    call amuse_get_position(j, x, y, z)
    call amuse_get_velocity(j, vx, vy, vz)
    call amuse_get_sink_radius(j, radius)
end subroutine

subroutine amuse_get_sink_radius(j, radius)
    use part, only:xyzmh_ptmass, ihacc
    implicit none
    integer :: j
    double precision :: radius
    radius = xyzmh_ptmass(ihacc, j)
end subroutine

subroutine amuse_get_position(i, x, y, z)
    use part, only:xyzh,xyzmh_ptmass
    implicit none
    integer, intent(in) :: i
    integer :: j
    double precision, intent(out) :: x, y, z
    if (i == abs(i)) then
        x = xyzh(1, i)
        y = xyzh(2, i)
        z = xyzh(3, i)
    else
        j = -i
        x = xyzmh_ptmass(1, j)
        y = xyzmh_ptmass(2, j)
        z = xyzmh_ptmass(3, j)
    endif
end subroutine

subroutine amuse_get_velocity(i, vx, vy, vz)
    use part, only:vxyzu,vxyz_ptmass
    implicit none
    integer, intent(in) :: i
    integer :: j
    double precision, intent(out) :: vx, vy, vz
    if (i == abs(i)) then
        vx = vxyzu(1, i)
        vy = vxyzu(2, i)
        vz = vxyzu(3, i)
    else
        j = -i
        vx = vxyz_ptmass(1, j)
        vy = vxyz_ptmass(2, j)
        vz = vxyz_ptmass(3, j)
    endif
end subroutine

subroutine amuse_get_smoothing_length(i, h)
    use part, only:xyzh,xyzmh_ptmass,ihsoft
    implicit none
    integer, intent(in) :: i
    integer :: j
    double precision, intent(out) :: h
    if (i == abs(i)) then
        h = xyzh(4, i)
    else
        j = -i
        h = xyzmh_ptmass(ihsoft,j)
    endif
end subroutine

subroutine amuse_get_radius(i, radius)
    implicit none
    integer, intent(in) :: i
    integer :: j
    double precision, intent(out) :: radius
    if (i == abs(i)) then
        call amuse_get_smoothing_length(i, radius)
    else
        j = -i
        call amuse_get_sink_radius(j, radius)
    endif
end subroutine

subroutine amuse_get_internal_energy(i, u)
    use dim, only:maxvxyzu
    use part, only:vxyzu
    implicit none
    integer, intent(in) :: i
    double precision, intent(out) :: u

    if (maxvxyzu >= 4) then
        u = vxyzu(4, i)
    else
        u = 0
    endif
end subroutine

subroutine amuse_set_time_step(dt_in)
    use timestep, only:dtmax
    implicit none
    double precision, intent(in) :: dt_in
    dtmax = dt_in
end subroutine

subroutine amuse_set_mass(i, part_mass)
    use part, only:iphase,massoftype,xyzmh_ptmass
    implicit none
    double precision, intent(in) :: part_mass
    integer, intent(in) :: i
    integer :: j
    if (i == abs(i)) then
        massoftype(abs(iphase(i))) = part_mass
    else
        j = -i
        xyzmh_ptmass(4,j) = part_mass
    endif
end subroutine

subroutine amuse_set_state_gas(i, mass, x, y, z, vx, vy, vz, u, h)
    implicit none
    integer :: i
    double precision :: mass, x, y, z, vx, vy, vz, u, h
    call amuse_set_mass(i, mass)
    call amuse_set_position(i, x, y, z)
    call amuse_set_velocity(i, vx, vy, vz)
    call amuse_set_internal_energy(i, u)
    call amuse_set_smoothing_length(i, h)
end subroutine

subroutine amuse_set_state_dm(i, mass, x, y, z, vx, vy, vz)
    implicit none
    integer :: i
    double precision :: mass, x, y, z, vx, vy, vz
    call amuse_set_mass(i, mass)
    call amuse_set_position(i, x, y, z)
    call amuse_set_velocity(i, vx, vy, vz)
end subroutine

subroutine amuse_set_state_sink(j, mass, x, y, z, vx, vy, vz, radius)
    implicit none
    integer :: j
    double precision :: mass, x, y, z, vx, vy, vz, radius
    call amuse_set_mass(j, mass)
    call amuse_set_position(j, x, y, z)
    call amuse_set_velocity(j, vx, vy, vz)
    call amuse_set_sink_radius(j, radius)
end subroutine

subroutine amuse_set_sink_radius(j, radius)
    use part, only:xyzmh_ptmass, ihacc
    implicit none
    integer :: j
    double precision :: radius
    xyzmh_ptmass(ihacc, j) = radius
end subroutine

subroutine amuse_set_position(i, x, y, z)
    use part, only:xyzh,xyzmh_ptmass
    implicit none
    integer, intent(in) :: i
    integer :: j
    double precision, intent(in) :: x, y, z
    if (i == abs(i)) then
        xyzh(1, i) = x
        xyzh(2, i) = y
        xyzh(3, i) = z
    else
        j = -i
        xyzmh_ptmass(1, j) = x
        xyzmh_ptmass(2, j) = y
        xyzmh_ptmass(3, j) = z
    endif
end subroutine

subroutine amuse_set_velocity(i, vx, vy, vz)
    use part, only:vxyzu,vxyz_ptmass
    implicit none
    integer, intent(in) :: i
    integer :: j
    double precision, intent(in) :: vx, vy, vz
    if (i == abs(i)) then
        vxyzu(1, i) = vx
        vxyzu(2, i) = vy
        vxyzu(3, i) = vz
    else
        j = -i
        vxyz_ptmass(1, j) = vx
        vxyz_ptmass(2, j) = vy
        vxyz_ptmass(3, j) = vz
    endif
end subroutine

subroutine amuse_set_smoothing_length(i, h)
    use part, only:xyzh,xyzmh_ptmass,ihsoft
    implicit none
    integer, intent(in) :: i
    integer :: j
    double precision, intent(in) :: h
    if (i == abs(i)) then
        xyzh(4, i) = h
    else
        j = -i
        xyzmh_ptmass(ihsoft, j) = h
    endif
end subroutine

subroutine amuse_set_radius(i, radius)
    implicit none
    integer, intent(in) :: i
    integer :: j
    double precision :: radius
    if (i == abs(i)) then
        call amuse_set_smoothing_length(i, radius)
    else
        j = -i
        call amuse_set_sink_radius(j, radius)
    endif
end subroutine

subroutine amuse_set_internal_energy(i, u)
    use dim, only:maxvxyzu
    use part, only:vxyzu
    implicit none
    integer, intent(in) :: i
    double precision, intent(in) :: u
    if (maxvxyzu >= 4) then
        vxyzu(4, i) = u
    endif
end subroutine

subroutine amuse_evolve_model(tmax_in)
    use timestep, only:tmax, time, dt, dtmax, rhomaxnow
    ! use evolvesplit, only:init_step, finalize_step
#ifdef IND_TIMESTEPS
    use timestep_ind, only:istepfrac
#endif
    use options, only:rhofinal1
    use ptmass, only:rho_crit
    use part, only:npart
    use step_lf_global, only:init_step
    implicit none
    double precision, intent(in) :: tmax_in
    logical :: maximum_density_reached
    real :: tlast

    tmax = tmax_in + epsilon(tmax_in)
    !dtmax = (tmax - time)
    
    tlast = time
    timestepping: do while (time < tmax)
#ifdef IND_TIMESTEPS
        istepfrac = 0
        print*, "*****init timestep"
        call init_step(npart, time, dtmax)
#endif
        print*, "*****new_step - Time; tmax: ", time, tmax
        call new_step(tlast)
        print*, "*****new_step done - Time; tmax: ", time, tmax
    enddo timestepping
end subroutine

!
! Setters and getters for parameters
!

! Setters

subroutine amuse_set_c_courant(C_cour_in)
    use timestep, only:C_cour
    implicit none
    double precision, intent(in) :: C_cour_in
    C_cour = C_cour_in
end subroutine

subroutine amuse_set_c_force(C_force_in)
    use timestep, only:C_force
    implicit none
    double precision, intent(in) :: C_force_in
    C_force = C_force_in
end subroutine

subroutine amuse_set_tolv(tolv_in)
    use timestep, only:tolv
    implicit none
    double precision, intent(in) :: tolv_in
    tolv = tolv_in
end subroutine

subroutine amuse_set_hfact(hfact_in)
    use part, only:hfact
    implicit none
    double precision, intent(in) :: hfact_in
    hfact = hfact_in
end subroutine

subroutine amuse_set_tolh(tolh_in)
    use options, only:tolh
    implicit none
    double precision, intent(in) :: tolh_in
    tolh = tolh_in
end subroutine

subroutine amuse_set_tree_accuracy(tree_accuracy_in)
    use kdtree, only:tree_accuracy
    implicit none
    double precision, intent(in) :: tree_accuracy_in
    tree_accuracy = tree_accuracy_in
end subroutine

subroutine amuse_set_alpha(alpha_in)
    use options, only:alpha
    implicit none
    double precision, intent(in) :: alpha_in
    alpha = alpha_in
end subroutine

subroutine amuse_set_alphamax(alphamax_in)
    use options, only:alphamax
    implicit none
    double precision, intent(in) :: alphamax_in
    alphamax = alphamax_in
end subroutine

subroutine amuse_set_beta(beta_in)
    use options, only:beta
    implicit none
    double precision, intent(in) :: beta_in
    beta = beta_in
end subroutine

subroutine amuse_set_avdecayconst(avdecayconst_in)
    use options, only:avdecayconst
    implicit none
    double precision, intent(in) :: avdecayconst_in
    avdecayconst = avdecayconst_in
end subroutine

subroutine amuse_set_idamp(idamp_in)
    use options, only:idamp
    implicit none
    integer, intent(in) :: idamp_in
    idamp = idamp_in
end subroutine

subroutine amuse_set_ieos(ieos_in)
    use eos, only:ieos
    implicit none
    integer, intent(in) :: ieos_in
    ieos = ieos_in
end subroutine

subroutine amuse_set_icooling(icooling_in)
    use options, only:icooling
    use chem, only:init_chem
    use h2cooling, only:init_h2cooling
    implicit none
    integer, intent(in) :: icooling_in
    icooling = icooling_in
    if (icooling > 0) then
        print*, "Initialising cooling function **this should happen only once**"
        call init_chem()
        call init_h2cooling()
    endif
end subroutine

subroutine amuse_set_polyk(polyk_in)
    use eos, only:polyk
    implicit none
    double precision, intent(in) :: polyk_in
    polyk = polyk_in
end subroutine

subroutine amuse_set_mu(mu_in)
    use eos, only:gmw
    implicit none
    double precision, intent(in) :: mu_in
    gmw = mu_in
end subroutine

subroutine amuse_set_rhofinal(rhofinal_in)
    use options, only:rhofinal_cgs, rhofinal1
    use units, only:unit_density
    implicit none
    double precision, intent(in) :: rhofinal_in
    rhofinal_cgs = rhofinal_in * unit_density
    if (rhofinal_cgs > 0.) then
        rhofinal1 = unit_density/rhofinal_cgs
    else
        rhofinal1 = 0.0
    endif
end subroutine

subroutine amuse_set_rho_crit(rho_crit_in)
    use ptmass, only:rho_crit
    implicit none
    double precision, intent(in) :: rho_crit_in
    rho_crit = rho_crit_in
end subroutine

subroutine amuse_set_r_crit(r_crit_in)
    use ptmass, only:r_crit
    implicit none
    double precision, intent(in) :: r_crit_in
    r_crit = r_crit_in
end subroutine

subroutine amuse_set_h_acc(h_acc_in)
    use ptmass, only:h_acc
    implicit none
    double precision, intent(in) :: h_acc_in
    h_acc = h_acc_in
end subroutine

subroutine amuse_set_h_soft_sinkgas(h_soft_sinkgas_in)
    use ptmass, only:h_soft_sinkgas
    implicit none
    double precision, intent(in) :: h_soft_sinkgas_in
    h_soft_sinkgas = h_soft_sinkgas_in
end subroutine

subroutine amuse_set_h_soft_sinksink(h_soft_sinksink_in)
    use ptmass, only:h_soft_sinksink
    implicit none
    double precision, intent(in) :: h_soft_sinksink_in
    h_soft_sinksink = h_soft_sinksink_in
end subroutine

subroutine amuse_set_f_acc(f_acc_in)
    use ptmass, only:f_acc
    implicit none
    double precision, intent(in) :: f_acc_in
    f_acc = f_acc_in
end subroutine

subroutine amuse_set_iexternalforce(iexternalforce_in)
    use options, only:iexternalforce
    implicit none
    integer, intent(in) :: iexternalforce_in
    iexternalforce = iexternalforce_in
end subroutine

subroutine amuse_set_irealvisc(irealvisc_in)
    use viscosity, only:irealvisc
    implicit none
    integer, intent(in) :: irealvisc_in
    irealvisc = irealvisc_in
end subroutine

subroutine amuse_set_shearparam(shearparam_in)
    use viscosity, only:shearparam
    implicit none
    double precision, intent(in) :: shearparam_in
    shearparam = shearparam_in
end subroutine

subroutine amuse_set_bulkvisc(bulkvisc_in)
    use viscosity, only:bulkvisc
    implicit none
    double precision, intent(in) :: bulkvisc_in
    bulkvisc = bulkvisc_in
end subroutine

subroutine amuse_set_gamma(gamma_in)
    use eos, only:gamma
    implicit none
    double precision, intent(in) :: gamma_in
    gamma = gamma_in
end subroutine

subroutine amuse_set_umass(umass_in)
    use units, only:umass
    implicit none
    double precision, intent(in) :: umass_in
    umass = umass_in
end subroutine

subroutine amuse_set_udist(udist_in)
    use units, only:udist
    implicit none
    double precision, intent(in) :: udist_in
    udist = udist_in
end subroutine

subroutine amuse_set_utime(utime_in)
    use units, only:utime
    implicit none
    double precision, intent(in) :: utime_in
    utime = utime_in
end subroutine

! End of Setters

! Getters

subroutine amuse_get_c_courant(C_cour_out)
    use timestep, only:C_cour
    implicit none
    double precision, intent(out) :: C_cour_out
    C_cour_out = C_cour
end subroutine

subroutine amuse_get_c_force(C_force_out)
    use timestep, only:C_force
    implicit none
    double precision, intent(out) :: C_force_out
    C_force_out = C_force
end subroutine

subroutine amuse_get_tolv(tolv_out)
    use timestep, only:tolv
    implicit none
    double precision, intent(out) :: tolv_out
    tolv_out = tolv
end subroutine

subroutine amuse_get_hfact(hfact_out)
    use part, only:hfact
    implicit none
    double precision, intent(out) :: hfact_out
    hfact_out = hfact
end subroutine

subroutine amuse_get_tolh(tolh_out)
    use options, only:tolh
    implicit none
    double precision, intent(out) :: tolh_out
    tolh_out = tolh
end subroutine

subroutine amuse_get_tree_accuracy(tree_accuracy_out)
    use kdtree, only:tree_accuracy
    implicit none
    double precision, intent(out) :: tree_accuracy_out
    tree_accuracy_out = tree_accuracy
end subroutine

subroutine amuse_get_alpha(alpha_out)
    use options, only:alpha
    implicit none
    double precision, intent(out) :: alpha_out
    alpha_out = alpha
end subroutine

subroutine amuse_get_alphamax(alphamax_out)
    use options, only:alphamax
    implicit none
    double precision, intent(out) :: alphamax_out
    alphamax_out = alphamax
end subroutine

subroutine amuse_get_beta(beta_out)
    use options, only:beta
    implicit none
    double precision, intent(out) :: beta_out
    beta_out = beta
end subroutine

subroutine amuse_get_avdecayconst(avdecayconst_out)
    use options, only:avdecayconst
    implicit none
    double precision, intent(out) :: avdecayconst_out
    avdecayconst_out = avdecayconst
end subroutine

subroutine amuse_get_idamp(idamp_out)
    use options, only:idamp
    implicit none
    integer, intent(out) :: idamp_out
    idamp_out = idamp
end subroutine

subroutine amuse_get_ieos(ieos_out)
    use eos, only:ieos
    implicit none
    integer, intent(out) :: ieos_out
    ieos_out = ieos
end subroutine

subroutine amuse_get_icooling(icooling_out)
    use options, only:icooling
    implicit none
    integer, intent(out) :: icooling_out
    icooling_out = icooling
end subroutine

subroutine amuse_get_polyk(polyk_out)
    use eos, only:polyk
    implicit none
    double precision, intent(out) :: polyk_out
    polyk_out = polyk
end subroutine

subroutine amuse_get_mu(mu_out)
    use eos, only:gmw
    implicit none
    double precision, intent(out) :: mu_out
    mu_out = gmw
end subroutine

subroutine amuse_get_rhofinal(rhofinal_out)
    use options, only:rhofinal_cgs
    use units, only:unit_density
    implicit none
    double precision, intent(out) :: rhofinal_out
    rhofinal_out = rhofinal_cgs / unit_density
end subroutine

subroutine amuse_get_rho_crit(rho_crit_out)
    use ptmass, only:rho_crit
    implicit none
    double precision, intent(out) :: rho_crit_out
    rho_crit_out = rho_crit
end subroutine

subroutine amuse_get_r_crit(r_crit_out)
    use ptmass, only:r_crit
    implicit none
    double precision, intent(out) :: r_crit_out
    r_crit_out = r_crit
end subroutine

subroutine amuse_get_h_acc(h_acc_out)
    use ptmass, only:h_acc
    implicit none
    double precision, intent(out) :: h_acc_out
    h_acc_out = h_acc
end subroutine

subroutine amuse_get_h_soft_sinkgas(h_soft_sinkgas_out)
    use ptmass, only:h_soft_sinkgas
    implicit none
    double precision, intent(out) :: h_soft_sinkgas_out
    h_soft_sinkgas_out = h_soft_sinkgas
end subroutine

subroutine amuse_get_h_soft_sinksink(h_soft_sinksink_out)
    use ptmass, only:h_soft_sinksink
    implicit none
    double precision, intent(out) :: h_soft_sinksink_out
    h_soft_sinksink_out = h_soft_sinksink
end subroutine

subroutine amuse_get_f_acc(f_acc_out)
    use ptmass, only:f_acc
    implicit none
    double precision, intent(out) :: f_acc_out
    f_acc_out = f_acc
end subroutine

subroutine amuse_get_iexternalforce(iexternalforce_out)
    use options, only:iexternalforce
    implicit none
    integer, intent(out) :: iexternalforce_out
    iexternalforce_out = iexternalforce
end subroutine

subroutine amuse_get_irealvisc(irealvisc_out)
    use viscosity, only:irealvisc
    implicit none
    integer, intent(out) :: irealvisc_out
    irealvisc_out = irealvisc
end subroutine

subroutine amuse_get_shearparam(shearparam_out)
    use viscosity, only:shearparam
    implicit none
    double precision, intent(out) :: shearparam_out
    shearparam_out = shearparam
end subroutine

subroutine amuse_get_bulkvisc(bulkvisc_out)
    use viscosity, only:bulkvisc
    implicit none
    double precision, intent(out) :: bulkvisc_out
    bulkvisc_out = bulkvisc
end subroutine

subroutine amuse_get_gamma(gamma_out)
    use eos, only:gamma
    implicit none
    double precision, intent(out) :: gamma_out
    gamma_out = gamma
end subroutine

subroutine amuse_get_umass(umass_out)
    use units, only:umass
    implicit none
    double precision, intent(out) :: umass_out
    umass_out = umass
end subroutine

subroutine amuse_get_utime(utime_out)
    use units, only:utime
    implicit none
    double precision, intent(out) :: utime_out
    utime_out = utime
end subroutine

subroutine amuse_get_udist(udist_out)
    use units, only:udist
    implicit none
    double precision, intent(out) :: udist_out
    udist_out = udist
end subroutine

! End of Getters
=======
end subroutine delete_particles_outside_sphere_wrapper
>>>>>>> 3cfc7300
<|MERGE_RESOLUTION|>--- conflicted
+++ resolved
@@ -660,12 +660,7 @@
  implicit none
 
  call initialise()
-<<<<<<< HEAD
- call set_defaults_timestep()
-end subroutine
-=======
 end subroutine code_init
->>>>>>> 3cfc7300
 
 !
 ! Set default parameters
@@ -704,12 +699,8 @@
  tmax = tmax_in/utime
  dtmax = dtmax_in/utime
  dt = dtmax
-<<<<<<< HEAD
-end subroutine
-=======
  call evol_init()
 end subroutine init
->>>>>>> 3cfc7300
 
 !
 ! Overrides tmax and dtmax
@@ -723,13 +714,8 @@
 
  tmax = tmax_in/utime
  dtmax = dtmax_in/utime
-<<<<<<< HEAD
- !call evol_init()
-end subroutine
-=======
  call evol_init()
 end subroutine override_tmax_dtmax
->>>>>>> 3cfc7300
 
 !
 ! Set dt
@@ -777,20 +763,6 @@
 
  call finalize_step(infile, logfile, evfile, dumpfile)
 end subroutine finalize_step_wrapper
-
-!
-! Calculate new timestep
-!
-subroutine calculate_timestep()
- use timestep, only:time,tmax,dtmax,dt,dtforce,dtcourant,dterr
- implicit none
- real :: dtexact
- dtexact = tmax - time + epsilon(dtmax)
- if (dtexact <= epsilon(dtmax)) then
-     dtexact = dtmax + epsilon(dtmax)
- endif
- dt = min(dtforce,dtcourant,dterr,dtmax+epsilon(dtmax),dtexact)
-end subroutine
 
 !
 ! Get stepping and timing information
@@ -885,15 +857,6 @@
 !
 ! Get hfact
 !
-<<<<<<< HEAD
-!subroutine get_hfact(hfact_out)
-! use part, only:hfact
-! implicit none
-! double precision, intent(out) :: hfact_out
-!
-! hfact_out = dble(hfact)
-!end subroutine
-=======
 subroutine get_hfact(hfact_out)
  use part, only:hfact
  implicit none
@@ -901,7 +864,6 @@
 
  hfact_out = dble(hfact)
 end subroutine get_hfact
->>>>>>> 3cfc7300
 
 !
 ! Get npart
@@ -927,8 +889,6 @@
 end subroutine get_npart
 
 !
-<<<<<<< HEAD
-=======
 ! Get specific xyzh
 !
 subroutine get_specific_xyzh(n, part_xyzh)
@@ -946,7 +906,6 @@
 
 
 !
->>>>>>> 3cfc7300
 ! Get xyzh
 !
 subroutine get_part_xyzh(npart_in, part_xyzh, nodisabled, ierr)
@@ -988,8 +947,6 @@
  endif
 end subroutine get_part_xyzh
 
-<<<<<<< HEAD
-=======
 !
 ! Get specific vxyz
 !
@@ -1004,7 +961,6 @@
     part_vxyz(i) = dble(vxyzu(i,n)*udist/utime)
  enddo
 end subroutine get_specific_vxyz
->>>>>>> 3cfc7300
 
 !
 ! Get vxyz
@@ -1293,8 +1249,7 @@
  double precision, intent(in) :: center(3), radius
 
  call delete_particles_outside_sphere(center/udist, radius/udist)
-<<<<<<< HEAD
-end subroutine
+end subroutine delete_particles_outside_sphere_wrapper
 
 !!
 !! Below this are AMUSE helper subroutines
@@ -2372,7 +2327,4 @@
     udist_out = udist
 end subroutine
 
-! End of Getters
-=======
-end subroutine delete_particles_outside_sphere_wrapper
->>>>>>> 3cfc7300
+! End of Getters