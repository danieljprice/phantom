--- conflicted
+++ resolved
@@ -189,13 +189,7 @@
  !--Set input file parameters
  if (gr) then
     mass1          = Mh
-<<<<<<< HEAD
-    !accradius1     = 5.
-    !accradius1_hard= 5.
-    a              = -1. !upper limit on Sagitarrius A*'s spin is 0.1 (Fragione and Loeb 2020)'
-=======
     a              = 0.1 !upper limit on Sagitarrius A*'s spin is 0.1 (Fragione and Loeb 2020)'
->>>>>>> 167628e2
     call isco_kerr(a,mass1,accradius1)
     accradius1_hard = accradius1
  endif
@@ -355,30 +349,10 @@
   integer, intent(in) :: npart
   real, intent(in)    :: xyzh(:,:), vxyzu(:,:)
   real, intent(out)   :: L_sum(3),L_mag
-<<<<<<< HEAD
-  real                :: star_centre(3),xpos(3),vpos(3)
-=======
->>>>>>> 167628e2
   real                :: pos(3),vel(3),Li(3),xcom(3),vcom(3)
   integer             :: iorder(npart)
   integer             :: i,j,location
 
-<<<<<<< HEAD
-  !find point of max density which is star's centre
-  location = minloc(xyzh(4,:),dim=1)
-  star_centre(:) = xyzh(1:3,location)
-print*,location,"location"
-  !use sorting algorithm to sort the particles from the center of star as a function of radius.
-  xpos(:) = star_centre(:)
-  vpos(:) = vxyzu(1:3,location)
- print*,xpos(:),"xpos",vpos(:),"vpos"
-  L_sum(:) = 0.
-  
-call get_centreofmass(xcom,vcom,npart,xyzh,vxyzu)
-  call set_r2func_origin(xpos(1),xpos(2),xpos(3))
-  call indexxfunc(npart,r2func_origin,xyzh,iorder)
-print*,"COM",xcom,vcom
-=======
 
   L_sum(:) = 0.
 
@@ -386,7 +360,6 @@
   call set_r2func_origin(xpos(1),xpos(2),xpos(3))
   call indexxfunc(npart,r2func_origin,xyzh,iorder)
   print*,"COM of star at beginning ",xcom
->>>>>>> 167628e2
   do j = 1, npart
 
      i  = iorder(j) !Access the rank of each particle in radius.
