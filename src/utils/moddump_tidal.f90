--- conflicted
+++ resolved
@@ -14,26 +14,16 @@
 !
 ! :Runtime parameters:
 !   - beta  : *penetration factor*
-<<<<<<< HEAD
-!   - ecc   : *starting eccentricity*
-=======
 !   - ecc   : *eccentricity (1 for parabolic)*
->>>>>>> 93594417
 !   - mh    : *mass of black hole (code units)*
 !   - ms    : *mass of star       (code units)*
 !   - phi   : *stellar rotation with respect to y-axis (in degrees)*
 !   - r0    : *starting distance  (code units)*
 !   - rs    : *radius of star     (code units)*
 !   - theta : *stellar rotation with respect to x-axis (in degrees)*
-<<<<<<< HEAD
 !   - ecc   : *eccentricity
 ! :Dependencies: centreofmass, externalforces, infile_utils, io, options,
 !   physcon, prompting
-=======
-!
-! :Dependencies: centreofmass, dim, externalforces, infile_utils, io,
-!   options, physcon, prompting, units
->>>>>>> 93594417
 !
  implicit none
 
@@ -74,15 +64,6 @@
 !-- Default runtime parameters
 !
 !
-<<<<<<< HEAD
- beta  = 1.     ! penetration factor
- Mh    = 1.e6   ! BH mass
- Ms    = 1.     ! stellar mass
- rs    = 1.     ! stellar radius
- theta = 0.     ! stellar tilting along x
- phi   = 0.     ! stellar tilting along y
- ecc   = 1.     ! eccentricity
-=======
  beta  = 1.                  ! penetration factor
  Mh    = 1.e6*solarm/umass   ! BH mass
  Ms    = 1.  *solarm/umass   ! stellar mass
@@ -90,7 +71,6 @@
  theta = 0.                  ! stellar tilting along x
  phi   = 0.                  ! stellar tilting along y
  ecc   = 1.                  ! eccentricity
->>>>>>> 93594417
 
  rt = (Mh/Ms)**(1./3.) * rs         ! tidal radius
  rp = rt/beta                       ! pericenter distance
@@ -275,13 +255,8 @@
  call write_inopt(rs,    'rs',    'radius of star     (code units)',                     iunit)
  call write_inopt(theta, 'theta', 'stellar rotation with respect to x-axis (in degrees)',iunit)
  call write_inopt(phi,   'phi',   'stellar rotation with respect to y-axis (in degrees)',iunit)
-<<<<<<< HEAD
- call write_inopt(r0,    'r0',    'starting distance',                                   iunit)
- call write_inopt(ecc,    'ecc',    'starting eccentricity',                             iunit)
-=======
  call write_inopt(r0,    'r0',    'starting distance  (code units)',                     iunit)
  call write_inopt(ecc,   'ecc',   'eccentricity (1 for parabolic)',                      iunit)
->>>>>>> 93594417
  close(iunit)
 
 end subroutine write_setupfile
