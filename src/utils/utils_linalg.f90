!--------------------------------------------------------------------------!
! The Phantom Smoothed Particle Hydrodynamics code, by Daniel Price et al. !
! Copyright (c) 2007-2025 The Authors (see AUTHORS)                        !
! See LICENCE file for usage and distribution conditions                   !
! http://phantomsph.github.io/                                             !
!--------------------------------------------------------------------------!
module linalg
!
! module containing utility routines for linear algebra
!
! :References: van der Horst (1992), SIAM J. Sci. Stat. Comput. 13, 1384
!
! :Owner: Daniel Price
!
! :Runtime parameters: None
!
! :Dependencies: None
!
 implicit none

 public :: get_Ax_interface,solve_bicgstab,inverse

 abstract interface
  function get_Ax_interface(n, x) result(Ax)
   integer, intent(in) :: n
   real, intent(in) :: x(n)
   real :: Ax(n)
  end function get_Ax_interface

 end interface

 private

contains
!-----------------------------------------------------------------------
!+
!  Invert a matrix using Gauss-Jordan elimination
!+
!-----------------------------------------------------------------------
function inverse(matrix,n)
 integer, intent(in) ::n
 real, dimension(n,n), intent(in) :: matrix
 real, dimension(n,2*n) :: a,temp
 integer ::i,j,k
 real :: ratio,divisor
 real, dimension(n,n) :: inverse

 a(:,:) = 0.
 inverse(:,:) = 0.

 ! augmenting Identity Matrix of Order n
 do i=1,n
    do j=1,n
       a(i,j) = matrix(i,j)
    enddo
 enddo

 ! we should do a row swap if the elements on diagonal are 0
 do i=1,n
    do j=1,n
       if (i==j) then
          a(i,j+n) = 1.
       endif
    enddo
 enddo

 !we swap the rows if we enounter 0 as diagonal element
 temp = a(:,:)
 do i=1,n
    if (a(i,i)==0.0) then
       do j=1,n
          if (j  /=  i) then
             if (a(j,i)  /=  0.) then
                a(j,:) = temp(i,:)
                a(i,:) = temp(j,:)
                temp = a(:,:)
                exit
             endif
          endif
       enddo
    endif
 enddo

 !Applying Gauss-Jordan Elimination
 do i=1,n
    do j=1,n
       if (i  /=  j) then
          ratio = a(j,i)/a(i,i)
          do k=1,2*n
             a(j,k) = a(j,k) - ratio*a(i,k)
          enddo
       endif
    enddo
 enddo

 !dividing by the diagonal elements to get identity matrix
 do i=1,n
    divisor = a(i,i)
    do j=1,2*n
       a(i,j) = a(i,j)/divisor
    enddo
 enddo
 do i=1,n
    do j=1,n
       inverse(i,j)=a(i,j+n)
    enddo
 enddo

end function inverse

!-----------------------------------------------------------------------
!+
!  Solve a linear system of equations using the BiCGSTAB algorithm
!+
!-----------------------------------------------------------------------
subroutine solve_bicgstab(n,b,get_Ax,x,ierr)
 integer, intent(in) :: n
 real, intent(in) :: b(n)
 real, intent(out) :: x(n)
 integer, intent(out) :: ierr
 procedure(get_Ax_interface), pointer, intent(in) :: get_Ax
<<<<<<< HEAD
 real, dimension(n) :: Ax,r,r0_tilde,p
=======
 real, dimension(n) :: Ax,r,r0_tilde,p,v
 integer, parameter :: maxits = 100
>>>>>>> de4aa74d
 integer :: i
 real :: rho

 ierr = 0
 x = 0.            ! initial guess x0
 Ax = get_Ax(n,x)
<<<<<<< HEAD
 r = b - Ax ! initial residual r₀ = b - Ax₀
 r0_tilde = r ! shadow residual r̃₀ (arbitrary choice, commonly r̃₀ = r₀)
 p = r
 rho = dot_product(r0_tilde,r) ! ρ₀ = 1

 do i = 1,10 ! maximum iterations
=======
 r = b - Ax        ! initial residual r0 = b - Ax0
 r0_tilde = r      ! shadow residual r0_tilde (arbitrary choice, commonly r0_tilde = r0)
 p = 0.0           ! p0 = 0
 v = 0.0           ! v0 = 0
 rho_old = 1.0     ! rho0 = 1
 alpha = 1.0       ! alpha0 = 1
 omega = 1.0       ! omega0 = 1

 do i = 1,maxits ! maximum iterations
>>>>>>> de4aa74d
    ! Check for breakdown
    if (abs(rho) < 1.e-20) then
       ierr = 2 ! breakdown
       return
    endif

    ! Call bicgstab_step to perform one iteration
<<<<<<< HEAD
    call bicgstab_step(n,r0_tilde,x,get_Ax,r,p,rho)
=======
    call bicgstab_step(n,x,get_Ax,r,r0_tilde,p,v,rho_old,alpha,omega)
>>>>>>> de4aa74d

    ! Step 12: Convergence check
    if (sqrt(dot_product(r,r)) < 1.e-12) exit
 enddo

 if (i > maxits) ierr = 1 ! convergence failure

end subroutine solve_bicgstab

!--------------------------------------------------------------------------------
!+
!  BiCGSTAB solver (van der Horst, 1992) for inverting A*x = b
!  This implements one step of the BiCGSTAB algorithm
!+
!--------------------------------------------------------------------------------
subroutine bicgstab_step(n,r0_tilde,x,get_Ax_i,r,p,rho)
 integer, intent(in) :: n
 real, intent(in), dimension(n) :: r0_tilde
 real, intent(inout), dimension(n) :: x,r,p
 real, intent(inout) :: rho
 procedure(get_Ax_interface), pointer :: get_Ax_i
<<<<<<< HEAD
 real :: beta,omega,alpha,rho_prev
 real, dimension(n) :: y,z,s,t,v
 
 ! Step 4: Solve y from Ky = pᵢ (preconditioning step)
 ! For now, we'll use y = pᵢ (no preconditioning)
=======
 real, intent(inout) :: rho_old,alpha,omega
 real :: beta,rho
 real, dimension(n) :: y,z,s,t

 ! Step 1: Compute rho_i = (r0_tilde, r_i-1)
 rho = dot_product(r0_tilde,r)

 ! Step 2: Compute beta = (rho_i / rho_i-1)(alpha / omega_i-1)
 if (rho_old == 1.0) then
    beta = 0.0
 else
    beta = (rho/rho_old) * (alpha/omega)
 endif

 ! Step 3: Update p_i = r_i-1 + beta(p_i-1 - omega_i-1 v_i-1)
 p = r + beta * (p - omega * v)

 ! Step 4: Solve y from Ky = p_i (preconditioning step)
 ! For now, we'll use y = p_i (no preconditioning)
>>>>>>> de4aa74d
 y = p

 ! Step 5: Compute vᵢ = Ay
 v = get_Ax_i(n,y)

 ! Step 6: Compute alpha = rho_i / (r0_tilde, v_i)
 alpha = rho / dot_product(r0_tilde,v)

 ! Step 7: Compute s = r_i-1 - alpha * v_i
 s = r - alpha * v

 ! Step 8: Solve z from Kz = s (preconditioning step)
 ! For now, we'll use z = s (no preconditioning)
 z = s

 ! Step 9: Compute t = Az
 t = get_Ax_i(n,z)

 ! Step 10: Compute omega_i = (K1^-1 t, K1^-1 s) / (K1^-1 t, K1^-1 t)
 ! For now, we'll use omega_i = (t, s) / (t, t) (no preconditioning)
 omega = dot_product(t,s) / dot_product(t,t)

 ! Step 11: Update x_i = x_i-1 + alpha * y + omega_i * z
 x = x + alpha * y + omega * z

 ! Step 13: Update r_i = s - omega_i * t
 r = s - omega * t

<<<<<<< HEAD
 ! compute ρᵢ for next iteration
 rho_prev = rho
 rho = dot_product(r0_tilde,r)

 ! Step 2: Compute β = (ρᵢ / ρᵢ₋₁)(α / ωᵢ₋₁)
 beta = (rho/rho_prev) * (alpha/omega)

 ! Step 3: Update pᵢ = rᵢ₋₁ + β(pᵢ₋₁ - ωᵢ₋₁vᵢ₋₁)
 p = r + beta * (p - omega * v)
=======
 ! Store rho_i for next iteration
 rho_old = rho
>>>>>>> de4aa74d

end subroutine bicgstab_step

end module linalg<|MERGE_RESOLUTION|>--- conflicted
+++ resolved
@@ -119,26 +119,14 @@
  real, intent(out) :: x(n)
  integer, intent(out) :: ierr
  procedure(get_Ax_interface), pointer, intent(in) :: get_Ax
-<<<<<<< HEAD
- real, dimension(n) :: Ax,r,r0_tilde,p
-=======
  real, dimension(n) :: Ax,r,r0_tilde,p,v
  integer, parameter :: maxits = 100
->>>>>>> de4aa74d
  integer :: i
  real :: rho
 
  ierr = 0
  x = 0.            ! initial guess x0
  Ax = get_Ax(n,x)
-<<<<<<< HEAD
- r = b - Ax ! initial residual r₀ = b - Ax₀
- r0_tilde = r ! shadow residual r̃₀ (arbitrary choice, commonly r̃₀ = r₀)
- p = r
- rho = dot_product(r0_tilde,r) ! ρ₀ = 1
-
- do i = 1,10 ! maximum iterations
-=======
  r = b - Ax        ! initial residual r0 = b - Ax0
  r0_tilde = r      ! shadow residual r0_tilde (arbitrary choice, commonly r0_tilde = r0)
  p = 0.0           ! p0 = 0
@@ -148,7 +136,6 @@
  omega = 1.0       ! omega0 = 1
 
  do i = 1,maxits ! maximum iterations
->>>>>>> de4aa74d
     ! Check for breakdown
     if (abs(rho) < 1.e-20) then
        ierr = 2 ! breakdown
@@ -156,11 +143,7 @@
     endif
 
     ! Call bicgstab_step to perform one iteration
-<<<<<<< HEAD
-    call bicgstab_step(n,r0_tilde,x,get_Ax,r,p,rho)
-=======
     call bicgstab_step(n,x,get_Ax,r,r0_tilde,p,v,rho_old,alpha,omega)
->>>>>>> de4aa74d
 
     ! Step 12: Convergence check
     if (sqrt(dot_product(r,r)) < 1.e-12) exit
@@ -182,13 +165,6 @@
  real, intent(inout), dimension(n) :: x,r,p
  real, intent(inout) :: rho
  procedure(get_Ax_interface), pointer :: get_Ax_i
-<<<<<<< HEAD
- real :: beta,omega,alpha,rho_prev
- real, dimension(n) :: y,z,s,t,v
- 
- ! Step 4: Solve y from Ky = pᵢ (preconditioning step)
- ! For now, we'll use y = pᵢ (no preconditioning)
-=======
  real, intent(inout) :: rho_old,alpha,omega
  real :: beta,rho
  real, dimension(n) :: y,z,s,t
@@ -208,7 +184,6 @@
 
  ! Step 4: Solve y from Ky = p_i (preconditioning step)
  ! For now, we'll use y = p_i (no preconditioning)
->>>>>>> de4aa74d
  y = p
 
  ! Step 5: Compute vᵢ = Ay
@@ -237,20 +212,8 @@
  ! Step 13: Update r_i = s - omega_i * t
  r = s - omega * t
 
-<<<<<<< HEAD
- ! compute ρᵢ for next iteration
- rho_prev = rho
- rho = dot_product(r0_tilde,r)
-
- ! Step 2: Compute β = (ρᵢ / ρᵢ₋₁)(α / ωᵢ₋₁)
- beta = (rho/rho_prev) * (alpha/omega)
-
- ! Step 3: Update pᵢ = rᵢ₋₁ + β(pᵢ₋₁ - ωᵢ₋₁vᵢ₋₁)
- p = r + beta * (p - omega * v)
-=======
  ! Store rho_i for next iteration
  rho_old = rho
->>>>>>> de4aa74d
 
 end subroutine bicgstab_step
 
