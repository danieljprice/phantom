!--------------------------------------------------------------------------!
! The Phantom Smoothed Particle Hydrodynamics code, by Daniel Price et al. !
! Copyright (c) 2007-2024 The Authors (see AUTHORS)                        !
! See LICENCE file for usage and distribution conditions                   !
! http://phantomsph.github.io/                                             !
!--------------------------------------------------------------------------!
module moddump
!
! transforms dustgrowth dump into multigrain dump for mcfost usage
!
! :References: None
!
! :Owner: Arnaud Vericel
!
! :Runtime parameters: None
!
! :Dependencies: dim, growth, part, prompting, timestep
!
 implicit none
  !- initialise variables
 integer, private :: bins_per_dex = 5
 real, private :: smax_user    = 2.
 logical, private :: force_smax   = .false.
 logical, private :: use_moments  = .true.

contains

subroutine modify_dump(npart,npartoftype,massoftype,xyzh,vxyzu)
 use dim,            only:use_dust,use_dustgrowth
 use part,           only:delete_dead_or_accreted_particles
 use prompting,      only:prompt
 use timestep,       only:nmax
 use growth,         only:bin_to_multi,init_growth
 use io,             only:fatal
 use deriv,          only:get_derivs_global
 use dust,           only:init_drag
 use initial,        only:initialise
 integer, intent(inout) :: npart
 integer, intent(inout) :: npartoftype(:)
 real,    intent(inout) :: massoftype(:)
 real,    intent(inout) :: xyzh(:,:),vxyzu(:,:)
 integer                :: iu,ierr
 logical                :: file_exists
 character(len=20)      :: infile  = "bin_param.txt"

 if ((.not. use_dust) .or. (.not. use_dustgrowth)) then
    call fatal('moddump_growth2multi','Need to compile with DUST=yes and DUSTGROWTH=yes')
 endif

 nmax         = 0 !- deriv called once after moddump

 !- check if param file exists, created by python script growthtomcfost.py
 inquire(file=infile, exist=file_exists)

 !- if not, switch to interactive method
 if (.not.file_exists) then
    call prompt('Set smax manually?',force_smax)
    if (force_smax) call prompt('Enter smax in cm',smax_user,0.05)
    call prompt('Enter number of bins per dex',bins_per_dex,1)
    ! write the input file so don't have to ask questions again
    call write_options_moddump(infile)
 else
<<<<<<< HEAD
    call read_options_moddump(infile,ierr)
    if (ierr /= 0) then
       call write_options_moddump(infile)
       stop
    endif
=======
    !- file created by phantom/scripts/growthtomcfost.py module
    open(unit=420,file=infile)
    read(420,*) force_smax, smax_user, bins_per_dex
    close(unit=420)
>>>>>>> 11749fe1
 endif

 !- delete dead or accreted particles before doing anything
 call delete_dead_or_accreted_particles(npart,npartoftype)

 !- bin dust particles into desired bins
 call bin_to_multi(bins_per_dex,force_smax,smax_user,use_moments,verbose=.true.)

 !--now interpolate the dust density onto the gas particles
 call initialise()
 call init_drag(ierr)
 if (use_dustgrowth) call init_growth(ierr)
 call get_derivs_global()

end subroutine modify_dump

!------------------------------------------------------
!+
!  write the parameter file for the moddump procedure
!+
!------------------------------------------------------
subroutine write_options_moddump(filename)
 use infile_utils, only: write_inopt
 character(len=*), intent(in) :: filename
 integer :: iunit

 open(newunit=iunit,file=filename,status='replace',form='formatted')
 call write_inopt(force_smax,'force_smax','set max grain size manually?',iunit)
 call write_inopt(smax_user,'smax_user','user-defined max grain size',iunit)
 call write_inopt(bins_per_dex,'bins_per_dex','number of grain size bins per dex',iunit)
 call write_inopt(use_moments,'use_moments','reconstruct grain size distribution from moments',iunit)
 close(iunit)

end subroutine write_options_moddump

!------------------------------------------------------
!+
!  read the parameter file for the moddump procedure
!+
!------------------------------------------------------
subroutine read_options_moddump(filename,ierr)
 use infile_utils, only:inopts,open_db_from_file,close_db,read_inopt
 use io,           only:id,master
 character(len=*), intent(in)  :: filename
 integer,          intent(out) :: ierr
 integer, parameter            :: iunit = 21
 integer                       :: nerr
 type(inopts), allocatable     :: db(:)

 !- file created by phantom/scripts/growthtomcfost.py module
 call open_db_from_file(db,filename,iunit,ierr)
 call read_inopt(force_smax,'force_smax',db,errcount=nerr)
 call read_inopt(smax_user,'smax_user',db,errcount=nerr)
 call read_inopt(bins_per_dex,'bins_per_dex',db,errcount=nerr)
 call read_inopt(use_moments,'use_moments',db,errcount=nerr)
 call close_db(db)

 if (nerr > 0 .and. id==master) then
    print "(1x,a,i2,a)",'read_options_moddump: ',nerr,' error(s) during read of parameter file.  Re-writing.'
    ierr = nerr
 endif

end subroutine read_options_moddump

end module moddump<|MERGE_RESOLUTION|>--- conflicted
+++ resolved
@@ -17,7 +17,7 @@
 ! :Dependencies: dim, growth, part, prompting, timestep
 !
  implicit none
-  !- initialise variables
+ !- initialise variables
  integer, private :: bins_per_dex = 5
  real, private :: smax_user    = 2.
  logical, private :: force_smax   = .false.
@@ -60,18 +60,11 @@
     ! write the input file so don't have to ask questions again
     call write_options_moddump(infile)
  else
-<<<<<<< HEAD
     call read_options_moddump(infile,ierr)
     if (ierr /= 0) then
        call write_options_moddump(infile)
        stop
     endif
-=======
-    !- file created by phantom/scripts/growthtomcfost.py module
-    open(unit=420,file=infile)
-    read(420,*) force_smax, smax_user, bins_per_dex
-    close(unit=420)
->>>>>>> 11749fe1
  endif
 
  !- delete dead or accreted particles before doing anything
