--- conflicted
+++ resolved
@@ -1451,25 +1451,6 @@
                        ! This should actually be -dtmax in the infile
     endif
    
-<<<<<<< HEAD
-   drag_force(1,i)  = dot_product(fxyz_ptmass(1:3,i),unit_vel)       * xyzmh_ptmass(4,i)
-   drag_force(2,i)  = dot_product(fxyz_ptmass(1:3,i),unit_vel_perp)  * xyzmh_ptmass(4,i)
-   !drag_force(3,i)  = Jdot / R2
-   drag_force(3,i)  = - rhopart * (vel_contrast * abs(vel_contrast)) * pi * racc**2.
-   drag_force(4,i)  = vel_contrast
-   drag_force(5,i)  = cos_vector_angle(unit_vel, avg_vel_par)  * distance(avg_vel_par)
-   drag_force(6,i)  = cos_vector_angle(unit_vel, avg_vel_perp) * distance(avg_vel_perp)
-   drag_force(7,i)  = cs 
-   drag_force(8,i)  = rhopart
-   drag_force(9,i) = racc
-   drag_force(10,i) = separation(com_xyz(1:3),xyzmh_ptmass(1:3,i))
-
-   ! Write to output
-   write (filename, "(A16,I0)") "sink_drag_", i
-   call write_time_file(trim(adjustl(filename)), columns, time, drag_force(:,i), ncols, dump_number)
-   time_old = time
-   deallocate(columns)
-=======
    
     ! Get order of particles from closest to farthest from companion
     call set_r2func_origin(xyzmh_ptmass(1,i),xyzmh_ptmass(2,i),xyzmh_ptmass(3,i))
@@ -1547,7 +1528,6 @@
     call write_time_file(trim(adjustl(filename)), columns, time, drag_force(:,i), ncols, dump_number)
     time_old = time
     deallocate(columns)
->>>>>>> d24cdd1a
 
  enddo
 end subroutine gravitational_drag
