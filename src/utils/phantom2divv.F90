--- conflicted
+++ resolved
@@ -24,11 +24,7 @@
  use dim,             only:ndivcurlv,maxp,tagline
  use part,            only:npart,xyzh,vxyzu,fxyzu,fext,divcurlv,divcurlB,Bevol,dBevol, &
                            hfact,rhoh,dhdrho,igas,isetphase,iphase,maxphase,&
-<<<<<<< HEAD
-                           dustfrac,ddustfrac,temperature,dustprop,ddustprop,pxyzu,dens,metrics
-=======
-                           dustfrac,ddustevol,temperature,dustprop,ddustprop
->>>>>>> bffc57ed
+                           dustfrac,ddustevol,temperature,dustprop,ddustprop,pxyzu,dens,metrics
  use io,              only:set_io_unit_numbers,iprint,idisk1,idump
  use initial,         only:initialise
  use readwrite_dumps, only:read_dump,write_fulldump
@@ -72,13 +68,8 @@
 !
     if (maxphase==maxp) iphase(1:npart) = isetphase(igas,iactive=.true.)
     call derivs(1,npart,npart,xyzh,vxyzu,fxyzu,fext,divcurlv,divcurlB,&
-<<<<<<< HEAD
-                Bevol,dBevol,dustprop,ddustprop,dustfrac,ddustfrac,&
+                Bevol,dBevol,dustprop,ddustprop,dustfrac,ddustevol,&
                 temperature,0.,0.,dtdum,pxyzu,dens,metrics)
-=======
-                Bevol,dBevol,dustprop,ddustprop,dustfrac,ddustevol,&
-                temperature,0.,0.,dtdum)
->>>>>>> bffc57ed
 !
 !--dump to .divv file
 !
