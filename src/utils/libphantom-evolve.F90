--- conflicted
+++ resolved
@@ -377,19 +377,12 @@
     tev = 0.
     tcpuev = 0.
 
-<<<<<<< HEAD
- noutput = noutput + 1
- tprint = tzero + noutput*dtmax
- nsteplast = nsteps
-endif
-!#ifndef AMUSE
-#endif
-=======
     noutput = noutput + 1
     tprint = tzero + noutput*dtmax
     nsteplast = nsteps
  endif
->>>>>>> 0b2f16d4
+!#ifndef AMUSE
+#endif
 !
 !--Calculate total energy etc and write to ev file
 !  For individual timesteps, we do not want to do this every step, but we want
