!--------------------------------------------------------------------------!
! The Phantom Smoothed Particle Hydrodynamics code, by Daniel Price et al. !
! Copyright (c) 2007-2018 The Authors (see AUTHORS)                        !
! See LICENCE file for usage and distribution conditions                   !
! http://users.monash.edu.au/~dprice/phantom                               !
!--------------------------------------------------------------------------!
!+
!  PROGRAM: phantom2divb
!
!  DESCRIPTION: This program is a post-processing tool to calculate divB
!
!  REFERENCES: None
!
!  OWNER: Daniel Price
!
!  $Id$
!
!  USAGE: phantom2divB dumpfile(s)
!
!  DEPENDENCIES: deriv, dim, initial, io, part, readwrite_dumps
!+
!--------------------------------------------------------------------------
program phantom2divb
 use dim,             only:ndivcurlB,maxp,tagline
 use part,            only:npart,xyzh,vxyzu,fxyzu,Bxyz,fext,divcurlv,divcurlB,Bevol,dBevol, &
                           hfact,rhoh,dhdrho,igas,isetphase,iphase,massoftype,maxphase,&
<<<<<<< HEAD
                           dustfrac,ddustfrac,mhd,temperature,dustprop,ddustprop
 use io,              only:set_io_unit_numbers,iprint,idisk1,idump,pxyzu,dens,metrics
=======
                           dustfrac,ddustevol,mhd,temperature,dustprop,ddustprop
 use io,              only:set_io_unit_numbers,iprint,idisk1,idump
>>>>>>> bffc57ed
 use initial,         only:initialise
 use readwrite_dumps, only:read_dump,write_fulldump
 use deriv,           only:derivs
 implicit none
 integer :: nargs
 character(len=120) :: dumpfile
 real :: time,dtdum
 integer :: ierr,iarg,i

 call set_io_unit_numbers
 iprint = 6
!
!--get name of run from the command line
!
 nargs = command_argument_count()
 if (nargs < 1) then
    print "(a)",trim(tagline)
    print "(a)",' Usage: phantom2divB dumpfile(s)'
    stop
 endif

 print "(/,a,/)",' Phantom2divb: our divergence (and now curl) is your pleasure'

 call initialise()
 if (ndivcurlB < 1) stop 'error: need ndivcurlB=1 for this to do anything'
 if (ndivcurlB < 4) print "(a)",' WARNING: need ndivcurlB=4 in dim file to get curlB as well as divB'

 over_args: do iarg=1,nargs

    call get_command_argument(iarg,dumpfile)
!
!--read particle setup from dumpfile
!
    call read_dump(trim(dumpfile),time,hfact,idisk1,iprint,0,1,ierr)
    if (ierr /= 0) stop 'error reading dumpfile'
!
!--calculate derivatives including the divergence of B
!
    Bevol = 0.
    if (mhd) then
       do i = 1,npart
          Bevol(1:3,i) = Bxyz(1:3,i)/rhoh(xyzh(4,i), massoftype(igas))
       enddo
    endif
    if (maxphase==maxp) iphase(1:npart) = isetphase(igas,iactive=.true.)
    call derivs(1,npart,npart,xyzh,vxyzu,fxyzu,fext,divcurlv,divcurlB,&
<<<<<<< HEAD
                Bevol,dBevol,dustprop,ddustprop,dustfrac,ddustfrac,&
                temperature,0.,0.,dtdum,pxyzu,dens,metrics)
=======
                Bevol,dBevol,dustprop,ddustprop,dustfrac,ddustevol,&
                temperature,0.,0.,dtdum)
>>>>>>> bffc57ed
!
!--dump to .divv file
!
    print "(a)",' writing output to file '//trim(dumpfile)//'.divb'
    open(unit=idump,file=trim(dumpfile)//'.divb',form='unformatted',status='replace')
    write(idump) (divcurlB(1,i),i=1,npart)
    if (ndivcurlB >= 4) then
       write(idump) (divcurlB(2,i),i=1,npart)
       write(idump) (divcurlB(3,i),i=1,npart)
       write(idump) (divcurlB(4,i),i=1,npart)
    else
       print*,' skipping curlB (not stored)'
    endif
!    write(idump) (-divv(i)/(dhdrho(xyzh(4,i))*rhoh(xyzh(4,i))),i=1,npart)
    close(idump)

 enddo over_args
 print "(/,a,/)",' Phantom2divB: may your divergence diverge and your curl curl'

end program phantom2divb<|MERGE_RESOLUTION|>--- conflicted
+++ resolved
@@ -24,13 +24,8 @@
  use dim,             only:ndivcurlB,maxp,tagline
  use part,            only:npart,xyzh,vxyzu,fxyzu,Bxyz,fext,divcurlv,divcurlB,Bevol,dBevol, &
                            hfact,rhoh,dhdrho,igas,isetphase,iphase,massoftype,maxphase,&
-<<<<<<< HEAD
-                           dustfrac,ddustfrac,mhd,temperature,dustprop,ddustprop
+                           dustfrac,ddustevol,mhd,temperature,dustprop,ddustprop
  use io,              only:set_io_unit_numbers,iprint,idisk1,idump,pxyzu,dens,metrics
-=======
-                           dustfrac,ddustevol,mhd,temperature,dustprop,ddustprop
- use io,              only:set_io_unit_numbers,iprint,idisk1,idump
->>>>>>> bffc57ed
  use initial,         only:initialise
  use readwrite_dumps, only:read_dump,write_fulldump
  use deriv,           only:derivs
@@ -77,13 +72,8 @@
     endif
     if (maxphase==maxp) iphase(1:npart) = isetphase(igas,iactive=.true.)
     call derivs(1,npart,npart,xyzh,vxyzu,fxyzu,fext,divcurlv,divcurlB,&
-<<<<<<< HEAD
-                Bevol,dBevol,dustprop,ddustprop,dustfrac,ddustfrac,&
+                Bevol,dBevol,dustprop,ddustprop,dustfrac,ddustevol,&
                 temperature,0.,0.,dtdum,pxyzu,dens,metrics)
-=======
-                Bevol,dBevol,dustprop,ddustprop,dustfrac,ddustevol,&
-                temperature,0.,0.,dtdum)
->>>>>>> bffc57ed
 !
 !--dump to .divv file
 !
