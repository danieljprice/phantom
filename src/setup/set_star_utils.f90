--- conflicted
+++ resolved
@@ -397,13 +397,8 @@
  real    :: rho_cgs,p_cgs
  integer :: i1
 
-<<<<<<< HEAD
  i1  = 0
- eni = 0.
-=======
- i1 = 0
  eni = 0. ! to prevent compiler warning
->>>>>>> 365d2d90
  if (present(npin)) i1 = npin  ! starting position in particle array
 
  if (do_radiation) then
