!--------------------------------------------------------------------------!
! The Phantom Smoothed Particle Hydrodynamics code, by Daniel Price et al. !
! Copyright (c) 2007-2025 The Authors (see AUTHORS)                        !
! See LICENCE file for usage and distribution conditions                   !
! http://phantomsph.github.io/                                             !
!--------------------------------------------------------------------------!
module setup
!
! initial conditions for binary wind accretion / AGB star wind injection
!
! :References:
!   Siess et al. 2022, A&A, 667, 75
!
! :Owner: Lionel Siess
!
! :Runtime parameters:
!   - Reff2a            : *tight binary primary effective radius (au)*
!   - Reff2b            : *tight binary secondary effective radius (au)*
!   - T_wind            : *wind temperature (K)*
!   - Teff2a            : *tight binary primary effective temperature (K)*
!   - Teff2b            : *tight binary secondary effective temperature (K)*
!   - binary2_a         : *tight binary semi-major axis*
!   - binary2_e         : *tight binary eccentricity*
!   - eccentricity      : *eccentricity of the binary system*
!   - icompanion_star   : *set to 1 for a binary system, 2 for a triple system*
!   - inclination       : *inclination of the tight binary system w.r.t. outer binary (deg)*
!   - lum2a             : *tight binary primary luminosity (Lsun)*
!   - lum2b             : *tight binary secondary luminosity (Lsun)*
!   - mass_of_particles : *particle mass (Msun, overwritten if iwind_resolution <>0)*
!   - primary_Reff      : *primary star effective radius (au)*
!   - primary_Teff      : *primary star effective temperature (K)*
!   - primary_lum       : *primary star luminosity (Lsun)*
!   - primary_mass      : *primary star mass (Msun)*
!   - primary_racc      : *primary star accretion radius (au)*
!   - q2                : *tight binary mass ratio*
!   - racc2a            : *tight binary primary accretion radius*
!   - racc2b            : *tight binary secondary accretion radius*
!   - secondary_Reff    : *secondary star effective radius (au)*
!   - secondary_Teff    : *secondary star effective temperature)*
!   - secondary_lum     : *secondary star luminosity (Lsun)*
!   - secondary_mass    : *secondary star mass (Msun)*
!   - secondary_racc    : *secondary star accretion radius (au)*
!   - semi_major_axis   : *semi-major axis of the binary system (au)*
!   - subst             : *star to substitute*
!   - temp_exponent     : *temperature profile T(r) = T_wind*(r/Reff)^(-temp_exponent)*
!   - wind_gamma        : *adiabatic index (initial if Krome chemistry used)*
!
! :Dependencies: dim, eos, infile_utils, inject, io, kernel, part, physcon,
!   prompting, setbinary, sethierarchical, spherical, units
!
 use dim, only:isothermal
 implicit none
 public :: setpart

 private
 real, public  :: wind_gamma
 real, public  :: T_wind
 real :: temp_exponent
 integer :: icompanion_star,iwind
 real :: semi_major_axis,semi_major_axis_au,eccentricity,f
 real :: default_particle_mass
 real :: primary_lum_lsun,primary_mass_msun,primary_Reff_au,primary_racc_au
 real :: primary_lum,primary_mass,primary_Reff,primary_racc,primary_Teff
 real :: secondary_lum_lsun,secondary_mass_msun,secondary_Reff_au,secondary_racc_au
 real :: secondary_lum,secondary_mass,secondary_Reff,secondary_racc,secondary_Teff
 real :: primary_veq,primary_veq_km_s,secondary_veq,secondary_veq_km_s,spin(2,3)
 real :: lum2a_lsun,lum2b_lsun,Teff2a,Teff2b,Reff2a_au,Reff2b_au
 real :: binary2_a_au,racc2a_au,racc2b_au,binary2_i,q2
 real :: primary_mdot_msun_yr,primary_vwind_km_s,secondary_mdot_msun_yr,secondary_vwind_km_s
 real :: primary_mdot,primary_vwind,primary_wind_temp,secondary_mdot,secondary_vwind,secondary_wind_temp
 real :: Reff2a,Reff2b
 real :: racc2a,racc2b
 real :: lum2a,lum2b
 real :: binary2_a
 real :: binary2_e
 integer :: subst

contains
!----------------------------------------------------------------
!+
!  default parameter choices
!+
!----------------------------------------------------------------
subroutine set_default_parameters_wind()

 wind_gamma    = 5./3.
 if (isothermal) then
    T_wind                = 100000.
    temp_exponent         = 0.5
    ! primary_racc_au       = 0.465
    ! primary_mass_msun     = 1.5
    ! primary_lum_lsun      = 0.
    ! primary_Reff_au       = 0.465240177008 !100 Rsun
 else
    T_wind = 3000.
    !primary_racc_au       = 1.
    !primary_mass_msun     = 1.5
    !primary_lum_lsun      = 20000.
    !primary_Reff_au       = 0.
 endif
 spin     = 0.
 spin(:,3) = 1.  !spin along z-axis
 icompanion_star = 0
 semi_major_axis       = 4.0
 eccentricity          = 0.
 primary_Teff          = 3000.
 ! placeholder default value
 secondary_Teff        = 1000.
 semi_major_axis_au    = 4.0
 f                     = 180.
 default_particle_mass = 1.e-11
 primary_lum_lsun      = 5315.
 primary_mass_msun     = 1.5
 primary_Reff_au       = 1.
 primary_racc_au       = 1.
 primary_mdot_msun_yr  = 0.
 primary_vwind_km_s    = 0.
 primary_wind_temp     = 0.
 primary_veq = 0.
 primary_veq_km_s = 0.
 ! placeholder default value
 secondary_lum_lsun    = 1000.
 secondary_mass_msun   = 1.0
 secondary_Reff_au     = 0.8
 secondary_racc_au     = 0.1
 secondary_mdot_msun_yr = .0
 secondary_vwind_km_s = 0.
 secondary_wind_temp   = 0.
 secondary_veq         = 0.
 secondary_veq_km_s    = 0.
 lum2a_lsun            = 0.
 lum2b_lsun            = 0.
 Teff2a                = 0.
 Teff2b                = 0.
 Reff2a_au             = 0.
 Reff2b_au             = 0.
 binary2_a_au          = 0.3
 racc2a_au             = 0.1
 racc2b_au             = 0.1
 binary2_i             = 0.

end subroutine set_default_parameters_wind

!----------------------------------------------------------------
!+
!  setup for uniform particle distributions
!+
!----------------------------------------------------------------
subroutine setpart(id,npart,npartoftype,xyzh,massoftype,vxyzu,polyk,gamma,hfact,time,fileprefix)
<<<<<<< HEAD
 use part,      only: xyzmh_ptmass, vxyz_ptmass, nptmass, igas, iTeff, iLum, iReff, &
                      ispinx, ispiny, ispinz,ivwind,imloss,iTwind
 use physcon,   only: au, solarm, mass_proton_cgs, kboltz, solarl, km
 use units,     only: umass,set_units,unit_velocity,utime,unit_energ,udist
 use inject,    only: set_default_options_inject
 use setbinary, only: set_binary
 use sethierarchical, only: set_multiple
 use io,        only: master
 use eos,       only: gmw,ieos,isink,qfacdisc
 use spherical, only: set_sphere
=======
 use part,            only:xyzmh_ptmass,vxyz_ptmass,nptmass,igas,iTeff,iLum,iReff
 use physcon,         only:au,solarm,mass_proton_cgs,kboltz,solarl
 use units,           only:umass,set_units,unit_velocity,utime,unit_energ,udist
 use inject,          only:set_default_options_inject
 use setbinary,       only:set_binary
 use sethierarchical, only:set_multiple
 use io,              only:master
 use eos,             only:gmw,ieos,isink,qfacdisc
 use spherical,       only:set_sphere
 use infile_utils,    only:get_options
 use kernel,          only:hfact_default
>>>>>>> 2d2fbce3
 integer,           intent(in)    :: id
 integer,           intent(inout) :: npart
 integer,           intent(out)   :: npartoftype(:)
 real,              intent(out)   :: xyzh(:,:)
 real,              intent(out)   :: vxyzu(:,:)
 real,              intent(out)   :: massoftype(:)
 real,              intent(out)   :: polyk,gamma,hfact
 real,              intent(inout) :: time
 character(len=*),  intent(in)    :: fileprefix
 character(len=len(fileprefix)+6) :: filename
 integer :: ierr,k
 logical :: iexist
 real :: omega_corotate, posang_ascnode, arg_peri, incl

 hfact = hfact_default
 call set_units(dist=au,mass=solarm,G=1.)
 call set_default_parameters_wind()
 filename = trim(fileprefix)//'.in'
 inquire(file=filename,exist=iexist)
 if (.not. iexist) call set_default_options_inject()

!--general parameters
!
 time = 0.
 if (id==master) print "(/,65('-'),1(/,a),/,65('-'),/)",' Wind setup'
 call get_options(trim(fileprefix)//'.setup',id==master,ierr,&
                  read_setupfile,write_setupfile,setup_interactive)
 if (ierr /= 0) stop 'rerun phantomsetup after editing .setup file'
!
!--space available for injected gas particles
!
 npart = 0
 npartoftype(:) = 0
 xyzh(:,:)  = 0.
 vxyzu(:,:) = 0.
 xyzmh_ptmass(:,:) = 0.
 vxyz_ptmass(:,:) = 0.
 omega_corotate = 0.
 posang_ascnode = 0.
 arg_peri       = 0.
 incl           = 0.

 if (icompanion_star == 1) then
    call set_binary(primary_mass, &
                    secondary_mass, &
                    semi_major_axis, &
                    eccentricity, &
                    primary_racc, &
                    secondary_racc, &
                    xyzmh_ptmass, vxyz_ptmass, nptmass, ierr, &
                    posang_ascnode=posang_ascnode,&
                    arg_peri=arg_peri,&
                    incl=incl,&
                    f=f)
    xyzmh_ptmass(iTeff,1) = primary_Teff
    xyzmh_ptmass(iReff,1) = primary_Reff
    xyzmh_ptmass(iLum,1)  = primary_lum
    xyzmh_ptmass(imloss,1) = primary_mdot
    xyzmh_ptmass(ivwind,1) = primary_vwind
    xyzmh_ptmass(iTwind,1) = primary_wind_temp
    primary_veq = primary_veq_km_s * (km / unit_velocity)
    xyzmh_ptmass(ispinx,1) = primary_Reff**2*spin(1,1)*primary_veq
    xyzmh_ptmass(ispiny,1) = primary_Reff**2*spin(1,2)*primary_veq
    xyzmh_ptmass(ispinz,1) = primary_Reff**2*spin(1,3)*primary_veq

    xyzmh_ptmass(iTeff,2) = secondary_Teff
    xyzmh_ptmass(iReff,2) = secondary_Reff
    xyzmh_ptmass(iLum,2)  = secondary_lum
    xyzmh_ptmass(imloss,2) = secondary_mdot
    xyzmh_ptmass(ivwind,2) = secondary_vwind
    xyzmh_ptmass(iTwind,2) = secondary_wind_temp
    secondary_veq = secondary_veq_km_s * (km / unit_velocity)
    xyzmh_ptmass(ispinx,2) = secondary_Reff**2*spin(2,1)*secondary_veq
    xyzmh_ptmass(ispiny,2) = secondary_Reff**2*spin(2,2)*secondary_veq
    xyzmh_ptmass(ispinz,2) = secondary_Reff**2*spin(2,3)*secondary_veq
 elseif (icompanion_star == 2) then
    !-- hierarchical triple
    nptmass  = 0
    print "(/,a)",'----------- Hierarchical triple -----------'
    print "(a,g10.3,a)",'     First hierarchical level primary mass: ', primary_mass_msun
    print "(a,g10.3,a)",'   First hierarchical level secondary mass: ', secondary_mass_msun
    print "(a,g10.3)",  '                    Wide binary mass ratio: ', secondary_mass/primary_mass
    print "(a,g10.3)",  '                   Tight binary mass ratio: ', q2
    print "(a,g10.3)",  '                    Star to be substituted: ', abs(subst)
!        print "(a,g10.3,a)",'                        Accretion Radius 1: ', primary_racc!, trim(dist_unit)
!        print "(a,g10.3,a)",'                       Accretion Radius 2a: ', racc2a!, trim(dist_unit)
!        print "(a,g10.3,a)",'                       Accretion Radius 2b: ', racc2b!, trim(dist_unit)

    if (subst>0) then
       print "(a,g10.3,a)",'      Tight binary orientation referred to: substituted star orbital plane'
    else
       print "(a,g10.3,a)",'      Tight binary orientation referred to: sky'
    endif

    call set_multiple(primary_mass,secondary_mass,semimajoraxis=semi_major_axis,eccentricity=eccentricity, &
            accretion_radius1=primary_racc,accretion_radius2=secondary_racc, &
            xyzmh_ptmass=xyzmh_ptmass,vxyz_ptmass=vxyz_ptmass,nptmass=nptmass,ierr=ierr)

    if (subst == 12) then
       call set_multiple(secondary_mass/(q2+1),secondary_mass*q2/(q2+1),semimajoraxis=binary2_a,eccentricity=binary2_e, &
                accretion_radius1=racc2a,accretion_radius2=racc2b, &
                xyzmh_ptmass=xyzmh_ptmass,vxyz_ptmass=vxyz_ptmass,nptmass=nptmass,&
                posang_ascnode=0.,arg_peri=0.,incl=binary2_i,subst=subst,ierr=ierr)

       xyzmh_ptmass(iTeff,1) = primary_Teff
       xyzmh_ptmass(iReff,1) = primary_Reff
       xyzmh_ptmass(iLum,1)  = primary_lum
       xyzmh_ptmass(iTeff,2) = Teff2a
       xyzmh_ptmass(iReff,2) = Reff2a
       xyzmh_ptmass(iLum,2)  = lum2a
       xyzmh_ptmass(iTeff,3) = Teff2b
       xyzmh_ptmass(iReff,3) = Reff2b
       xyzmh_ptmass(iLum,3)  = lum2b

    elseif (subst == 11) then
       call set_multiple(primary_mass*q2/(q2+1),primary_mass/(q2+1),semimajoraxis=binary2_a,eccentricity=binary2_e, &
                accretion_radius1=racc2b,accretion_radius2=primary_racc, &
                xyzmh_ptmass=xyzmh_ptmass,vxyz_ptmass=vxyz_ptmass,nptmass=nptmass,&
                posang_ascnode=0.,arg_peri=0.,incl=binary2_i,subst=subst,ierr=ierr)

       xyzmh_ptmass(iTeff,1)  = primary_Teff
       xyzmh_ptmass(iReff,1)  = primary_Reff
       xyzmh_ptmass(iLum,1)   = primary_lum
       xyzmh_ptmass(imloss,1) = primary_mdot
       xyzmh_ptmass(ivwind,1) = primary_vwind
       xyzmh_ptmass(iTwind,1) = primary_wind_temp
       xyzmh_ptmass(iTeff,2)  = secondary_Teff
       xyzmh_ptmass(iReff,2)  = secondary_Reff
       xyzmh_ptmass(iLum,2)   = secondary_lum
       xyzmh_ptmass(iTeff,3)  = Teff2b
       xyzmh_ptmass(iReff,3)  = Reff2b
       xyzmh_ptmass(iLum,3)   = lum2b
    endif

    print *,'Sink particles summary'
    print *,'  #    mass       racc      lum         Reff'
    do k=1,nptmass
       print '(i4,2(2x,f9.5),2(2x,es10.3))',k,xyzmh_ptmass(4:5,k),xyzmh_ptmass(iLum,k)/(solarl*utime/unit_energ),&
               xyzmh_ptmass(iReff,k)*udist/au
    enddo
    print *,''

 else
    nptmass = 1
    xyzmh_ptmass(4,1)      = primary_mass
    xyzmh_ptmass(5,1)      = primary_racc
    xyzmh_ptmass(iTeff,1)  = primary_Teff
    xyzmh_ptmass(iReff,1)  = primary_Reff
    xyzmh_ptmass(iLum,1)   = primary_lum
    xyzmh_ptmass(imloss,1) = primary_mdot
    xyzmh_ptmass(ivwind,1) = primary_vwind
    xyzmh_ptmass(iTwind,1) = primary_wind_temp
    primary_veq = primary_veq_km_s * (km / unit_velocity)
    xyzmh_ptmass(ispinx,1) = primary_Reff**2*spin(1,1)*primary_veq
    xyzmh_ptmass(ispiny,1) = primary_Reff**2*spin(1,2)*primary_veq
    xyzmh_ptmass(ispinz,1) = primary_Reff**2*spin(1,3)*primary_veq
 endif

 !
 ! for binary wind simulations the particle mass is IRRELEVANT
 ! since it will be over-written on the first call to init_inject
 !
 massoftype(igas) = default_particle_mass * (solarm / umass)

 if (isothermal) then
    gamma = 1.
    if (iwind == 3) then
       ieos = 6
       qfacdisc = 0.5*temp_exponent
       isink = 1
       T_wind = primary_Teff
    else
       isink = 1
       ieos = 1
    endif
 else
    T_wind = 0.
    gamma = wind_gamma
 endif
 polyk = kboltz*T_wind/(mass_proton_cgs * gmw * unit_velocity**2)

end subroutine setpart

!----------------------------------------------------------------
!+
!  determine which problem to set up interactively
!+
!----------------------------------------------------------------
subroutine setup_interactive()
 use prompting, only:prompt
 use physcon,   only:au,solarm
 use units,     only:umass,udist
 use io,        only:fatal
 integer :: ichoice

 if (isothermal) then
    iwind = 2
 else
    iwind = 1
    call prompt('Type of wind:  1=adia, 2=isoT, 3=T(r)',iwind,1,3)
    if (iwind == 2 .or. iwind == 3) then
       call fatal('setup','If you choose options 2 or 3, the code must be compiled with SETUP=isowind')
    endif
    if (iwind == 3) T_wind = primary_Teff
 endif

 icompanion_star = 0
 call prompt('Add binary?',icompanion_star,0,2)

 !Hierarchical triple system
 if (icompanion_star == 2) then
    !select the tight binary
    ichoice = 1
    print "(a)",'Star to be substituted by a tight binary'
    print "(a)",' 1: primary (2+1)' ,' 2: companion (1+2)'
    call prompt('Select star to be substituted',ichoice,1,2)
    subst = ichoice+10

    !select orbital parameters for outer binary
    semi_major_axis_au = 15.
    eccentricity       = 0.
    ichoice = 1
    print "(a)",'Orbital parameters first hierarchical level binary'
    print "(a)",' 1: semi-axis = 15 au, eccentricity = 0',' 0: custom'
    call prompt('select semi-major axis and ecccentricity',ichoice,0,1)
    if (ichoice == 0) then
       call prompt('enter semi-major axis in au',semi_major_axis_au,0.,100.)
       call prompt('enter eccentricity',eccentricity,0.)
    endif
    semi_major_axis = semi_major_axis_au * au / udist
    ichoice = 1

    !replace companion by tight binary system : 1+2
    if (subst == 12) then
       print "(a)",'Primary star parameters (the single wind launching central star)'
       print "(a)",' 2: Mass = 1.2 Msun, accretion radius = 0.2568 au',&
        ' 1: Mass = 1.5 Msun, accretion radius = 1.2568 au', &
        ' 0: custom'
       call prompt('select mass and radius of primary',ichoice,0,2)
       select case(ichoice)
       case(2)
          primary_mass_msun = 1.2
          primary_racc_au   = 0.2568
       case(1)
          primary_mass_msun = 1.5
          primary_racc_au   = 1.2568
       case default
          primary_mass_msun = 1.5
          primary_racc_au   = 1.
          call prompt('enter primary mass',primary_mass_msun,0.,100.)
          call prompt('enter accretion radius in au ',primary_racc_au,0.)
       end select
       primary_mass = primary_mass_msun * (solarm / umass)
       primary_racc = primary_racc_au * (au / udist)

       ichoice = 1
       print "(a)",'Total mass of tight binary system (1+2)'
       print "(a)",' 1: Total mass tight binary = 1.0 Msun',' 0: custom'
       secondary_mass_msun = 1.
       call prompt('select mass',ichoice,0,1)
       select case(ichoice)
       case(0)
          call prompt('enter total mass tigh binary',secondary_mass_msun,0.,100.)
       end select
       secondary_mass = secondary_mass_msun * (solarm / umass)

       ichoice = 1
       print "(a)",'Mass ratio and accretion radii of stars in tight orbit:'
       print "(a)",' 1: mass ratio m2b/m2a = 1, accretion radius a = 0.01 au, accretion radius b = 0.01 au',' 0: custom'
       call prompt('select mass ratio and accretion radii of tight binary',ichoice,0,1)
       select case(ichoice)
       case(1)
          q2 = 1.
          racc2a_au = 0.1
          racc2b_au = 0.1
       case default
          q2 = 1.
          racc2a_au = 0.1
          racc2b_au = 0.1
          call prompt('enter tight binary mass ratio',q2,0.)
          call prompt('enter accretion radius a in au ',racc2a_au,0.)
          call prompt('enter accretion radius b in au ',racc2b_au,0.)
       end select
       racc2a = racc2a_au * (au / udist)
       racc2b = racc2b_au * (au / udist)
       secondary_racc = racc2a !needs to be /=0 otherwise NaNs in set_multiple

    !replace primary by tight binary system : 2+1
    elseif (subst == 11) then
       print "(a)",'Stellar parameters of the remote single star (2+1)'
       print "(a)",' 1: Mass = 1.0 Msun, accretion radius = 0.1 au',' 0: custom'
       call prompt('select mass and radius of remote single star',ichoice,0,1)
       select case(ichoice)
       case(1)
          secondary_mass_msun = 1.
          secondary_racc_au   = 0.1
       case default
          secondary_mass_msun = 1.
          secondary_racc_au   = 0.1
          call prompt('enter mass of remote single star',secondary_mass_msun,0.,100.)
          call prompt('enter accretion radius in au ',secondary_racc_au,0.)
       end select
       secondary_mass = secondary_mass_msun * (solarm / umass)
       secondary_racc = secondary_racc_au * (au / udist)

       ichoice = 1
       print "(a)",'wind-launching star accretion radius in tigh orbit (called primary)'
       print "(a)",' 2: accretion radius primary = 0.2568 au',&
        ' 1: accretion radius primary = 1.2568 au', &
        ' 0: custom'
       call prompt('select accretion radius of wind launching star',ichoice,0,2)
       select case(ichoice)
       case(2)
          primary_racc_au = 0.2568
       case(1)
          primary_racc_au = 1.2568
       case default
          primary_racc_au = 1.
          call prompt('enter accretion radius in au ',primary_racc_au,0.)
       end select
       primary_racc = primary_racc_au * (au / udist)

       ichoice = 1
       print "(a)",'Total mass of the tight binary system (2+1):'
       print "(a)",' 2: Total mass tight binary = 1.2 Msun',&
        ' 1: Total mass tight binary = 1.5 Msun', &
        ' 0: custom'
       call prompt('select total mass tight binary',ichoice,0,2)
       select case(ichoice)
       case(2)
          primary_mass_msun = 1.2
       case(1)
          primary_mass_msun = 1.5
       case default
          primary_mass_msun = 1.5
          call prompt('enter primary mass',primary_mass_msun,0.,100.)
       end select
       primary_mass = primary_mass_msun * (solarm / umass)

       ichoice = 1
       print "(a)",'Mass ratio and accretion radius of secondary in tight orbit:'
       print "(a)",' 1: mass ratio m1b/m1a = 0.3, accretion radius b = 0.01 au',' 0: custom'
       call prompt('select mass ratio and accretion radius of tight binary',ichoice,0,1)
       select case(ichoice)
       case(1)
          q2 = 0.3
          racc2b_au = 0.1
       case default
          q2 = 0.3
          racc2b_au = 0.1
          call prompt('enter tight binary mass ratio',q2,0.)
          call prompt('enter accretion radius b in au ',racc2b_au,0.)
       end select
       racc2b = racc2b_au * (au / udist)
    endif

    ichoice = 1
    print "(a)",'Orbital parameters of tight system:'
    print "(a)",' 1: semi-axis = 4 au, eccentricity = 0',' 0: custom'
    call prompt('select tight binary semi-major axis and eccentricity',ichoice,0,1)
    select case(ichoice)
    case(1)
       binary2_a_au = 4.
       binary2_e    = 0.
    case default
       binary2_a_au = 4.
       binary2_e    = 0.
       call prompt('enter semi-major axis in au',binary2_a_au,0.,semi_major_axis_au)
       call prompt('enter eccentricity',binary2_e,0.)
    end select
    binary2_a = binary2_a_au * au / udist

    ichoice = 1
    print "(a)",'inclination of orbit tight binary w.r.t. outer binary:'
    print "(a)",' 1: inclination = 0 deg',' 0: custom'
    call prompt('select inclination',ichoice,0,1)
    select case(ichoice)
    case(1)
       binary2_i = 0.
    case default
       binary2_i = 0.
       call prompt('enter inclination',binary2_i,0.,90.)
    end select

 !binary or single star case
 else
    if (icompanion_star == 1) then
       print "(a)",'Primary star parameters'
    else
       print "(a)",'Stellar parameters'
    endif
    ! define primary properties, wind and spin characteristics
    call get_sink_properties(primary_mass_msun,primary_mass,primary_racc_au,primary_racc,&
                             primary_Reff_au,primary_Reff,primary_Teff,primary_lum_lsun,primary_lum)
    call get_sink_wind(primary_mdot_msun_yr,primary_vwind_km_s,primary_wind_temp)
    call get_sink_spin(spin(1,:),primary_veq_km_s)

    if (icompanion_star == 1) then
       print "(/,a)",'Secondary star parameters'
       ! define secondary properties, wind and spin characteristics
       call get_sink_properties(secondary_mass_msun,secondary_mass,secondary_racc_au,&
                                secondary_racc,secondary_Reff_au,secondary_Reff,secondary_Teff,&
                                secondary_lum_lsun,secondary_lum)
       call get_sink_wind(secondary_mdot_msun_yr,secondary_vwind_km_s,secondary_wind_temp)
       call get_sink_spin(spin(2,:),secondary_veq_km_s)

       ichoice = 1
       print "(/,a)",'Orbital parameters'
       print "(a)",' 1: semi-axis = 3.7 au, eccentricity = 0, true-anom = 180',' 0: custom'
       call prompt('select semi-major axis, ecccentricity, and true anomaly',ichoice,0,1)
       select case(ichoice)
       case(1)
          semi_major_axis_au = 3.7
          eccentricity       = 0.
       case default
          semi_major_axis_au = 1.
          eccentricity       = 0.
          call prompt('enter semi-major axis in au',semi_major_axis_au,0.,100.)
          call prompt('enter eccentricity',eccentricity,0.)
          call prompt('enter true anomaly',f,0.,360.)
       end select
       semi_major_axis = semi_major_axis_au * au / udist
    endif
 endif

end subroutine setup_interactive

!--------------------------------------------------------
!+
! set spin properties of the sink particle :
! rotation axis + spin rate in unit of critical spin rate
!+
!--------------------------------------------------------
subroutine get_sink_spin(xyzspin,wind_rotation_speed_km_s)
 use prompting, only:prompt
 real, intent(inout) :: xyzspin(3)
 real, intent(inout) :: wind_rotation_speed_km_s
 integer :: ichoice
 real :: spin

 ichoice = 2
 print "(a)",' 2: No rotation',&
      ' 1: Equatorial velocity = 10 km/s', &
      ' 0: custom'
 call prompt('select equatorial velocity',ichoice,0,2)
 select case(ichoice)
 case(2)
    wind_rotation_speed_km_s = 0.
 case(1)
   wind_rotation_speed_km_s = 10.
 case default
    ! would be more interesting to input the omega parameter instead
    call prompt('enter wind rotation speed in km/s',wind_rotation_speed_km_s,0.,1000.)
 end select
 if (wind_rotation_speed_km_s /= 0.) then
    ichoice = 1
    print "(a)",'spin orientation (vector)'
    print "(a)",' 1: along z-axis',&
         ' 0: custom'
    call prompt('select spin orientation',ichoice,0,1)
    if (ichoice == 0) then
       call prompt('enter x-component',xyzspin(1),-1.,1.)
       call prompt('enter y-component',xyzspin(2),-1.,1.)
       call prompt('enter z-component',xyzspin(3),-1.,1.)
       ! renormalize vector
       spin = sqrt(xyzspin(1)**2+xyzspin(2)**2+xyzspin(3)**2)
       xyzspin(1) = xyzspin(1)/spin
       xyzspin(2) = xyzspin(2)/spin
       xyzspin(3) = xyzspin(3)/spin
    endif
 endif
end subroutine get_sink_spin

!--------------------------------------------------------
!+
! set wind properties of the sink particle :
! wind mass loss rate, velocity and temperature
!+
!--------------------------------------------------------
subroutine get_sink_wind(wind_mdot_msun_yr,wind_speed_km_s,wind_temp)
 use prompting, only:prompt
 real, intent(inout) :: wind_mdot_msun_yr,wind_speed_km_s,wind_temp
 integer :: ichoice

 ichoice = 1
 print "(a)",'Wind properties'
 print "(a)",' 2: No wind',&
      ' 1: Mass loss rate = 1e-7 Msun/yr', &
      ' 0: custom'
 call prompt('select wind mass loss rate',ichoice,0,2)
 select case(ichoice)
 case(2)
    wind_mdot_msun_yr = 0.
 case(1)
   wind_mdot_msun_yr = 1.e-7
 case default
    call prompt('enter wind mass loss rate',wind_mdot_msun_yr,0.,1.)
 end select
 if (wind_mdot_msun_yr /= 0.) then
    ichoice = 1
    print "(a)",' 1: Wind velocity = 10 km/s',&
         ' 0: custom'
    call prompt('select wind velocity',ichoice,0,1)
    select case (ichoice)
    case(1)
       wind_speed_km_s = 10.
    case default
       call prompt('enter wind speed in km/s',wind_speed_km_s,0.,10000.)
    end select
    ichoice = 1
    print "(a)",' 2: Wind temperature = Teff',&
         ' 1: Wind temperature = 3000K',&
         ' 0: custom'
    call prompt('select wind temperature',ichoice,0,2)
    select case (ichoice)
    case(2)
       ! ERROR: primary_wind_temp = -1.000 too small [0.000:0.1000E+09]
       wind_temp = -1.
    case(1)
       wind_temp = 3000.
    case default
       call prompt('enter wind temperature in K',wind_temp,1.,1.e7)
    end select
 else
    wind_speed_km_s = 0.
    wind_temp = 0.
 endif

end subroutine get_sink_wind

!--------------------------------------------------------
!+
! set properties of the sink particle :
! mass, effective radius, accretion radius, luminosity
! and surface temperature
!+
!--------------------------------------------------------
subroutine get_sink_properties(sink_mass_msun,sink_mass,sink_racc_au,sink_racc,&
                               sink_Reff_au,sink_Reff,sink_Teff,sink_lum_lsun,sink_lum)
 use prompting, only:prompt
 use physcon,   only:au,solarm,solarl
 use units,     only:umass,udist,unit_luminosity
 real, intent(inout) :: sink_mass_msun,sink_racc_au,sink_Reff_au,sink_Teff,sink_lum_lsun
 real, intent(inout) :: sink_mass,sink_racc,sink_Reff,sink_lum
 integer :: ichoice

 ichoice = 2
 print "(a)",' 3: Mass = 1.2 Msun, accretion radius = 1. au (trans-sonic)',&
    ' 2: Mass = 1.2 Msun, accretion radius = 0.2568 au',&
    ' 1: Mass = 1.0 Msun, accretion radius = 1.2568 au', &
    ' 0: custom'
 call prompt('select mass and radius',ichoice,0,3)
 select case(ichoice)
 case(3)
    sink_lum_lsun  = 2.d4
    sink_Teff      = 5.d4
    sink_mass_msun = 1.2
    sink_racc_au   = 1.
    wind_gamma     = 1.4
 case(2)
    sink_mass_msun = 1.2
    sink_racc_au   = 0.2568
 case(1)
    sink_mass_msun = 1.
    sink_racc_au   = 1.2568
 case default
    call prompt('enter stellar mass',sink_mass_msun,0.,100.)
    call prompt('enter accretion radius in au ',sink_racc_au,0.)
 end select
 ichoice = 1
 print "(a)",' 2: Effective radius = 0.1 au',&
    ' 1: Effective radius = 1 au',&
    ' 0: custom'
 call prompt('select effective radius',ichoice,0,2)
 select case(ichoice)
 case(2)
    sink_Reff_au = 0.1
 case(1)
    sink_Reff_au = 1.
 case default
    call prompt('enter effective radius in au ',sink_Reff_au,0.)
 end select
 ichoice = 1
 print "(a)",' 1: Effective temperature = 3000 K, luminosity = 5000 Lsun',&
    ' 0: custom'
 call prompt('select effective temperature and luminosity',ichoice,0,1)
 select case(ichoice)
 case(1)
    sink_Teff     = 3000.
    sink_lum_lsun = 5000.
 case default
    call prompt('enter effective temperature ',sink_Teff,0.)
    call prompt('enter luminosity ',sink_lum_lsun,0.)
 end select

 sink_mass = sink_mass_msun * (solarm / umass)
 sink_racc = sink_racc_au * (au / udist)
 sink_Reff = sink_Reff_au * (au / udist)
 sink_lum  = sink_lum_lsun * (solarl / unit_luminosity)

end subroutine get_sink_properties

!----------------------------------------------------------------
!+
!  get luminosity and effective radius in code units
!  from various combinations of L, Teff and Reff in physical inuts
!+
!----------------------------------------------------------------
subroutine get_lum_and_Reff(lum_lsun,reff_au,Teff,lum,Reff)
 use physcon, only:au,steboltz,solarl,pi
 use units,   only:udist,unit_luminosity
 real, intent(inout) :: lum_lsun,reff_au,Teff
 real, intent(out)   :: lum,Reff

 if (Teff <= tiny(0.) .and. lum_lsun > 0. .and. reff_au > 0.) then
    Teff = (lum_lsun*solarl/(4.*pi*steboltz*(reff_au*au)**2))**0.25
 elseif (Reff_au <= 0. .and. lum_lsun > 0. .and. Teff > 0.) then
    Reff_au = sqrt(lum_lsun*solarl/(4.*pi*steboltz*Teff**4))/au
 elseif (Reff_au > 0. .and. lum_lsun <= 0. .and. Teff > 0.) then
    lum_lsun = 4.*pi*steboltz*Teff**4*(reff_au*au)**2/solarl
 endif

 lum  = lum_lsun*(solarl/unit_luminosity)
 Reff = Reff_au*(au/udist)

end subroutine get_lum_and_Reff

!----------------------------------------------------------------
!+
!  write parameters to setup file
!+
!----------------------------------------------------------------
subroutine write_setupfile(filename)
 use infile_utils, only:write_inopt
 character(len=*), intent(in) :: filename
 integer, parameter           :: iunit = 20

 print "(a)",' writing setup options file '//trim(filename)
 open(unit=iunit,file=filename,status='replace',form='formatted')
 write(iunit,"(a)") '# input file for wind setup routine'

 call get_lum_and_Reff(primary_lum_lsun,primary_Reff_au,primary_Teff,primary_lum,primary_Reff)

 if (icompanion_star == 2) then
    call get_lum_and_Reff(secondary_lum_lsun,secondary_Reff_au,secondary_Teff,secondary_lum,secondary_Reff)

    call write_inopt(icompanion_star,'icompanion_star','set to 1 for a binary system, 2 for a triple system',iunit)
    !-- hierarchical triple
    write(iunit,"(/,a)") '# options for hierarchical triple'
    call write_inopt(subst,'subst','star to substitute',iunit)
    write(iunit,"(/,a)") '# input of primary (wind launching star)'
    if (subst == 12) then
       call write_inopt(primary_mass_msun,'primary_mass','primary star mass (Msun)',iunit)
       call write_inopt(primary_racc_au,'primary_racc','primary star accretion radius (au)',iunit)
       call write_inopt(primary_lum_lsun,'primary_lum','primary star luminosity (Lsun)',iunit)
       call write_inopt(primary_Teff,'primary_Teff','primary star effective temperature (K)',iunit)
       call write_inopt(primary_Reff_au,'primary_Reff','primary star effective radius (au)',iunit)
       call write_inopt(semi_major_axis_au,'semi_major_axis','semi-major axis of the binary system (au)',iunit)
       call write_inopt(eccentricity,'eccentricity','eccentricity of the binary system',iunit)
       write(iunit,"(/,a)") '# input secondary to be replaced by tight binary'
       call write_inopt(secondary_mass_msun,'secondary_mass','total mass of secondary tight binary (Msun)',iunit)
       call write_inopt(q2,'q2','tight binary mass ratio',iunit)
       !-- tight orbital parameters
       call write_inopt(binary2_a,'binary2_a','tight binary semi-major axis',iunit)
       call write_inopt(binary2_e,'binary2_e','tight binary eccentricity',iunit)
       !-- accretion radii, luminosity, radii
       call write_inopt(racc2a_au,'racc2a','tight binary primary accretion radius',iunit)
       call write_inopt(racc2b_au,'racc2b','tight binary secondary accretion radius',iunit)
       call write_inopt(lum2a_lsun,'lum2a','tight binary primary luminosity (Lsun)',iunit)
       call write_inopt(lum2b_lsun,'lum2b','tight binary secondary luminosity (Lsun)',iunit)
       call write_inopt(Teff2a,'Teff2a','tight binary primary effective temperature (K)',iunit)
       call write_inopt(Teff2b,'Teff2b','tight binary secondary effective temperature (K)',iunit)
       call write_inopt(Reff2a_au,'Reff2a','tight binary primary effective radius (au)',iunit)
       call write_inopt(Reff2b_au,'Reff2b','tight binary secondary effective radius (au)',iunit)
    elseif (subst == 11) then
       call write_inopt(primary_racc_au,'primary_racc','primary star accretion radius (au)',iunit)
       call write_inopt(primary_lum_lsun,'primary_lum','primary star luminosity (Lsun)',iunit)
       call write_inopt(primary_Teff,'primary_Teff','primary star effective temperature (K)',iunit)
       call write_inopt(primary_Reff_au,'primary_Reff','primary star effective radius (au)',iunit)
       write(iunit,"(/,a)") '# input tight binary to create close companion'
       call write_inopt(primary_mass_msun,'primary_mass','primary star mass (Msun)',iunit)
       call write_inopt(q2,'q2','tight binary mass ratio',iunit)
       !-- tight orbital parameters
       call write_inopt(binary2_a,'binary2_a','tight binary semi-major axis',iunit)
       call write_inopt(binary2_e,'binary2_e','tight binary eccentricity',iunit)
       !-- accretion radii
       call write_inopt(racc2b_au,'racc2b','tight binary secondary accretion radius',iunit)
       call write_inopt(lum2b_lsun,'lum2b','tight binary secondary luminosity (Lsun)',iunit)
       call write_inopt(Teff2b,'Teff2b','tight binary secondary effective temperature (K)',iunit)
       call write_inopt(Reff2b_au,'Reff2b','tight binary secondary effective radius (au)',iunit)
       write(iunit,"(/,a)") '# input of secondary, outer binary'
       call write_inopt(secondary_mass_msun,'secondary_mass','secondary star mass (Msun)',iunit)
       call write_inopt(secondary_racc_au,'secondary_racc','secondary star accretion radius (au)',iunit)
       call write_inopt(secondary_lum_lsun,'secondary_lum','secondary star luminosity (Lsun)',iunit)
       call write_inopt(secondary_Teff,'secondary_Teff','secondary star effective temperature)',iunit)
       call write_inopt(secondary_Reff_au,'secondary_Reff','secondary star effective radius (au)',iunit)
       call write_inopt(semi_major_axis_au,'semi_major_axis','semi-major axis of the binary system (au)',iunit)
       call write_inopt(eccentricity,'eccentricity','eccentricity of the binary system',iunit)
    endif
    call write_inopt(binary2_i,'inclination','inclination of the tight binary system w.r.t. outer binary (deg)',iunit)
    !binary or single star
 else
    call write_inopt(primary_mass_msun,'primary_mass','primary star mass (Msun)',iunit)
    call write_inopt(primary_racc_au,'primary_racc','primary star accretion radius (au)',iunit)
    call write_inopt(primary_lum_lsun,'primary_lum','primary star luminosity (Lsun)',iunit)
    call write_inopt(primary_Teff,'primary_Teff','primary star effective temperature (K)',iunit)
    call write_inopt(primary_Reff_au,'primary_Reff','primary star effective radius (au)',iunit)
    call write_inopt(primary_mdot_msun_yr,'primary_mdot','primary wind mass loss rate (in Msun/yr)',iunit)
    call write_inopt(primary_vwind_km_s,'primary_vwind','primary wind velocity (in km/s)',iunit)
    call write_inopt(primary_wind_temp,'primary_wind_temp','primary wind temperature (K)',iunit)
    call write_inopt(primary_veq_km_s,'primary_veq','primary equatorial velocity (in km/s)',iunit)
    if (primary_veq_km_s /= 0) then
       call write_inopt(spin(1,1),'primary_spinx','x-component of spin direction',iunit)
       call write_inopt(spin(1,2),'primary_spiny','y-component of spin direction',iunit)
       call write_inopt(spin(1,3),'primary_spinz','z-component of spin direction',iunit)
    endif
    call write_inopt(icompanion_star,'icompanion_star','set to 1 for a binary system, 2 for a triple system',iunit)
    if (icompanion_star == 1) then
       call get_lum_and_Reff(secondary_lum_lsun,secondary_Reff_au,secondary_Teff,secondary_lum,secondary_Reff)
       call write_inopt(secondary_mass_msun,'secondary_mass','secondary star mass (Msun)',iunit)
       call write_inopt(secondary_racc_au,'secondary_racc','secondary star accretion radius (au)',iunit)
       call write_inopt(secondary_lum_lsun,'secondary_lum','secondary star luminosity (Lsun)',iunit)
       call write_inopt(secondary_Teff,'secondary_Teff','secondary star effective temperature)',iunit)
       call write_inopt(secondary_Reff_au,'secondary_Reff','secondary star effective radius (au)',iunit)
       call write_inopt(secondary_mdot_msun_yr,'secondary_mdot','secondary wind mass loss rate (in Msun/yr)',iunit)
       call write_inopt(secondary_vwind_km_s,'secondary_vwind','secondary wind velocity (in km/s)',iunit)
       call write_inopt(secondary_wind_temp,'secondary_wind_temp','secondary wind temperature (K)',iunit)
       call write_inopt(secondary_veq_km_s,'secondary_veq','secondary equatorial velocity (in km/s)',iunit)
       if (secondary_veq_km_s /= 0) then
          call write_inopt(spin(2,1),'secondary_spinx','x-component of spin direction',iunit)
          call write_inopt(spin(2,2),'secondary_spiny','y-component of spin direction',iunit)
          call write_inopt(spin(2,3),'secondary_spinz','z-component of spin direction',iunit)
       endif
       call write_inopt(semi_major_axis_au,'semi_major_axis','semi-major axis of the binary system (au)',iunit)
       call write_inopt(eccentricity,'eccentricity','eccentricity of the binary system',iunit)
       call write_inopt(f,'true_anomaly','initial true anomaly of the binary orbit (deg)',iunit)
    endif
 endif

 call write_inopt(default_particle_mass,'mass_of_particles','particle mass (Msun, overwritten if iwind_resolution <>0)',iunit)

 if (isothermal) then
    wind_gamma = 1.
    if (iwind == 3) then
       call write_inopt(primary_Teff,'T_wind','wind temperature at injection radius (K)',iunit)
       call write_inopt(temp_exponent,'temp_exponent','temperature profile T(r) = T_wind*(r/Reff)^(-temp_exponent)',iunit)
    else
       call write_inopt(T_wind,'T_wind','wind temperature (K)',iunit)
    endif
 else
    call write_inopt(wind_gamma,'wind_gamma','adiabatic index (initial if Krome chemistry used)',iunit)
 endif
 close(iunit)

end subroutine write_setupfile

!----------------------------------------------------------------
!+
!  Read parameters from setup file
!+
!----------------------------------------------------------------
subroutine read_setupfile(filename,ierr)
 use infile_utils, only:open_db_from_file,inopts,read_inopt,close_db
 use physcon,      only:au,steboltz,solarl,solarm,pi,km,years
 use units,        only:udist,umass,utime,unit_energ,unit_velocity
 character(len=*), intent(in)  :: filename
 integer,          intent(out) :: ierr
 integer, parameter            :: iunit = 21
 type(inopts), allocatable     :: db(:)
 integer :: nerr,ichange

 nerr = 0
 ichange = 0
 print "(a)",' reading setup options from '//trim(filename)
 call open_db_from_file(db,filename,iunit,ierr)
 call read_inopt(primary_mass_msun,'primary_mass',db,min=0.,max=1000.,errcount=nerr)
 primary_mass = primary_mass_msun * (solarm / umass)
 call read_inopt(primary_lum_lsun,'primary_lum',db,min=0.,max=1e7,errcount=nerr)
 primary_lum = primary_lum_lsun * (solarl * utime / unit_energ)
 call read_inopt(primary_Teff,'primary_Teff',db,min=0.,errcount=nerr)
 call read_inopt(primary_Reff_au,'primary_Reff',db,min=0.,errcount=nerr)
 primary_Reff = primary_Reff_au * au / udist
 call read_inopt(primary_racc_au,'primary_racc',db,min=0.,errcount=nerr)
 primary_racc = primary_racc_au * au / udist
 if (primary_racc < tiny(0.)) then
    print *,'ERROR: primary accretion radius not defined'
    nerr = nerr+1
 endif
 call read_inopt(primary_mdot_msun_yr,'primary_mdot',db,min=0.,max=1.,errcount=nerr)
 primary_mdot = primary_mdot_msun_yr * (solarm / umass) * (utime /years)
 call read_inopt(primary_vwind_km_s,'primary_vwind',db,min=0.,max=1.e4,errcount=nerr)
 primary_vwind = primary_vwind_km_s * (km / unit_velocity)
 call read_inopt(primary_wind_temp,'primary_wind_temp',db,min=0.,max=1.e8,errcount=nerr)
 call read_inopt(primary_veq_km_s,'primary_veq',db,min=0.,max=1000.,errcount=nerr)
 if (primary_veq_km_s /= 0) then
    call read_inopt(spin(1,1),'primary_spinx',db,min=-1.,max=1.,errcount=nerr)
    call read_inopt(spin(1,2),'primary_spiny',db,min=-1.,max=1.,errcount=nerr)
    call read_inopt(spin(1,3),'primary_spinz',db,min=-1.,max=1.,errcount=nerr)
 endif

 call read_inopt(icompanion_star,'icompanion_star',db,min=0,errcount=nerr)
 if (icompanion_star == 1) then
    call read_inopt(secondary_mass_msun,'secondary_mass',db,min=0.,max=1000.,errcount=nerr)
    secondary_mass = secondary_mass_msun * (solarm / umass)
    call read_inopt(secondary_lum_lsun,'secondary_lum',db,min=0.,max=1e7,errcount=nerr)
    secondary_lum = secondary_lum_lsun * (solarl * utime / unit_energ)
    call read_inopt(secondary_Teff,'secondary_Teff',db,min=0.,errcount=nerr)
    call read_inopt(secondary_Reff_au,'secondary_Reff',db,min=0.,errcount=nerr)
    secondary_Reff = secondary_Reff_au * au / udist
    call read_inopt(secondary_racc_au,'secondary_racc',db,min=0.,errcount=nerr)
    secondary_racc = secondary_racc_au * au / udist
    if (secondary_racc < tiny(0.)) then
       print *,'ERROR: secondary accretion radius not defined'
       nerr = nerr+1
    endif
    call read_inopt(secondary_mdot_msun_yr,'secondary_mdot',db,min=0.,max=1.,errcount=nerr)
    secondary_mdot = secondary_mdot_msun_yr * (solarm / umass) *(utime /years)
    call read_inopt(secondary_vwind_km_s,'secondary_vwind',db,min=0.,max=1.e4,errcount=nerr)
    secondary_vwind = secondary_vwind_km_s * (km / unit_velocity)
    call read_inopt(secondary_wind_temp,'secondary_wind_temp',db,min=0.,max=1.e8,errcount=nerr)
    call read_inopt(secondary_veq_km_s,'secondary_veq',db,min=0.,max=1000.,errcount=nerr)
    if (secondary_veq_km_s /= 0) then
       call read_inopt(spin(2,1),'secondary_spinx',db,min=-1.,max=1.,errcount=nerr)
       call read_inopt(spin(2,2),'secondary_spiny',db,min=-1.,max=1.,errcount=nerr)
       call read_inopt(spin(2,3),'secondary_spinz',db,min=-1.,max=1.,errcount=nerr)
    endif
    call read_inopt(semi_major_axis_au,'semi_major_axis',db,min=0.,errcount=nerr)
    semi_major_axis = semi_major_axis_au * au / udist
    call read_inopt(eccentricity,'eccentricity',db,min=0.,errcount=nerr)
    call read_inopt(f,'true_anomaly',db,min=0.,max=360.,errcount=nerr)
 elseif (icompanion_star == 2) then
    !-- hierarchical triple
    call read_inopt(subst,'subst',db,errcount=nerr)
    !replace primary by tight binary system : 2+1
    if (subst == 11) then
       call read_inopt(secondary_lum_lsun,'secondary_lum',db,min=0.,max=1000.,errcount=nerr)
       secondary_lum = secondary_lum_lsun * (solarl * utime / unit_energ)
       call read_inopt(secondary_Teff,'secondary_Teff',db,min=0.,max=1000.,errcount=nerr)
       call read_inopt(secondary_Reff_au,'secondary_Reff',db,min=0.,max=1000.,errcount=nerr)
       secondary_Reff = secondary_Reff_au * au / udist
       call read_inopt(secondary_racc_au,'secondary_racc',db,min=0.,max=1000.,errcount=nerr)
       secondary_racc = secondary_racc_au * au / udist
    elseif (subst == 12) then
       call read_inopt(lum2a_lsun,'lum2a',db,errcount=nerr)
       lum2a = lum2a_lsun * (solarl * utime / unit_energ)
       !secondary_lum_lsun = lum2a_lsun
       call read_inopt(Teff2a,'Teff2a',db,errcount=nerr)
       call read_inopt(Reff2a_au,'Reff2a',db,errcount=nerr)
       Reff2a = Reff2a_au * au / udist
       !secondary_Reff =  Reff2a
       call read_inopt(racc2a_au,'racc2a',db,errcount=nerr)
       racc2a = racc2a_au * au / udist
    endif
    call read_inopt(secondary_mass_msun,'secondary_mass',db,min=0.,max=1000.,errcount=nerr)
    secondary_mass = secondary_mass_msun * (solarm / umass)
    call read_inopt(semi_major_axis_au,'semi_major_axis',db,min=0.,errcount=nerr)
    semi_major_axis = semi_major_axis_au * au / udist
    call read_inopt(eccentricity,'eccentricity',db,min=0.,errcount=nerr)
    !-- masses
    call read_inopt(q2,'q2',db,min=0.,max=1.,errcount=nerr)
    !-- tight parameters
    call read_inopt(binary2_a_au,'binary2_a',db,errcount=nerr)
    binary2_a = binary2_a_au * au / udist
    call read_inopt(binary2_e,'binary2_e',db,errcount=nerr)
    !-- accretion radii,...
    call read_inopt(racc2b_au,'racc2b',db,errcount=nerr)
    racc2b = racc2b_au * au / udist
    if (racc2b < tiny(0.)) then
       print *,'WARNING: secondary accretion radius not defined'
       !nerr = nerr+1
    endif
    call read_inopt(lum2b_lsun,'lum2b',db,errcount=nerr)
    lum2b = lum2b_lsun * (solarl * utime / unit_energ)
    call read_inopt(Teff2b,'Teff2b',db,errcount=nerr)
    call read_inopt(Reff2b_au,'Reff2b',db,errcount=nerr)
    Reff2b = Reff2b_au * au / udist
    call read_inopt(binary2_i,'inclination',db,errcount=nerr)
 endif

 call read_inopt(default_particle_mass,'mass_of_particles',db,min=0.,errcount=nerr)

 if (isothermal) then
    wind_gamma = 1.
    call read_inopt(T_wind,'T_wind',db,min=0.,errcount=nerr)
    if (iwind == 3) call read_inopt(temp_exponent,'temp_exponent',db,min=0.,max=5.,errcount=nerr)
 else
    call read_inopt(wind_gamma,'wind_gamma',db,min=1.,max=4.,errcount=nerr)
 endif
 call close_db(db)
 ierr = nerr
 call write_setupfile(filename)

end subroutine read_setupfile

end module setup<|MERGE_RESOLUTION|>--- conflicted
+++ resolved
@@ -147,20 +147,9 @@
 !+
 !----------------------------------------------------------------
 subroutine setpart(id,npart,npartoftype,xyzh,massoftype,vxyzu,polyk,gamma,hfact,time,fileprefix)
-<<<<<<< HEAD
- use part,      only: xyzmh_ptmass, vxyz_ptmass, nptmass, igas, iTeff, iLum, iReff, &
-                      ispinx, ispiny, ispinz,ivwind,imloss,iTwind
- use physcon,   only: au, solarm, mass_proton_cgs, kboltz, solarl, km
- use units,     only: umass,set_units,unit_velocity,utime,unit_energ,udist
- use inject,    only: set_default_options_inject
- use setbinary, only: set_binary
- use sethierarchical, only: set_multiple
- use io,        only: master
- use eos,       only: gmw,ieos,isink,qfacdisc
- use spherical, only: set_sphere
-=======
- use part,            only:xyzmh_ptmass,vxyz_ptmass,nptmass,igas,iTeff,iLum,iReff
- use physcon,         only:au,solarm,mass_proton_cgs,kboltz,solarl
+ use part,            only:xyzmh_ptmass,vxyz_ptmass,nptmass,igas,iTeff,iLum,iReff, &
+                           ispinx, ispiny, ispinz,ivwind,imloss,iTwind
+ use physcon,         only:au,solarm,mass_proton_cgs,kboltz,solarll,km
  use units,           only:umass,set_units,unit_velocity,utime,unit_energ,udist
  use inject,          only:set_default_options_inject
  use setbinary,       only:set_binary
@@ -170,7 +159,6 @@
  use spherical,       only:set_sphere
  use infile_utils,    only:get_options
  use kernel,          only:hfact_default
->>>>>>> 2d2fbce3
  integer,           intent(in)    :: id
  integer,           intent(inout) :: npart
  integer,           intent(out)   :: npartoftype(:)
