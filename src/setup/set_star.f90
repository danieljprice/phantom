--- conflicted
+++ resolved
@@ -556,16 +556,11 @@
        call prompt('Enter guess for core mass in Msun : ',mcore_msun,0.)
        call prompt('Enter sink particle luminosity [Lsun]',lcore_lsun,0.)
        call prompt('Enter output file name of cored stellar profile:',star%outputfilename)
-<<<<<<< HEAD
-
-    case(3)
-       call prompt('Enter core radius:',star%rcore,0.)
-
-=======
        star%mcore = mcore_msun*real(solarm/umass)
        star%rcore = rcore_rsun*real(solarr/udist)
        star%lcore = lcore_lsun*real(solarl/unit_luminosity)
->>>>>>> c8a53085
+    case(3)
+       call prompt('Enter core radius:',star%rcore,0.)
     end select
  case(ievrard)
     call prompt('Enter the specific internal energy (units of GM/R) ',star%ui_coef,0.)
@@ -631,19 +626,12 @@
                               'Mass of point mass stellar core [Msun]',iunit)
           endif
        elseif (star%isoftcore == 2) then
-<<<<<<< HEAD
-          call write_inopt(star%rcore,'rcore'//trim(c),&
-               'Radius of core softening',iunit)
-          call write_inopt(star%mcore,'mcore'//trim(c),&
-               'Initial guess for mass of sink particle stellar core',iunit)
-       elseif (star%isoftcore == 3) then
-          call write_inopt(star%rcore,'rcore','Radius of core boundary',iunit)
-=======
           call write_inopt(in_solarr(star%rcore),'rcore'//trim(c),&
                'Radius of core softening [Rsun]',iunit)
           call write_inopt(in_solarm(star%mcore),'mcore'//trim(c),&
                'Initial guess for mass of sink particle stellar core [Msun]',iunit)
->>>>>>> c8a53085
+       elseif (star%isoftcore == 3) then
+          call write_inopt(star%rcore,'rcore','Radius of core boundary',iunit)
        endif
        call write_inopt(in_solarl(star%lcore),'lcore'//trim(c),&
                               'Luminosity of point mass stellar core [Lsun]',iunit)
@@ -744,13 +732,10 @@
           call read_inopt(mcore_msun,'mcore'//trim(c),db,errcount=nerr,min=0.)
           star%mcore = mcore_msun*real(solarm/umass)
        endif
-<<<<<<< HEAD
+       call read_inopt(lcore_lsun,'lcore'//trim(c),db,errcount=nerr,min=0.)
+       star%lcore = lcore_lsun*real(solarl/unit_luminosity)
     elseif (star%isoftcore == 3) then
           call read_inopt(star%rcore,'rcore',db,errcount=nerr)
-=======
-       call read_inopt(lcore_lsun,'lcore'//trim(c),db,errcount=nerr,min=0.)
-       star%lcore = lcore_lsun*real(solarl/unit_luminosity)
->>>>>>> c8a53085
     endif
  case(ievrard)
     call read_inopt(star%ui_coef,'ui_coef'//trim(c),db,errcount=nerr,min=0.)
