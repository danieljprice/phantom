--- conflicted
+++ resolved
@@ -2,7 +2,7 @@
 ! The Phantom Smoothed Particle Hydrodynamics code, by Daniel Price et al. !
 ! Copyright (c) 2007-2024 The Authors (see AUTHORS)                        !
 ! See LICENCE file for usage and distribution conditions                   !
-! http://phantomsph.bitbucket.io/                                          !
+! http://phantomsph.github.io/                                             !
 !--------------------------------------------------------------------------!
 module setstar
 !
@@ -41,6 +41,7 @@
     real :: initialtemp
     real :: rcore
     real :: mcore
+    real :: lcore
     real :: hsoft
     real :: hacc   ! accretion radius if star is a sink particle
     character(len=120) :: input_profile,dens_profile
@@ -80,6 +81,7 @@
  star%hacc           = 1.
  star%rcore          = 0.
  star%mcore          = 0.
+ star%lcore          = 0.
  star%isofteningopt  = 1 ! By default, specify rcore
  star%np             = 1000
  star%input_profile  = 'P12_Phantom_Profile.data'
@@ -108,7 +110,7 @@
                               write_kepler_comp
  use radiation_utils,    only:set_radiation_and_gas_temperature_equal
  use relaxstar,          only:relax_star
- use part,               only:ihsoft,igas,imu,set_particle_type
+ use part,               only:ihsoft,igas,imu,set_particle_type,ilum
  use extern_densprofile, only:write_rhotab
  use unifdis,            only:mask_prototype
  use physcon,            only:pi
@@ -172,6 +174,11 @@
     ierr = 2
     return
  endif
+ if (star%mstar < 0.) then
+    call fatal('set_star','cannot set up a star with negative mass!')
+    ierr = 2
+    return
+ endif
  call set_star_density(lattice,id,master,rmin,star%rstar,star%mstar,hfact,&
                        npts,den,r,npart,npartoftype,massoftype,xyzh,use_exactN,&
                        star%np,rhozero,npart_total,mask)
@@ -185,10 +192,11 @@
  !
  ! add sink particle stellar core
  !
- if (star%isinkcore) call set_stellar_core(nptmass,xyzmh_ptmass,vxyz_ptmass,&
-                                           ihsoft,star%mcore,star%hsoft,ierr)
+ if (star%isinkcore) call set_stellar_core(nptmass,xyzmh_ptmass,vxyz_ptmass,ihsoft,&
+                                           star%mcore,star%hsoft,ilum,star%lcore,ierr)
  if (ierr==1) call fatal('set_stellar_core','mcore <= 0')
  if (ierr==2) call fatal('set_stellar_core','hsoft <= 0')
+ if (ierr==3) call fatal('set_stellar_core','lcore < 0')
  !
  ! Write the desired profile to file (do this before relaxation)
  !
@@ -441,8 +449,8 @@
 subroutine set_star_interactive(id,master,star,need_iso,use_var_comp,ieos,polyk)
  use prompting,     only:prompt
  use setstar_utils, only:nprofile_opts,profile_opt,need_inputprofile,need_rstar
- use units,         only:in_solarm,in_solarr,udist,umass
- use physcon,       only:solarr,solarm
+ use units,         only:in_solarm,in_solarr,in_solarl,udist,umass,unit_luminosity
+ use physcon,       only:solarr,solarm,solarl
  type(star_t), intent(out)   :: star
  integer,      intent(in)    :: id,master
  logical,      intent(out)   :: use_var_comp
@@ -450,13 +458,14 @@
  integer,      intent(inout) :: ieos
  real,         intent(inout) :: polyk
  integer :: i
- real :: mstar_msun,rstar_rsun,rcore_rsun,mcore_msun,hsoft_rsun
+ real :: mstar_msun,rstar_rsun,rcore_rsun,mcore_msun,lcore_lsun,hsoft_rsun
 
  ! set defaults
  call set_defaults_star(star)
  mstar_msun = real(in_solarm(star%mstar))
  rstar_rsun = real(in_solarr(star%rstar))
  mcore_msun = real(in_solarm(star%mcore))
+ lcore_lsun = real(in_solarl(star%lcore))
  rcore_rsun = real(in_solarr(star%rcore))
  hsoft_rsun = real(in_solarr(star%hsoft))
 
@@ -507,8 +516,10 @@
        if (star%isinkcore) then
           call prompt('Enter mass of the created sink particle core [Msun]',mcore_msun,0.)
           call prompt('Enter softening length of the sink particle core [Rsun]',hsoft_rsun,0.)
+          call prompt('Enter sink particle luminosity [Lsun]',lcore_lsun,0.)
           star%mcore = mcore_msun*real(solarm/umass)
           star%hsoft = hsoft_rsun*real(solarr/udist)
+          star%lcore = lcore_lsun*real(solarl/unit_luminosity)
        endif
     case(1)
        star%isinkcore = .true. ! Create sink particle core automatically
@@ -533,19 +544,20 @@
           star%mcore = mcore_msun*real(solarm/umass)
           star%rcore = rcore_rsun*real(solarr/udist)
        end select
-
-       call prompt('Enter output file name of cored stellar profile:',star%outputfilename)
+       call prompt('Enter sink particle luminosity [Lsun]',lcore_lsun,0.)
+       star%lcore = lcore_lsun*real(solarl/unit_luminosity)
 
     case(2)
        star%isinkcore = .true. ! Create sink particle core automatically
        print*,'Specify core radius and initial guess for mass of sink particle core'
        call prompt('Enter core radius in Rsun : ',rcore_rsun,0.)
        call prompt('Enter guess for core mass in Msun : ',mcore_msun,0.)
+       call prompt('Enter sink particle luminosity [Lsun]',lcore_lsun,0.)
        call prompt('Enter output file name of cored stellar profile:',star%outputfilename)
        star%mcore = mcore_msun*real(solarm/umass)
        star%rcore = rcore_rsun*real(solarr/udist)
+       star%lcore = lcore_lsun*real(solarl/unit_luminosity)
     end select
-
  case(ievrard)
     call prompt('Enter the specific internal energy (units of GM/R) ',star%ui_coef,0.)
  case(:0)
@@ -562,7 +574,7 @@
 subroutine write_options_star(star,iunit,label)
  use infile_utils,  only:write_inopt,get_optstring
  use setstar_utils, only:nprofile_opts,profile_opt,need_inputprofile,need_rstar
- use units,         only:in_solarm,in_solarr
+ use units,         only:in_solarm,in_solarr,in_solarl
  type(star_t),     intent(in) :: star
  integer,          intent(in) :: iunit
  character(len=*), intent(in), optional :: label
@@ -615,6 +627,8 @@
           call write_inopt(in_solarm(star%mcore),'mcore'//trim(c),&
                'Initial guess for mass of sink particle stellar core [Msun]',iunit)
        endif
+       call write_inopt(in_solarl(star%lcore),'lcore'//trim(c),&
+                              'Luminosity of point mass stellar core [Lsun]',iunit)
     else
        call write_inopt(star%isinkcore,'isinkcore'//trim(c),&
                'Add a sink particle stellar core',iunit)
@@ -624,6 +638,8 @@
           call write_inopt(in_solarr(star%hsoft),'hsoft'//trim(c),&
                'Softening length of sink particle stellar core [Rsun]',iunit)
        endif
+       call write_inopt(in_solarl(star%lcore),'lcore'//trim(c),&
+               'Luminosity of sink core particle [Lsun]',iunit)
     endif
  case (ievrard)
     call write_inopt(star%ui_coef,'ui_coef'//trim(c),&
@@ -647,8 +663,8 @@
 subroutine read_options_star(star,need_iso,ieos,polyk,db,nerr,label)
  use infile_utils,  only:inopts,read_inopt
  use setstar_utils, only:need_inputprofile,need_rstar,nprofile_opts
- use units,         only:umass,udist
- use physcon,       only:solarm,solarr
+ use units,         only:umass,udist,unit_luminosity
+ use physcon,       only:solarm,solarr,solarl
  type(star_t),              intent(out)   :: star
  type(inopts), allocatable, intent(inout) :: db(:)
  integer,                   intent(out)   :: need_iso
@@ -657,7 +673,7 @@
  integer,                   intent(inout) :: nerr
  character(len=*),          intent(in), optional :: label
  character(len=10) :: c
- real :: mcore_msun,rcore_rsun,mstar_msun,rstar_rsun,hsoft_rsun
+ real :: mcore_msun,rcore_rsun,lcore_lsun,mstar_msun,rstar_rsun,hsoft_rsun
 
  ! set defaults
  call set_defaults_star(star)
@@ -701,13 +717,6 @@
           star%hsoft = hsoft_rsun*real(solarr/udist)
        endif
     else
-<<<<<<< HEAD
-       star%isinkcore = .true.
-       call read_inopt(star%input_profile,'input_profile'//trim(c),db,errcount=nerr)
-       call read_inopt(star%outputfilename,'outputfilename//trim(c)',db,errcount=nerr)
-       if (star%isoftcore==1) call read_inopt(star%isofteningopt,'isofteningopt'//trim(c),&
-                                              db,errcount=nerr,min=0)
-=======
        call read_inopt(star%outputfilename,'outputfilename'//trim(c),db,errcount=nerr)
        if (star%isoftcore==2) then
           star%isofteningopt=3
@@ -715,7 +724,6 @@
           call read_inopt(star%isofteningopt,'isofteningopt'//trim(c),db,errcount=nerr,min=0)
        endif
 
->>>>>>> c022941a
        if ((star%isofteningopt==1) .or. (star%isofteningopt==3)) then
           call read_inopt(rcore_rsun,'rcore'//trim(c),db,errcount=nerr,min=0.)
           star%rcore = rcore_rsun*real(solarr/udist)
