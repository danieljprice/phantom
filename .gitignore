*.mod
*.o
*.make*
.directory
build/.directory
build/*.out
logs
bin/getmathflags
build/.depends
build/react*
build/phantom-version.h
*~
*/*~
*/*/*~
*.bindata
*.pyc
<<<<<<< HEAD
*.gz
#*
.#*
=======
*.optrpt
>>>>>>> a95d3e7f
*.js
*.gz
*.tar.gz
*.tar
.DS_Store
_build<|MERGE_RESOLUTION|>--- conflicted
+++ resolved
@@ -14,13 +14,9 @@
 */*/*~
 *.bindata
 *.pyc
-<<<<<<< HEAD
-*.gz
 #*
 .#*
-=======
 *.optrpt
->>>>>>> a95d3e7f
 *.js
 *.gz
 *.tar.gz
