#-------------------------------------------------------#
# Contributors to Phantom, updated automatically using  #
#                                                       #
#  git shortlog -s -n -e | cut -f 2                     #
#                                                       #
# Edit .mailmap if your name or email are wrong         #
#-------------------------------------------------------#
Daniel Price <daniel.price@monash.edu>
David Liptai <dliptai@swin.edu.au>
Conrad Chan <conradchan@hotmail.com.au>
James Wurster <jhw5@st-andrews.ac.uk>
Mike Lau <mike.lau@monash.edu>
Lionel Siess <lionel.siess@astro.ulb.ac.be>
Daniel Mentiplay <daniel.mentiplay@protonmail.com>
Arnaud Vericel <arnaud.vericel@univ-lyon1.fr>
Mark Hutchison <markahutch@gmail.com>
<<<<<<< HEAD
Terrence Tricco <ttricco@cita.utoronto.ca>
Fitz Hu <fhuu0005@student.monash.edu>
=======
Megha Sharma <megha.sharma@monash.edu>
Terrence Tricco <ttricco@cita.utoronto.ca>
Fitz Hu <fhuu0005@student.monash.edu>
Megha Sharma <msha0023@student.monash.edu>
>>>>>>> 891780d1
Rebecca Nealon <rebecca.nealon@warwick.ac.uk>
Christophe Pinte <christophe.pinte@univ-grenoble-alpes.fr>
Ward Homan <ward.homan@kuleuven.be>
Elisabeth Borchert <elisabeth.borchert@monash.edu>
Fangyi (Fitz) Hu <fhuu0005@student.monash.edu>
Sergei Biriukov <svbiriukov@gmail.com>
Mats Esseldeurs <matsesseldeurs@yahoo.com>
Enrico Ragusa <enr.ragusa@gmail.com>
Giovanni Dipierro <giovanni.dipierro@leicester.ac.uk>
Hauke Worpel <hworpel@aip.de>
Caitlyn Hardiman <caitlyn.hardiman1@monash.edu>
Roberto Iaconi <robertoiaconi1@gmail.com>
Martina Toscani <mtoscani94@gmail.com>
Simon Glover <glover@uni-heidelberg.de>
Thomas Reichardt <thomas.reichardt@students.mq.edu.au>
Benedetta Veronesi <benedetta.veronesi@unimi.it>
Cristiano Longarini <cristiano.longarini@unimi.it>
Jean-François Gonzalez <Jean-Francois.Gonzalez@ens-lyon.fr>
MatsEsseldeurs <matsesseldeurs@yahoo.com>
Alison Young <alison.young@ed.ac.uk>
Simone Ceppi <simo.ceppi@gmail.com>
<<<<<<< HEAD
Stephen Neilson <36410751+s-neilson@users.noreply.github.com>
Amena Faruqi <afaruqi.97@gmail.com>
Stephane Michoulier <stephane.michoulier@gmail.com>
Christopher Russell <crussell@udel.edu>
Sahl Rowther <sahl.rowther@leicester.ac.uk>
Alex Pettitt <alex@astro1.sci.hokudai.ac.jp>
Alessia Franchini <alessia.franchini@unlv.edu>
Megha Sharma <msha0023@student.monash.edu>
=======
Amena Faruqi <afaruqi.97@gmail.com>
Stephane Michoulier <stephane.michoulier@gmail.com>
Stephen Neilson <36410751+s-neilson@users.noreply.github.com>
Christopher Russell <crussell@udel.edu>
Alessia Franchini <alessia.franchini@unlv.edu>
Alex Pettitt <alex@astro1.sci.hokudai.ac.jp>
Sahl Rowther <sahl.rowther@leicester.ac.uk>
>>>>>>> 891780d1
Kieran Hirsh <kieran.hirsh1@monash.edu>
Nicole Rodrigues <nicole.rodrigues@monash.edu>
Chris Nixon <cjn@leicester.ac.uk>
Jolien Malfait <jolien.malfait@kuleuven.be>
<<<<<<< HEAD
Phantom benchmark bot <ubuntu@phantom-benchmarks.novalocal>
Nicolas Cuello <cuellonicolas@gmail.com>
Benoit Commercon <benoit.commercon@gmail.com>
David Trevascus <dtre10@student.monash.edu>
Orsola De Marco <orsola.demarco@mq.edu.au>
Joe Fisher <jwfis1@student.monash.edu>
Giulia Ballabio <giulia.ballabio2@studenti.unimi.it>
Amena Faruqi <Amena.Faruqi@warwick.ac.uk>
Zachary Pellow <zpel1@student.monash.edu>
s-neilson <36410751+s-neilson@users.noreply.github.com>
Cox, Samuel <sc676@leicester.ac.uk>
Maxime Lombart <maxime.lombart@ens-lyon.fr>
Jorge Cuadra <jcuadra@astro.puc.cl>
Steven Rieder <steven@rieder.nl>
Stéven Toupin <steven.toupin@gmail.com>
Alison Young <ayoung@astro.ex.ac.uk>
=======
Megha Sharma <megha@meghas-air.home>
Nicolas Cuello <cuellonicolas@gmail.com>
Phantom benchmark bot <ubuntu@phantom-benchmarks.novalocal>
Amena Faruqi <Amena.Faruqi@warwick.ac.uk>
Benoit Commercon <benoit.commercon@gmail.com>
David Trevascus <dtre10@student.monash.edu>
Giulia Ballabio <giulia.ballabio2@studenti.unimi.it>
Joe Fisher <jwfis1@student.monash.edu>
Megha Sharma <megha@dyn-49-127-43-125.its.monash.edu.au>
Orsola De Marco <orsola.demarco@mq.edu.au>
Zachary Pellow <zpel1@student.monash.edu>
Alison Young <ayoung@astro.ex.ac.uk>
Cox, Samuel <sc676@leicester.ac.uk>
Jorge Cuadra <jcuadra@astro.puc.cl>
Maxime Lombart <maxime.lombart@ens-lyon.fr>
Steven Rieder <steven@rieder.nl>
Stéven Toupin <steven.toupin@gmail.com>
s-neilson <36410751+s-neilson@users.noreply.github.com>
>>>>>>> 891780d1
<|MERGE_RESOLUTION|>--- conflicted
+++ resolved
@@ -1,10 +1,3 @@
-#-------------------------------------------------------#
-# Contributors to Phantom, updated automatically using  #
-#                                                       #
-#  git shortlog -s -n -e | cut -f 2                     #
-#                                                       #
-# Edit .mailmap if your name or email are wrong         #
-#-------------------------------------------------------#
 Daniel Price <daniel.price@monash.edu>
 David Liptai <dliptai@swin.edu.au>
 Conrad Chan <conradchan@hotmail.com.au>
@@ -14,15 +7,8 @@
 Daniel Mentiplay <daniel.mentiplay@protonmail.com>
 Arnaud Vericel <arnaud.vericel@univ-lyon1.fr>
 Mark Hutchison <markahutch@gmail.com>
-<<<<<<< HEAD
 Terrence Tricco <ttricco@cita.utoronto.ca>
 Fitz Hu <fhuu0005@student.monash.edu>
-=======
-Megha Sharma <megha.sharma@monash.edu>
-Terrence Tricco <ttricco@cita.utoronto.ca>
-Fitz Hu <fhuu0005@student.monash.edu>
-Megha Sharma <msha0023@student.monash.edu>
->>>>>>> 891780d1
 Rebecca Nealon <rebecca.nealon@warwick.ac.uk>
 Christophe Pinte <christophe.pinte@univ-grenoble-alpes.fr>
 Ward Homan <ward.homan@kuleuven.be>
@@ -44,7 +30,6 @@
 MatsEsseldeurs <matsesseldeurs@yahoo.com>
 Alison Young <alison.young@ed.ac.uk>
 Simone Ceppi <simo.ceppi@gmail.com>
-<<<<<<< HEAD
 Stephen Neilson <36410751+s-neilson@users.noreply.github.com>
 Amena Faruqi <afaruqi.97@gmail.com>
 Stephane Michoulier <stephane.michoulier@gmail.com>
@@ -53,20 +38,10 @@
 Alex Pettitt <alex@astro1.sci.hokudai.ac.jp>
 Alessia Franchini <alessia.franchini@unlv.edu>
 Megha Sharma <msha0023@student.monash.edu>
-=======
-Amena Faruqi <afaruqi.97@gmail.com>
-Stephane Michoulier <stephane.michoulier@gmail.com>
-Stephen Neilson <36410751+s-neilson@users.noreply.github.com>
-Christopher Russell <crussell@udel.edu>
-Alessia Franchini <alessia.franchini@unlv.edu>
-Alex Pettitt <alex@astro1.sci.hokudai.ac.jp>
-Sahl Rowther <sahl.rowther@leicester.ac.uk>
->>>>>>> 891780d1
 Kieran Hirsh <kieran.hirsh1@monash.edu>
 Nicole Rodrigues <nicole.rodrigues@monash.edu>
 Chris Nixon <cjn@leicester.ac.uk>
 Jolien Malfait <jolien.malfait@kuleuven.be>
-<<<<<<< HEAD
 Phantom benchmark bot <ubuntu@phantom-benchmarks.novalocal>
 Nicolas Cuello <cuellonicolas@gmail.com>
 Benoit Commercon <benoit.commercon@gmail.com>
@@ -82,24 +57,4 @@
 Jorge Cuadra <jcuadra@astro.puc.cl>
 Steven Rieder <steven@rieder.nl>
 Stéven Toupin <steven.toupin@gmail.com>
-Alison Young <ayoung@astro.ex.ac.uk>
-=======
-Megha Sharma <megha@meghas-air.home>
-Nicolas Cuello <cuellonicolas@gmail.com>
-Phantom benchmark bot <ubuntu@phantom-benchmarks.novalocal>
-Amena Faruqi <Amena.Faruqi@warwick.ac.uk>
-Benoit Commercon <benoit.commercon@gmail.com>
-David Trevascus <dtre10@student.monash.edu>
-Giulia Ballabio <giulia.ballabio2@studenti.unimi.it>
-Joe Fisher <jwfis1@student.monash.edu>
-Megha Sharma <megha@dyn-49-127-43-125.its.monash.edu.au>
-Orsola De Marco <orsola.demarco@mq.edu.au>
-Zachary Pellow <zpel1@student.monash.edu>
-Alison Young <ayoung@astro.ex.ac.uk>
-Cox, Samuel <sc676@leicester.ac.uk>
-Jorge Cuadra <jcuadra@astro.puc.cl>
-Maxime Lombart <maxime.lombart@ens-lyon.fr>
-Steven Rieder <steven@rieder.nl>
-Stéven Toupin <steven.toupin@gmail.com>
-s-neilson <36410751+s-neilson@users.noreply.github.com>
->>>>>>> 891780d1
+Alison Young <ayoung@astro.ex.ac.uk>