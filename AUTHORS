--- conflicted
+++ resolved
@@ -1,10 +1,3 @@
-#-------------------------------------------------------#
-# Contributors to Phantom, updated automatically using  #
-#                                                       #
-#  git shortlog -s -n -e | cut -f 2                     #
-#                                                       #
-# Edit .mailmap if your name or email are wrong         #
-#-------------------------------------------------------#
 Daniel Price <daniel.price@monash.edu>
 David Liptai <dliptai@swin.edu.au>
 Conrad Chan <conradchan@hotmail.com.au>
@@ -28,54 +21,38 @@
 Hauke Worpel <hworpel@aip.de>
 Roberto Iaconi <robertoiaconi1@gmail.com>
 Caitlyn Hardiman <caitlyn.hardiman1@monash.edu>
+Simon Glover <glover@uni-heidelberg.de>
 Thomas Reichardt <thomas.reichardt@students.mq.edu.au>
-Simon Glover <glover@uni-heidelberg.de>
+Jean-François Gonzalez <Jean-Francois.Gonzalez@ens-lyon.fr>
 Martina Toscani <mtoscani94@gmail.com>
 MatsEsseldeurs <matsesseldeurs@yahoo.com>
-Jean-François Gonzalez <Jean-Francois.Gonzalez@ens-lyon.fr>
 Benedetta Veronesi <benedetta.veronesi@unimi.it>
-Alison Young <alison.young@ed.ac.uk>
 Simone Ceppi <simo.ceppi@gmail.com>
 Christopher Russell <crussell@udel.edu>
-fitzHu <54089891+Fitz-Hu@users.noreply.github.com>
+Alessia Franchini <alessia.franchini@unlv.edu>
 Alex Pettitt <alex@astro1.sci.hokudai.ac.jp>
-Stephen Neilson <36410751+s-neilson@users.noreply.github.com>
 Megha Sharma <msha0023@student.monash.edu>
-<<<<<<< HEAD
 Stephen Neilson <36410751+s-neilson@users.noreply.github.com>
 fitzHu <54089891+Fitz-Hu@users.noreply.github.com>
 Kieran Hirsh <kieran.hirsh1@monash.edu>
-=======
-Alessia Franchini <alessia.franchini@unlv.edu>
->>>>>>> 15d0675b
 Nicole Rodrigues <nicole.rodrigues@monash.edu>
-Kieran Hirsh <kieran.hirsh1@monash.edu>
+Chris Nixon <cjn@leicester.ac.uk>
+Jolien128 <72729152+Jolien128@users.noreply.github.com>
 Nicolas Cuello <cuellonicolas@gmail.com>
 Phantom benchmark bot <ubuntu@phantom-benchmarks.novalocal>
-Chris Nixon <cjn@leicester.ac.uk>
-Jolien128 <72729152+Jolien128@users.noreply.github.com>
-sahl95 <sahl_rs@yahoo.com>
+Benoit Commercon <benoit.commercon@gmail.com>
+Cristiano Longarini <cristiano.longarini@unimi.it>
 David Trevascus <dtre10@student.monash.edu>
-Cristiano Longarini <cristiano.longarini@unimi.it>
+Giulia Ballabio <giulia.ballabio2@studenti.unimi.it>
 Joe Fisher <jwfis1@student.monash.edu>
 Orsola De Marco <orsola.demarco@mq.edu.au>
-<<<<<<< HEAD
-=======
-Benoit Commercon <benoit.commercon@gmail.com>
->>>>>>> 15d0675b
 Zachary Pellow <zpel1@student.monash.edu>
 caitlynhardiman <72479852+caitlynhardiman@users.noreply.github.com>
-Giulia Ballabio <giulia.ballabio2@studenti.unimi.it>
+Alison Young <ayoung@astro.ex.ac.uk>
+Cox, Samuel <sc676@leicester.ac.uk>
+James <jhw5@st-andrews.ac.uk>
+Jorge Cuadra <jcuadra@astro.puc.cl>
+Maxime Lombart <maxime.lombart@ens-lyon.fr>
+Steven Rieder <steven@rieder.nl>
 Stéven Toupin <steven.toupin@gmail.com>
-Cox, Samuel <sc676@leicester.ac.uk>
-Jorge Cuadra <jcuadra@astro.puc.cl>
-James <jhw5@st-andrews.ac.uk>
-s-neilson <36410751+s-neilson@users.noreply.github.com>
-Alison Young <ayoung@astro.ex.ac.uk>
-Steven Rieder <steven@rieder.nl>
-<<<<<<< HEAD
-Stéven Toupin <steven.toupin@gmail.com>
-s-neilson <36410751+s-neilson@users.noreply.github.com>
-=======
-Maxime Lombart <maxime.lombart@ens-lyon.fr>
->>>>>>> 15d0675b
+s-neilson <36410751+s-neilson@users.noreply.github.com>