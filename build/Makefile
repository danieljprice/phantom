#--------------------------------------------------------------------------!
# The Phantom Smoothed Particle Hydrodynamics code, by Daniel Price et al. !
# Copyright (c) 2007-2020 The Authors (see AUTHORS)                        !
# See LICENCE file for usage and distribution conditions                   !
# http://users.monash.edu.au/~dprice/phantom                               !
#--------------------------------------------------------------------------!
#+
#  The Phantom Makefile
#
#  DESCRIPTION:
#   This is the main Makefile for all of the code and utilities
#   Compiler settings are grouped under the SYSTEM variable while
#   compile-time settings for different problems are grouped under
#   the SETUP variable
#
#  OWNER: Daniel Price
#
#  $Id: 2788b71b1c08e560e77dce9849c5cb24a668f4b9 $
#+
#--------------------------------------------------------------------------

.KEEP_STATE:

PHANTOM_VERSION_MAJOR=1
PHANTOM_VERSION_MINOR=4
PHANTOM_VERSION_MICRO=0
VERSION=$(PHANTOM_VERSION_MAJOR).$(PHANTOM_VERSION_MINOR).$(PHANTOM_VERSION_MICRO)

KNOWN_SYSTEM=no
SHELL = /bin/bash
VPATH = "${RUNDIR}" ../src/main ../src/utils ../src/setup ../src/tests ../src/lib/NICIL/src
BINDIR= ../bin
UNAME=${shell uname}
#----------------------------------------------------------------
# Sensible defaults for phantom configuration
#----------------------------------------------------------------
CONFIG        = config.F90
SETUPFILE     = setup_unifdis.F90
MODFILE       = moddump_default.f90
ANALYSIS      = analysis_dtheader.f90
MULTIRUNFILE  = multirun.f90
LIVE_ANALYSIS = no
LINKLIST      = dtype_kdtree.F90 kdtree.F90 linklist_kdtree.F90
#
# can comment out the following lines and instead set
# the parameters as environment variables
#
ifndef DOUBLEPRECISION
  DOUBLEPRECISION= yes
endif
ifndef EDITOR
  EDITOR= emacs
endif
ifndef OPENMP
  OPENMP= yes
endif
ifndef SPLASH_DIR
   SPLASH_DIR=${shell if [ -d $$HOME/splash ]; then echo $$HOME/splash; fi}
endif
# MPI= yes
#
# endian can be "BIG", "LITTLE" or anything else which has no effect
#
# ENDIAN= default
#
CC = gcc
CCFLAGS = -O5
LIBCXX = -lstdc++
#FPPFLAGS=
LDFLAGS=
SRCPHOTO=

#----------------------------------------------------------------
# here follows specific configuration options used
# for various types of simulations
#
# preprocessor options are as follows:
#
# -DPERIODIC            ! periodic boundaries
# -DIND_TIMESTEPS       ! individual particle timesteps
# -DSTS_TIMESTEPS       ! super-timestepping
# -DDISC_VISCOSITY      ! use artificial disc viscosity ( nu \propto alpha_sph cs h
#                       ! and calculated for both approaching and receding particles
# -DDRIVING             ! use turbulence driving
# -DMHD                 ! magnetic fields
# -DNONIDEALMHD         ! non-ideal magnetic fields including ionisation; uses NICIL
# -DPHOTO               ! turn on the photoevaporation
# -DLIGHTCURVE          ! lightcurve estimation
#----------------------------------------------------------------
#
# Check for obsolete setups and replace with generic version
#
#----------------------------------------------------------------
ifeq ($(SETUP), HLTau) # [buildbot skip]
    OBSOLETE_SETUP=yes
    OLDSETUP= HLTau
    override SETUP=disc
endif
ifeq ($(SETUP), dustyHLTau) # [buildbot skip]
    OBSOLETE_SETUP=yes
    OLDSETUP= dustyHLTau
    override SETUP=dustydisc
endif
ifeq ($(SETUP), mcfost) # [buildbot skip]
    OBSOLETE_SETUP=yes
    OLDSETUP=mcfost
    override SETUP=disc
    MCFOST=yes
endif
ifeq ($(SETUP), planets) # [buildbot skip]
    OBSOLETE_SETUP=yes
    OLDSETUP= planets
    override SETUP=disc
endif
ifeq ($(SETUP), binarydisc) # [buildbot skip]
    OBSOLETE_SETUP=yes
    OLDSETUP= binarydisc
    override SETUP=disc
endif
ifeq ($(SETUP), dustybinarydisc) # [buildbot skip]
    OBSOLETE_SETUP=yes
    OLDSETUP= dustybinarydisc
    override SETUP=dustydisc
endif
ifeq ($(SETUP), Lense-Thirring) # [buildbot skip]
    OBSOLETE_SETUP=yes
    OLDSETUP= Lense-Thirring
    override SETUP=disc
endif
ifeq ($(SETUP), warp) # [buildbot skip]
    OBSOLETE_SETUP=yes
    OLDSETUP= warp
    override SETUP=disc
endif
ifeq ($(SETUP), rndisc) # [buildbot skip]
    OBSOLETE_SETUP=yes
    OLDSETUP= rndisc
    override SETUP=lightcurvedisc
endif

#----------------------------------------------------------------
# Current code setup options
#----------------------------------------------------------------
ifeq ($(SETUP), empty)
#   empty setup for external-driver simulation
    SETUPFILE= setup_empty.f90
    IND_TIMESTEPS=yes
    KNOWN_SETUP=yes
endif

ifeq ($(SETUP), wddisc)
    ISOTHERMAL=yes
    SETUPFILE=setup_wddisc.f90
    KNOWN_SETUP=yes
    DUST=yes
endif

ifeq ($(SETUP), asteroidwind)
    SETUPFILE=setup_asteroidwind.f90
    SRCINJECT=inject_asteroidwind.f90
    IND_TIMESTEPS=yes
    CONST_AV=yes
    ISOTHERMAL=yes
    KNOWN_SETUP=yes
endif

ifeq ($(SETUP), galdisc)
#   galactic disc simulations
    IND_TIMESTEPS=yes
    H2CHEM=yes
    ISOTHERMAL=no
    GRAVITY=no
    MHD=no
    SETUPFILE= setup_galdisc.f90
    KNOWN_SETUP=yes
endif

ifeq ($(SETUP), galdiscmhd)
#   galactic disc simulations with magnetic fields
    IND_TIMESTEPS=yes
    H2CHEM=no
    ISOTHERMAL=yes
    GRAVITY=no
    MHD=yes
    SETUPFILE= setup_galdisc.f90
    KNOWN_SETUP=yes
endif

ifeq ($(SETUP), turbdrive)
#   driven turbulence
    ifeq ($(IND_TIMESTEPS), yes)
       FPPFLAGS= -DPERIODIC -DCORRECT_BULK_MOTION -DSTIR_FROM_FILE
    else
       FPPFLAGS= -DPERIODIC # -DCORRECT_MEAN_FORCE
    endif
    SETUPFILE= setup_unifdis.F90
    SRCTURB= forcing.F90
    MULTIRUNFILE= multirun_mach.f90
    KNOWN_SETUP=yes
    CURLV=yes
    ISOTHERMAL=yes
endif

ifeq ($(SETUP), taylorgreen)
#   Taylor-Green vortex problem
    FPPFLAGS= -DPERIODIC -DCURLV
    SETUPFILE= setup_taylorgreen.f90
    ISOTHERMAL=yes
    KNOWN_SETUP=yes
    KERNEL=quintic
    MODFILE= moddump_taylorgreen.f90
    IND_TIMESTEPS=no
endif

ifeq ($(SETUP), turb)
#   driven supersonic turbulence (hydro, mhd, dusty)
    FPPFLAGS      = -DPERIODIC -DCORRECT_BULK_MOTION -DSTIR_FROM_FILE
    SETUPFILE     = setup_turb.F90
    SRCTURB       = forcing.F90
    IND_TIMESTEPS = yes
    KNOWN_SETUP   = yes
    ISOTHERMAL    = yes
    CURLV         = yes
    MHD           = no
    DUST          = no
endif

ifeq ($(SETUP), wd)
    SETUPFILE     = setup_star.f90
    IND_TIMESTEPS = no
    MHD           = no
    GRAVITY       = yes
    ISOTHERMAL    = no
    KNOWN_SETUP   = yes
    STORE_TEMP    = yes
    MODFILE       = moddump_binarystar.f90
    GWS           = yes
    ANALYSIS      = analysis_gws.f90
endif

ifeq ($(SETUP), photoevap)
# Mark Hutchison
    DISC_VISCOSITY=yes
    FPPFLAGS= -DPHOTO
    SETUPFILE= setup_photoevap.f90
    ANALYSIS= analysis_disc.f90
    KNOWN_SETUP=yes
    IND_TIMESTEPS=yes
    SRCPHOTO=photoevap.f90
endif

ifeq ($(SETUP), disc)
#   locally isothermal gas disc
    DISC_VISCOSITY=yes
    SETUPFILE= setup_disc.f90
    ANALYSIS= analysis_disc.f90
    ISOTHERMAL=yes
    KNOWN_SETUP=yes
    MULTIRUNFILE= multirun.f90
    IND_TIMESTEPS=yes
endif

ifeq ($(SETUP), grtde)
    SETUPFILE= setup_grtde.f90
    GR=yes
    METRIC=kerr
    KNOWN_SETUP=yes
    IND_TIMESTEPS=no
    GRAVITY=yes
    ANALYSIS=analysis_tde.f90
endif

ifeq ($(SETUP), srpolytrope)
    FPPFLAGS= -DPRIM2CONS_FIRST
    SETUPFILE= setup_srpolytrope.f90
    GR=yes
    METRIC=minkowski
    KNOWN_SETUP=yes
    IND_TIMESTEPS=yes
    GRAVITY=yes
    MODFILE=moddump_polytrope.f90
endif

ifeq ($(SETUP), grdisc)
    SETUPFILE= setup_grdisc.f90
    ANALYSIS= analysis_disc.f90
    ISOTHERMAL=no
    GR=yes
    METRIC=kerr
    KNOWN_SETUP=yes
    MULTIRUNFILE= multirun.f90
    IND_TIMESTEPS=yes
    NCELLSMAX=2*maxp
    CONST_AV=yes
endif

ifeq ($(SETUP), adiabaticdisc)
#   adiabatic disc
    DISC_VISCOSITY=yes
    SETUPFILE= setup_disc.f90
    ANALYSIS= analysis_disc.f90
    KNOWN_SETUP=yes
    IND_TIMESTEPS=yes
    ISOTHERMAL=no
    MULTIRUNFILE= multirun.f90
endif

ifeq ($(SETUP), lightcurvedisc)
#   adiabatic disc with lightcurve
    FPPFLAGS= -DLIGHTCURVE
    SETUPFILE= setup_disc.f90
    ANALYSIS= analysis_disc.f90
    DISC_VISCOSITY=yes
    KNOWN_SETUP=yes
    IND_TIMESTEPS=yes
    ISOTHERMAL=no
    MULTIRUNFILE= multirun.f90
endif

ifeq ($(SETUP), gwdisc)
#   disc around inspiralling binary with gravitational wave decay
    DISC_VISCOSITY=yes
    SETUPFILE= setup_gwdisc.f90
    ANALYSIS= analysis_disc.f90
    MAXP=2000000
    IND_TIMESTEPS=yes
    ISOTHERMAL=yes
    KNOWN_SETUP=yes
    MULTIRUNFILE= multirun.f90
    SRCPOT= ${SRCPOTS:extern_binary.f90=extern_binary_gw.f90}
endif

ifeq ($(SETUP), nshwdisc)
#   disc around a neutron star
    FPPFLAGS= -DPRDRAG
    SETUPFILE= setup_nsdisc.f90
    ANALYSIS= analysis_disc.f90
    MODFILE= moddump_changemass.f90
    ISOTHERMAL=yes
    DISC_VISCOSITY=yes
    IND_TIMESTEPS=yes
    KNOWN_SETUP=yes
    NCELLSMAX=3*maxp
endif

ifeq ($(SETUP), prtest)
#   simple test of prdrag
    FPPFLAGS=
    SETUPFILE= setup_prtest.f90
    KNOWN_SETUP=yes
endif

ifeq ($(SETUP), binarydiscMFlow)
#   binarydiscMFlow setup
    FPPFLAGS= -DMFLOW #-DVMFLOW -DBINPOS
    SETUPFILE= setup_disc.f90
    ANALYSIS= analysis_disc_MFlow.f90
#    ANALYSIS= analysis_binarydisc.f90
    MAXP=1000000
    ISOTHERMAL=yes
    CURLV=yes
    KNOWN_SETUP=yes
    LIVE_ANALYSIS=no
    IND_TIMESTEPS=yes
    MODFILE= moddump_removeparticles_cylinder.f90 #moddump_addpartfortest.f90
endif

ifeq ($(SETUP), planetdisc)
#   planet disc interaction with fixed planet orbit
    FPPFLAGS=
    SETUPFILE= setup_planetdisc.f90
    ISOTHERMAL=yes
    IND_TIMESTEPS=yes
    CURLV=yes
    KNOWN_SETUP=yes
    ANALYSIS=analysis_disc.f90
endif

ifeq ($(SETUP), planetatm)
#   disc interaction with fixed planet orbit + atmosphere
    FPPFLAGS=
    SETUPFILE= setup_disc.f90
    ISOTHERMAL=yes
    IND_TIMESTEPS=yes
    CURLV=yes
    KNOWN_SETUP=yes
    ANALYSIS=analysis_disc.f90
endif

ifeq ($(SETUP), torus)
#   MRI torus
    FPPFLAGS=
    SETUPFILE= setup_torus.f90
    ANALYSIS= analysis_torus.f90
    KNOWN_SETUP=yes
endif

ifeq ($(SETUP), galcen)
#   galactic centre
    FPPFLAGS=
    SETUPFILE= setup_galcen_stars.f90
    SRCINJECT= inject_galcen_winds.f90
    KNOWN_SETUP=yes
endif

#--- Bondi accretion/wind ---------------------------
ifeq ($(SETUP), bondi)
    SETUPFILE=bondiexact.f90 setup_bondi.f90
    KNOWN_SETUP=yes
    KERNEL=quintic
    ISOTHERMAL=yes
endif
ifeq ($(SETUP), grbondi)
    FPPFLAGS=-DPRIM2CONS_FIRST
    SETUPFILE=bondiexact_gr.f90 setup_bondi.f90
    KNOWN_SETUP=yes
    KERNEL=quintic
    GR=yes
    METRIC=schwarzschild
endif
ifeq ($(SETUP), grbondi-inject)
    SETUPFILE= setup_bondiinject.F90
    SRCINJECT=bondiexact_gr.f90 icosahedron.f90 utils_inject.f90 inject_bondi.f90
    KNOWN_SETUP=yes
    IND_TIMESTEPS=no
    STS_TIMESTEPS=no
    KERNEL=quintic
    ISOTHERMAL=no
    GR=yes
    METRIC=schwarzschild
endif
#-----------------------------------------------

ifeq ($(SETUP), quebec)
    SETUPFILE = setup_quebec.f90
    GRAVITY = yes
    KNOWN_SETUP = yes
    MODFILE = moddump_binarystar.f90
endif

ifeq ($(SETUP), tde)
#   tidal disruption simulations
    SETUPFILE= setup_star.f90
    ANALYSIS=analysis_tde.f90
    GRAVITY=yes
    ISOTHERMAL=yes
    MODFILE=moddump_tidal.f90
    KNOWN_SETUP=yes
endif

ifeq ($(SETUP), polytrope)
#   single (option 2) or binary (option 3) polytrope test
    SETUPFILE= setup_star.f90
    ANALYSIS= density_profiles.o analysis_polytropes.f90
    GRAVITY=yes
    ISOTHERMAL=yes
    MODFILE=moddump_binarystar.f90
    KNOWN_SETUP=yes
endif

ifeq ($(SETUP), neutronstar)
#   neutron star (use option 4)
    SETUPFILE= setup_star.f90
    ISOTHERMAL=yes
    GRAVITY=no     #since external force being used
    KNOWN_SETUP=yes
endif

ifeq ($(SETUP), sphereinbox)
#   sphere-in-box setup
    PERIODIC=yes
    SETUPFILE= setup_sphereinbox.f90
    KNOWN_SETUP=yes
endif

ifeq ($(SETUP), shock)
#   sod shock tube test
    PERIODIC=yes
    SETUPFILE= setup_shock.F90
    DOUBLEPRECISION=yes
    KERNEL=quintic
    ISOTHERMAL=no
    KNOWN_SETUP=yes
endif

ifeq ($(SETUP), dustyshock)
#   sod shock tube test
    PERIODIC=yes
    SETUPFILE= setup_shock.F90
    DUST=yes
    DOUBLEPRECISION=yes
    KERNEL=quintic
    ISOTHERMAL=no
    KNOWN_SETUP=yes
endif

ifeq ($(SETUP), mhdshock)
#   Ryu & Brio-Wu shock tube tests
    PERIODIC=yes
    SETUPFILE= setup_shock.F90
    DOUBLEPRECISION=yes
    MHD=yes
    KERNEL=quintic
    KNOWN_SETUP=yes
endif

ifeq ($(SETUP), nimhdshock)
#   non-ideal mhd standing and C shock tests
    PERIODIC=yes
    SETUPFILE= setup_shock.F90
    DOUBLEPRECISION=yes
    MHD=yes
    IND_TIMESTEPS=no
    STS_TIMESTEPS=no
    NONIDEALMHD=yes
    KERNEL=WendlandC4
    ISOTHERMAL=yes
    MAXP=6000000
    KNOWN_SETUP=yes
endif

ifeq ($(SETUP), srshock)
#   special relativistic sod shock tube test
    PERIODIC=yes
    SETUPFILE= setup_shock.F90
    DOUBLEPRECISION=yes
    KERNEL=quintic
    GR=yes
    METRIC=minkowski
    ISOTHERMAL=no
    KNOWN_SETUP=yes
    MAXP=900000
    CONST_AV=yes
endif


ifeq ($(SETUP), testparticles)
#
    PERIODIC=no
    SETUPFILE= setup_testparticles.F90
    DOUBLEPRECISION=yes
    GR=no
    ISOTHERMAL=no
    KNOWN_SETUP=yes
    MAXP=500000
    ANALYSIS= analysis_1particle.f90
endif

ifeq ($(SETUP), gr_testparticles)
#
    PERIODIC=no
    SETUPFILE= setup_testparticles.f90
    DOUBLEPRECISION=yes
    GR=yes
    METRIC=kerr
    ISOTHERMAL=no
    KNOWN_SETUP=yes
    MAXP=1000
    ANALYSIS= analysis_1particle.f90
endif

ifeq ($(SETUP), dustydisc)
#   locally isothermal dusty discs
    SETUPFILE= setup_disc.f90
    MODFILE= moddump_dustadd.f90
    ISOTHERMAL=yes
    DUST=yes
    DISC_VISCOSITY=yes
    KNOWN_SETUP=yes
    IND_TIMESTEPS=yes
    ANALYSIS=analysis_dustydisc.f90
endif

ifeq ($(SETUP), growingdisc)
#   locally isothermal dusty discs with growth and fragmentation
    DISC_VISCOSITY=yes
    SETUPFILE= setup_disc.f90
    MODFILE= moddump_dustadd.f90
    ISOTHERMAL=yes
    DUST=yes
    KNOWN_SETUP=yes
    IND_TIMESTEPS=yes
    DUSTGROWTH = yes
    ANALYSIS=analysis_dustydisc.f90
    MAXDUSTLARGE=1
    MAXDUSTSMALL=1
endif

ifeq ($(SETUP), growthtomulti)
#   transform dustgrowth dump into multi large grains dump
    DISC_VISCOSITY=yes
    MODFILE=moddump_growthtomultigrain.f90
    ISOTHERMAL=yes
    DUST=yes
    KNOWN_SETUP=yes
    IND_TIMESTEPS=yes
    DUSTGROWTH=yes
    MAXDUSTLARGE=25
endif

ifeq ($(SETUP), dustybox)
#   dust in a box
    PERIODIC=yes
    SETUPFILE= setup_dustybox.f90
    MODFILE= moddump_dustadd.f90
    ISOTHERMAL=yes
    DUST=yes
    KNOWN_SETUP=yes
    IND_TIMESTEPS=no
    ANALYSIS= analysis_trackbox.f90
endif

ifeq ($(SETUP), dustysedov)
#   Sedov blast wave test with dust
    PERIODIC=yes
    SETUPFILE= setup_dustysedov.f90
    MODFILE= moddump_dustadd.f90
    DUST=yes
    KNOWN_SETUP=yes
    #IND_TIMESTEPS=no
endif

ifeq ($(SETUP), dustywave)
#   dust in a box
    PERIODIC=yes
    SETUPFILE= setup_wave.f90
    MODFILE= moddump_dustadd.f90
    DUST=yes
    KNOWN_SETUP=yes
    IND_TIMESTEPS=no
    ANALYSIS= analysis_trackbox.f90
endif

ifeq ($(SETUP), wave)
#   linear wave
    PERIODIC=yes
    SETUPFILE= setup_wave.f90
    KNOWN_SETUP=yes
    IND_TIMESTEPS=no
    KERNEL=quintic
endif

ifeq ($(SETUP), wavedamp)
#   Wave damping test as per Choi et al (2009)
    PERIODIC=yes
    SETUPFILE= setup_wavedamp.f90
    ISOTHERMAL=yes
    NONIDEALMHD=yes
    MHD=yes
    KNOWN_SETUP=yes
    KERNEL=WendlandC4
    IND_TIMESTEPS=no
    STS_TIMESTEPS=no
    ANALYSIS = analysis_bzrms.f90
    DEBUG=no
endif

ifeq ($(SETUP), sedov)
#   Sedov blast wave test
    PERIODIC=yes
    SETUPFILE= setup_sedov.f90
    IND_TIMESTEPS=yes
    KNOWN_SETUP=yes
    MAXP=2100000
endif

ifeq ($(SETUP), srblast)
#   special relativistic blast wave test (spherical)
    PERIODIC=yes
    SETUPFILE=setup_srblast.f90
    IND_TIMESTEPS=no
    GR=yes
    METRIC=minkowski
    KERNEL=quintic
    KNOWN_SETUP=yes
    CONST_AV=yes
    ISOTHERMAL=no
endif

ifeq ($(SETUP), blob)
#   Blob evaporation problem
    PERIODIC=yes
    SETUPFILE= setup_blob.f90
    DOUBLEPRECISION= no
    KNOWN_SETUP=yes
endif

ifeq ($(SETUP), kh)
#   Kelvin-Helmholtz problem
    PERIODIC=yes
    SETUPFILE= setup_kh.f90
    KNOWN_SETUP=yes
endif

ifeq ($(SETUP), mhdrotor)
#   MHD rotor problem
    PERIODIC=yes
    SETUPFILE= setup_mhdrotor.f90
    MHD=yes
    KNOWN_SETUP=yes
endif

ifeq ($(SETUP), jadvect)
#   MHD current loop advection problem
    PERIODIC=yes
    SETUPFILE= setup_jadvect.f90
    MHD=yes
    KNOWN_SETUP=yes
endif

ifeq ($(SETUP), alfven)
#   MHD circularly polarised Alfven wave problem
    PERIODIC=yes
    SETUPFILE= setup_alfvenwave.f90
    MHD=yes
    KNOWN_SETUP=yes
    KERNEL=quintic
endif

ifeq ($(SETUP), orstang)
#   Orszag-Tang vortex
    PERIODIC=yes
    SETUPFILE= setup_orstang.f90
    MHD=yes
    KNOWN_SETUP=yes
endif

ifeq ($(SETUP), balsarakim)
#   Balsara-Kim 2004
    PERIODIC=yes
    SETUPFILE= setup_unifdis.F90
    MHD=yes
    KNOWN_SETUP=yes
    SRCINJECT=inject_sne.f90
    KERNEL=quintic
    IND_TIMESTEPS=yes
    H2CHEM=yes
endif

ifeq ($(SETUP), mhdvortex)
#   Balsara (2004) MHD vortex
    PERIODIC=yes
    SETUPFILE= setup_mhdvortex.f90
    MHD=yes
    KNOWN_SETUP=yes
endif

ifeq ($(SETUP), mhdsine)
#   MHD sine wave
    PERIODIC=yes
    SETUPFILE= setup_mhdsine.f90
    NONIDEALMHD=no
    MHD=yes
    KNOWN_SETUP=yes
endif

ifeq ($(SETUP), mhdblast)
#   MHD blast wave test
    SETUPFILE= setup_mhdblast.f90
    PERIODIC=yes
    MHD=yes
    ISOTHERMAL=no
    IND_TIMESTEPS=no
    KNOWN_SETUP=yes
    MAXP=3000000
endif

ifeq ($(SETUP), mhdwave)
#   propagating isolated MHD wave
    SETUPFILE= setup_mhdwave.f90
    PERIODIC=yes
    MHD=yes
    ISOTHERMAL=no
    IND_TIMESTEPS=no
    KNOWN_SETUP=yes
    MAXP=3000000
endif

ifeq ($(SETUP), cluster)
#   cluster formation (setup)
    FPPFLAGS=
    SETUPFILE= velfield_fromcubes.f90 setup_cluster.f90
    MODFILE= moddump_default.f90
    ANALYSIS= phantom_pdfs.o analysis_MWpdf.f90 #analysis_sinkmass.f90
    ISOTHERMAL=yes
    MHD=no
    GRAVITY=yes
    IND_TIMESTEPS=yes
    KNOWN_SETUP=yes
    MAXPTMASS=1000
    MAXP=3500000
endif

ifeq ($(SETUP), binary)
#   binary setup
    FPPFLAGS= -DCONST_AV
    SRCINJECT= inject_rochelobe.f90
    SETUPFILE= setup_binary.f90
    #SETUPFILE= setup_chinchen.f90
    KNOWN_SETUP=yes
endif

ifeq ($(SETUP), common)
#   binary setup
    FPPFLAGS=
    SETUPFILE= setup_common.f90
    KNOWN_SETUP=yes
endif

ifeq ($(SETUP), star)
#   import stellar model from 1D stellar evolution code
#   use option 5 of setup_star
    FPPFLAGS=
    SETUPFILE= setup_star.f90
    MODFILE= moddump_binary.f90
    ANALYSIS= ${SRCNIMHD} utils_summary.o utils_omp.o ptmass.o energies.o analysis_common_envelope.F90
    KNOWN_SETUP=yes
    IND_TIMESTEPS=no
    MAXP=10000000
    GRAVITY=yes
    MHD=no
endif

ifeq ($(SETUP), isowind)
#   wind setup (isothermal spherical wind from a sink particle)
    FPPFLAGS=
    ISOTHERMAL=yes
    SETUPFILE= setup_wind.f90
    SRCINJECT= icosahedron.f90 utils_inject.f90 inject_wind.f90
    KNOWN_SETUP=yes
    IND_TIMESTEPS=no
    STS_TIMESTEPS=no
endif

ifeq ($(SETUP), wind)
#   wind setup (adiabatic supersonic spherical wind from a sink particle)
    SETUPFILE= setup_wind.f90
    SRCINJECT= icosahedron.f90 utils_inject.f90 inject_wind.f90
    KNOWN_SETUP=yes
    IND_TIMESTEPS=no
    STS_TIMESTEPS=no
endif

ifeq ($(SETUP), bowen)
# bowen wind setup (pulsating dusty wind)
    FPPFLAGS= -DBOWEN
    SETUPFILE= setup_wind.f90
    SRCINJECT= icosahedron.f90 utils_inject.f90 bowen_dust.F90 inject_wind.f90
    KNOWN_SETUP=yes
    IND_TIMESTEPS=no
    STS_TIMESTEPS=no
endif

ifeq ($(SETUP), BHL)
# Bondi-Hoyle-Lyttleton setup
    SETUPFILE= setup_BHL.f90
    SRCINJECT= inject_BHL.f90
    KNOWN_SETUP=yes
    IND_TIMESTEPS=yes
endif

ifeq ($(SETUP), jet)
#   Jet simulation from Price, Tricco & Bate (2012)
    FPPFLAGS= -DPERIODIC -DGRAVITY
    SETUPFILE= setup_sphereinbox.f90
    #ANALYSIS= analysis_jet.f90
    ANALYSIS= ${SRCNIMHD} analysis_protostar_environ.F90
    ISOTHERMAL=yes
    MHD=yes
    IND_TIMESTEPS=yes
    KNOWN_SETUP=yes
    DUST=no
endif

ifeq ($(SETUP), jetnimhd)
#   Simulation from Wurster, Price & Bate (2016,2017) et seq
    SETUPFILE= setup_sphereinbox.f90
    ANALYSIS= ${SRCNIMHD} analysis_protostar_environ.F90
    PERIODIC=yes
    GRAVITY=yes
    ISOTHERMAL=yes
    MHD=yes
    NONIDEALMHD=yes
    IND_TIMESTEPS=yes
    STS_TIMESTEPS=yes
    MODFILE=moddump_CoM.f90
    KNOWN_SETUP=yes
endif

ifeq ($(SETUP), sgdisc)
#   self-gravitating disc
    IND_TIMESTEPS=yes
    GRAVITY=yes
    SETUPFILE= setup_disc.f90
#   ANALYSIS = ${LINKLIST} utils_omp.F90 utils_summary.F90 ptmass.F90 analysis_clumpfind.F90
    ANALYSIS = analysis_disc_stresses.f90
#    ANALYSIS = ${LINKLIST} analysis_getneighbours.f90
    KNOWN_SETUP=yes
endif

ifeq ($(SETUP), dustysgdisc)
#   self-gravitating dustydisc
    SETUPFILE= setup_disc.f90
    GRAVITY=yes
    DUST=yes
    KNOWN_SETUP=yes
    IND_TIMESTEPS=yes
    ANALYSIS=analysis_dustydisc.f90
endif

ifeq ($(SETUP), dustsettle)
#   dust settling test from PL15
    SETUPFILE= setup_dustsettle.f90
    DUST=yes
    PERIODIC=yes
    ISOTHERMAL=yes
    MODFILE=moddump_dustadd.f90
    KNOWN_SETUP=yes
    IND_TIMESTEPS=no
endif

ifeq ($(SETUP), test)
#   default setup for tests
    PERIODIC=yes
    KNOWN_SETUP=yes
    CONST_ARTRES=yes
    CURLV=yes
    MHD=yes
    DUST=yes
    KERNEL=cubic
endif

ifeq ($(SETUP), test2)
#   default setup for tests
    DISC_VISCOSITY=yes
    KNOWN_SETUP=yes
    IND_TIMESTEPS=no
endif

ifeq ($(SETUP), testcyl)
#   default setup for tests
    DISC_VISCOSITY=yes
    KNOWN_SETUP=yes
    IND_TIMESTEPS=yes
    CONST_ARTRES=yes
    CURLV=yes
endif

ifeq ($(SETUP), testkd)
#   default setup for tests
    PERIODIC=yes
    KNOWN_SETUP=yes
    IND_TIMESTEPS=yes
    CONST_ARTRES=yes
    CURLV=yes
    MHD=yes
endif

ifeq ($(SETUP), testgrav)
#   self-gravity unit tests
    FPPFLAGS= -DGRAVITY
    KNOWN_SETUP=yes
    CONST_ARTRES=yes
    CURLV=yes
endif

ifeq ($(SETUP), testdust)
#   dust unit tests
    PERIODIC=yes
    DUST=yes
    KNOWN_SETUP=yes
    IND_TIMESTEPS=no
endif

ifeq ($(SETUP), testgrowth)
#   dust growth unit tests
    PERIODIC=yes
    DUST=yes
    DUSTGROWTH=yes
    KNOWN_SETUP=yes
    IND_TIMESTEPS=no
endif

ifeq ($(SETUP), testnimhd)
#   non-ideal MHD (+ boundary particle + super-timestepping) unit tests
    PERIODIC=yes
    ISOTHERMAL=yes
    NONIDEALMHD=yes
    MHD=yes
    KERNEL=WendlandC4
    IND_TIMESTEPS=no
    STS_TIMESTEPS=yes
    KNOWN_SETUP=yes
endif

ifeq ($(SETUP), testlum)
#   Lense-Thirring setup
    FPPFLAGS= -DLIGHTCURVE
    KNOWN_SETUP=yes
    IND_TIMESTEPS=yes
    ISOTHERMAL=no
endif

ifeq ($(SETUP), testgr)
    GR=yes
    FPPFLAGS= -DGR
    KNOWN_SETUP=yes
    IND_TIMESTEPS=no
    METRIC=kerr
endif

ifeq ($(SETUP), default)
    KNOWN_SETUP=yes
    SETUPFILE= setup_unifdis.F90
    PERIODIC=yes
    DUST=yes
endif

ifeq ($(SETUP), galaxies)
#   Read in data created from Wurster&Thacker(2013a,b)
    SETUPFILE= setup_galaxies.f90
    ANALYSIS=analysis_GalMerger.f90
    CONST_AV=no
    ISOTHERMAL=no
    IND_TIMESTEPS=yes
    GRAVITY=yes
    MAXP=2600000
    KNOWN_SETUP=yes
endif

ifeq ($(SETUP), nsmerger)
#   Model a neutron star merger; use option 6
    SETUPFILE= setup_star.f90
    ISOTHERMAL=yes
    IND_TIMESTEPS=no
    GRAVITY=yes
    MODFILE=moddump_binarystar.f90
    ANALYSIS=analysis_NSmerger.f90
    KNOWN_SETUP=yes
endif

ifeq ($(SETUP), evrard)
#   models the Evrard collapse; use option 7
    SETUPFILE= setup_star.f90
    ISOTHERMAL=no
    GRAVITY=yes
    ANALYSIS=analysis_sphere.f90
    KNOWN_SETUP=yes
endif

ifeq ($(SETUP), tokamak)
#   tokamak torus setup
    PERIODIC=no
    ISOTHERMAL=yes
    SETUPFILE= setup_tokamak.f90
    KNOWN_SETUP=yes
endif

ifeq ($(SETUP), sfmcfost) # [buildbot skip]
#   live feedback from mcfost in star formation calculation
    PERIODIC=yes
    SETUPFILE= setup_sphereinbox.f90
    ANALYSIS= analysis_mcfost.f90
    LIVE_ANALYSIS=yes
    ISOTHERMAL=no
    KNOWN_SETUP=yes
    MULTIRUNFILE= multirun.f90
    IND_TIMESTEPS=yes
    GRAVITY=yes
    MCFOST=yes
endif

ifeq ($(SETUP), mcfostcmdline) # [buildbot skip]
#   live feedback from mcfost, superseded by mcfost setup
    DISC_VISCOSITY=yes
    SETUPFILE= setup_disc.f90
    ANALYSIS= analysis_mcfostcmdline.f90
    LIVE_ANALYSIS=yes
    ISOTHERMAL=no
    KNOWN_SETUP=yes
    MULTIRUNFILE= multirun.f90
    IND_TIMESTEPS=yes
endif

ifndef SETUPFILE
    SETUPFILE= setup_unifdis.F90
endif

ifndef SRCNIMHD
    SRCNIMHD = nicil.F90 nicil_supplement.F90
endif

ifndef SRCDUST
    SRCDUST = dust.F90 growth.F90
endif

#ifndef SRCGROWTH
#    SRCGROWTH = growth.F90
#endif

#---  live feedback from mcfost
ifeq ($(MCFOST), yes)
    ANALYSIS= analysis_mcfost.f90
    LIVE_ANALYSIS=yes
    ISOTHERMAL=no
    MCFOST=yes

    MCFOST_LIBS = $(MCFOST_INSTALL)/lib/$(SYSTEM)
    MCFOST_INCLUDE = $(MCFOST_INSTALL)/include

    FPPFLAGS+= -DMCFOST
    LDFLAGS+= -I$(MCFOST_INCLUDE) -I$(MCFOST_INCLUDE)/voro++ -I$(MCFOST_INCLUDE)/hdf5 -I$(MCFOST_INCLUDE)/$(SYSTEM) \
	-L$(MCFOST_DIR)/src -lmcfost -L$(MCFOST_LIBS) $(LIBCXX) -lcfitsio -lvoro++ -lsprng -lxgboost -ldmlc -lrabit -lhdf5_fortran -lhdf5 -lz
endif


#----------------------------------------------------------------
ifeq ($(SYSTEM),cray)
    FC=ftn
    FFLAGS=-Oaggress -Ovector3 -Oipa4
    DBLFLAG= -s real64
    CC=cc
    CCFLAGS=-O3
    KNOWN_SYSTEM=yes
ifeq ($(MAP),yes)
    LDFLAGS+=-dynamic -L/${ALLINEA_DIR}/allinea -lmap-sampler -Wl,--eh-frame-hdr
    FFLAGS+= -G2
endif
endif

ifeq ($(SYSTEM),daint)
    FC=ftn
    FFLAGS= -O3 -inline-factor=500 -dynamic -mcmodel=medium -heap-arrays -shared-intel -warn uninitialized -warn unused -warn truncated_source
    DBLFLAG= -r8
    DEBUGFLAG= -check all -WB -traceback -g -debug all
    KNOWN_SYSTEM=yes
    ENDIANFLAGBIG= -convert big_endian
    ENDIANFLAGLITTLE= -convert little_endian
    OMPFLAGS = -openmp
    CC = icc
    CCFLAGS = -O3 -mcmodel=medium
    LIBCXX = -cxxlib
    QSYS = slurm
ifeq ($(MPI),daint)
    USEMPI=yes
    FPPFLAGS += -DMPI
endif
endif

ifeq ($(SYSTEM), msg)
    include Makefile_defaults_ifort
    QSYS = sge
    QSHELL = tcsh
    ifeq ($(OPENMP),yes)
       QPE = smp
       NOMP = '$$NSLOTS'
       ifndef NPAR
          NPAR = '4-32'
       endif
    endif
    ifeq ($(MPI),yes)
       QPE = mpi
       ifeq ($(OPENMP),yes)
            QPE = mqu4
            NOMP = 4
       endif
    endif
    #QEXTRA='-l dpod=true -q mqu2'
    #HDF5=yes
#    HDF5ROOT=/opt/sw/hdf5-1.8.0/
endif

ifeq ($(SYSTEM), m2)
#   MASSIVE facility: massive.org.au
    include Makefile_defaults_ifort
    QSYS = pbs
    ifeq ($(OPENMP),yes)
       NOMP='12'
    else
       NOMP='1'
    endif
    QNODES='nodes='$(NMPI)':ppn='$(NOMP)
    WALLTIME='500:00:00'
endif

ifeq ($(SYSTEM), g2)
#   gstar facility
#   Note: gstar has nomp=12; sstar has nomp=16
    include Makefile_defaults_ifort
    QSYS = pbs
    ifeq ($(OPENMP),yes)
       NOMP='16'
    else
       NOMP='1'
    endif
    QNAME='sstar'
    QNODES='nodes='$(NMPI)':ppn='$(NOMP)
    WALLTIME='168:00:00'
    MPIEXEC='mpiexec -npernode 1'
endif

ifeq ($(SYSTEM), ozstar)
#   ozstar facility
    include Makefile_defaults_ifort
    OMPFLAGS=-qopenmp
    NOMP=32
    #QNAME='skylake'
    QSYS = slurm
    WALLTIME='168:00:00'
endif

ifeq ($(SYSTEM), monarch)
    include Makefile_defaults_ifort
    OMPFLAGS=-qopenmp -qopt-report
    QSYS = slurm
    QPROJECT='p01'
    WALLTIME='100:59:59'
    QPARTITION='comp'
endif

ifeq ($(SYSTEM), monarchpsxe)
    include Makefile_defaults_ifort
    QSYS = slurm
    QPROJECT='p01'
endif

ifeq ($(SYSTEM), nci)
#   gadi (NCI machine)
    include Makefile_defaults_ifort
    #MPI=intel
    FFLAGS= -O3 -mcmodel=medium -shared-intel -ip -axSSE2,SSSE3,SSE4.1,SSE4.2,AVX -inline-factor=500 -warn uninitialized -warn unused -warn truncated_source
    DEBUGFLAG+= -fpe0 -fp-stack-check
    CCFLAGS= -O3 -ip
    QSYS= pbs
    #PBSRESUBMIT=yes
    NOMP=48
    ifeq ($(MPI),yes)
       NPAR=32
    endif
    QPROJECT='pt4'
    QNAME='normal'
    WALLTIME='48:00:00'
    MPIEXEC='mpiexec -npernode 1'
    QNODES='ncpus='$(NPAR)
    QEXTRA='-l other=hyperthread'
endif

ifeq ($(SYSTEM), gfortran)
    include Makefile_defaults_gfortran
ifneq ($(UNAME), Darwin)
    FFLAGS+= -mcmodel=medium
endif
endif

ifeq ($(SYSTEM), gfortranOSX)  # for use with mac gfortran (5.3.0, 7.3.0 tested)
    include Makefile_defaults_gfortran
endif

ifeq ($(SYSTEM), gfortran44)
    include Makefile_defaults_gfortran
    FC= gfortran -gdwarf-2
    FFLAGS= -O3 -Wall -frecord-marker=4 -finline-functions-called-once -finline-limit=1500 -funroll-loops -ftree-vectorize
    DEBUGFLAG= -g -frange-check -ffpe-trap=invalid,denormal -finit-real=nan -finit-integer=nan -fbacktrace
endif

ifeq ($(SYSTEM), gfortran47)
    include Makefile_defaults_gfortran
    FC= gfortran-mp-4.7 -gdwarf-2
    FFLAGS= -Wall -m64 -O3 -ffast-math -funroll-loops -ftree-loop-linear \
            -finline-functions-called-once \
            -fomit-frame-pointer -finline-limit=3000 --param min-vect-loop-bound=2
    DEBUGFLAG= -Wextra -g -frange-check -fcheck=all -ffpe-trap=denormal -finit-real=nan -finit-integer=nan -fbacktrace
endif

ifeq ($(SYSTEM), complexity)
#   complexity.leicester.dirac.ac.uk
    include Makefile_defaults_ifort
    FFLAGS= -O3 -xhost -ipo -mcmodel=medium -shared-intel -warn uninitialized \
            -warn unused -warn truncated_source
    DEBUGFLAG= -check all -WB -traceback -g -fpe0 -fp-stack-check
    CCFLAGS = -O3 -ipo -mcmodel=medium
    QSYS=pbs
    QNAME=q64
    WALLTIME='48:00:00'
endif

ifeq ($(SYSTEM), isca)
    # local cluster at the University of Exeter
    include Makefile_defaults_ifort
    FFLAGS= -O3 -axAVX -mcmodel=medium \
            -warn uninitialized -warn truncated_source\
            -warn interfaces -nogen-interfaces
    OMPFLAGS= -qopenmp
    DEBUGFLAG= -check all -traceback -g -fpe0 -fp-stack-check -heap-arrays -O0
    QNAME=pq
    WALLTIME='168:00:00'
endif

ifeq ($(SYSTEM), skylake)
# HPCs Skylake cluster at Cambridge
    include Makefile_defaults_ifort
    FFLAGS= -O3 -mcmodel=medium -shared-intel -warn uninitialized -warn unused -warn \
            truncated_source -xCORE-AVX512 -ipo
    OMPFLAGS = -qopenmp
    CCFLAGS = -O3 -mcmodel=medium -xCORE-AVX512 -ipo
    QSYS = slurm
    QPROJECT='DIRAC-DP005-CPU'
    WALLTIME='36:00:00'
endif

ifeq ($(SYSTEM), ifort)
    include Makefile_defaults_ifort
endif

ifeq ($(SYSTEM), ifortmac)
    include Makefile_defaults_ifort
    FFLAGS= -O3 -xhost -shared-intel -warn uninitialized \
            -warn unused -warn truncated_source -Wl,-rpath,/opt/intel/lib
    DEBUGFLAG= -check all -WB -traceback -g -fpe0 -fp-stack-check
endif

ifeq ($(SYSTEM), ifortgcc)
    include Makefile_defaults_ifort
    CC = gcc
    CCFLAGS = -O3
endif

ifeq ($(SYSTEM), hydra)
# this configuration works for the hydra cluster http://www.mpcdf.mpg.de/services/computing/hydra
    include Makefile_defaults_ifort
    FFLAGS= -O3 -xavx -ip -mcmodel=medium -shared-intel -warn uninitialized \
            -warn unused -warn truncated_source
    DEBUGFLAG= -check all -WB -traceback -g -fpe0 -fp-stack-check
    CCFLAGS = -O3 -ipo -mcmodel=medium
endif

ifeq ($(SYSTEM), lyoccf)
# LIO CCF cluster
    include Makefile_defaults_ifort
    FFLAGS= -O3 -ftz -xavx -cpp -sox -fno-alias -fno-fnalias \
            -no-prec-div -no-prec-sqrt -align all -warn uninitialized \
            -warn unused -warn truncated_source
    LIBCXX = -cxxlib
endif

# Set some default files if not defined above
ifdef MAXP
   FPPFLAGS += -DMAXP=${MAXP}
endif
ifdef MAXPTMASS
   FPPFLAGS += -DMAXPTMASS=${MAXPTMASS}
endif
ifdef MAXNEIGH
   FPPFLAGS += -DMAXNEIGH=${MAXNEIGH}
endif
ifdef NCELLSMAX
   FPPFLAGS += -DNCELLSMAX=${NCELLSMAX}
endif
ifdef STACKSIZE
   FPPFLAGS += -DSTACKSIZE=${STACKSIZE}
endif
# Set other optional flags depending on settings

ifeq ($(DEBUG), yes)
    FFLAGS += ${DEBUGFLAG}
    FFLAGS := $(FFLAGS:-O3=-O0)
    FFLAGS := $(FFLAGS:-ipo= )
endif

ifeq ($(ENDIAN), BIG)
    FFLAGS += ${ENDIANFLAGBIG}
endif

ifeq ($(ENDIAN), LITTLE)
    FFLAGS += ${ENDIANFLAGLITTLE}
endif

ifeq ($(OPENMP), yes)
    FFLAGS += ${OMPFLAGS}
endif

ifeq ($(PERIODIC), yes)
    FPPFLAGS += -DPERIODIC
endif

ifeq ($(GRAVITY), yes)
    FPPFLAGS += -DGRAVITY
endif

ifeq ($(ISOTHERMAL), yes)
    FPPFLAGS += -DISOTHERMAL
endif

ifeq ($(STORE_TEMP), yes)
    FPPFLAGS += -DSTORE_TEMPERATURE
endif

ifeq ($(MHD), yes)
    FPPFLAGS += -DMHD
endif

ifeq ($(GR), yes)
    FPPFLAGS += -DGR
ifeq ($(METRIC), kerr)
    FPPFLAGS += -DKERR
endif
ifeq ($(ISENTROPIC), yes)
    FPPFLAGS += -DISENTROPIC
    FPPFLAGS += -DLIGHTCURVE
endif
    CONST_AV=yes
endif

ifeq ($(GWS), yes)
    FPPFLAGS += -DGWS
endif

ifeq ($(DUST), yes)
    FPPFLAGS += -DDUST
    ifndef KERNEL
       KERNEL=quintic
    endif
endif

ifdef MAXDUSTSMALL
   FPPFLAGS += -DMAXDUSTSMALL=${MAXDUSTSMALL}
endif
ifdef MAXDUSTLARGE
   FPPFLAGS += -DMAXDUSTLARGE=${MAXDUSTLARGE}
endif

ifeq ($(DUSTGROWTH), yes)
    FPPFLAGS += -DDUSTGROWTH
endif

ifeq ($(NONIDEALMHD), yes)
    FPPFLAGS += -DNONIDEALMHD
endif

ifeq ($(H2CHEM), yes)
    FPPFLAGS += -DH2CHEM
endif

ifeq ($(DISC_VISCOSITY), yes)
    FPPFLAGS += -DDISC_VISCOSITY
endif

ifeq ($(CONST_AV), yes)
    FPPFLAGS += -DCONST_AV
endif

ifeq ($(MORRIS_MONAGHAN), yes)
    FPPFLAGS += -DUSE_MORRIS_MONAGHAN
endif

ifeq ($(CONST_ARTRES), yes)
    FPPFLAGS += -DCONST_ARTRES
endif

ifeq ($(CURLV), yes)
    FPPFLAGS += -DCURLV
endif

ifeq ($(IND_TIMESTEPS), yes)
    FPPFLAGS += -DIND_TIMESTEPS
endif

ifeq ($(STS_TIMESTEPS), yes)
    FPPFLAGS += -DSTS_TIMESTEPS
endif

ifeq ($(CMACIONIZE), yes)
    FPPFLAGS += -DCMACIONIZE
endif

ifeq ($(DEBUG), yes)
    FFLAGS += -DDEBUG
endif

ifdef SRCTURB
    FPPFLAGS += -DDRIVING
endif

#
# kernel choice
#
ifndef SRCKERNEL
ifdef KERNEL
   SRCKERNEL= kernel_${KERNEL}.f90
else
   SRCKERNEL= kernel_cubic.f90
   KERNEL=cubic
endif
endif

#
# can turn particle injection off
# by setting INJECT_PARTICLES=no
# on command line. Otherwise on
# if injection module selected
#
ifeq ($(INJECT_PARTICLES), no)
   SRCINJECT=
else
ifdef SRCINJECT
    FPPFLAGS += -DINJECT_PARTICLES
endif
endif

ifdef LIGHTCURVE
    FPPFLAGS += -DLIGHTCURVE
endif

# do double precision flag last (append only to FFLAGS)

ZZFFLAGS := ${FFLAGS}
ifeq ($(DOUBLEPRECISION), yes)
    FFLAGS += ${DBLFLAG}
endif

ifeq ($(ANALYSISONLY), yes)
    FPPFLAGS += -DANALYSIS
endif

ifeq ($(LIVE_ANALYSIS), yes)
    FPPFLAGS += -DLIVE_ANALYSIS
    SRCAN = $(ANALYSIS)
else
    SRCAN=
endif

#
# MPI flavour (mostly openmpi these days)
#
ifeq ($(MPI), yes)
    FC= mpif90 `mpif90 --showme:compile`
    CC= mpicc `mpicc --showme:compile`
    LDFLAGS+= `mpif90 --showme:link`
    FPPFLAGS += -DMPI
    USEMPI=yes
endif

ifeq ($(MPI), openmpi)
    FC= openmpif90 `openmpif90 --showme:compile`
    LDFLAGS+= `openmpif90 --showme:link`
    FPPFLAGS += -DMPI
    USEMPI=yes
endif

ifeq ($(MPI), zen)
    FC= mpif90
    LDFLAGS+= -lmpi -lmpiif
    FPPFLAGS += -DMPI
    USEMPI=yes
endif

ifeq ($(MPI), psxe)
    FC= mpiifort
    LDFLAGS+= `mpiifort--showme:link`
    FPPFLAGS += -DMPI
    USEMPI=yes
endif

ifeq ($(MPI), mpifort)
    FC= mpifort
    FPPFLAGS += -DMPI
    USEMPI=yes
endif

ifeq ($(MPI), intel)
    FC= mpif90
    FPPFLAGS += -DMPI
    USEMPI=yes
endif

ifeq ($(USEMPI), yes)
    RUNMPI=$(MPIEXEC)
else
    RUNMPI=
endif

#
# HDF5 libraries (if required)
#
# Requires two directories:
#   - include for Fortran .mod files
#   - lib for the shared library .so files
#
# Often both directories are under one root,
# e.g. HDF5ROOT= /usr/local/opt/hdf5
# In this case just set HDF5ROOT for your machine.
#
# However, sometimes these directories are separate,
# then you must set both HDF5INCLUDE and HDF5LIB.
#
ifeq ($(HDF5), yes)
ifeq (X$(HDF5ROOT), X)
    HDF5ROOT= /usr/local/opt/hdf5
endif
ifeq (X$(HDF5INCLUDE), X)
    HDF5INCLUDE= $(HDF5ROOT)/include
endif
ifeq (X$(HDF5LIB), X)
    HDF5LIB= $(HDF5ROOT)/lib
endif
    FFLAGS+= -I$(HDF5INCLUDE)
    CCFLAGS+= -I$(HDF5INCLUDE)
    LDFLAGS+= -L$(HDF5LIB) -lhdf5 -lhdf5_fortran
    FPPFLAGS+= -DHDF5
endif

IDFLAGS=$(FPPFLAGS)
ifeq ($(DEBUG), yes)
    IDFLAGS += -DDEBUG
endif
#
# select domain decomposition type
#
DOMAIN= mpi_domain.F90
OBJDIR=obj

# define the implicit rule to make a .o file from a .f90 file

.SUFFIXES:
.SUFFIXES: .o .f90 .F90 .c .f

%.o : %.f90
	$(FC) -c $(FFLAGS) $< -o $@

%.o : %.F90
	$(FC) -c $(FFLAGS) ${FPP_PREFIX} $(FPPFLAGS) $< -o $@

%.o : %.c
	$(CC) -c $(CCFLAGS) $< -o $@

%.o : %.f
	$(FC) -c $(FFLAGS) $< -o $@

# these are the sources common to all compilations
ifeq (X$(SRCPOTS), X)
SRCPOTS= extern_corotate.f90 \
         extern_binary.f90 \
         extern_spiral.f90 \
         extern_lensethirring.f90 \
         extern_gnewton.F90 \
         lumin_nsdisc.F90 extern_prdrag.F90 \
         extern_Bfield.f90 \
         extern_neutronstar.f90 \
         extern_staticsine.f90 \
         extern_gwinspiral.f90 \
         externalforces.F90
endif
ifeq (X$(SRCPOT), X)
SRCPOT=${SRCPOTS}
endif

SRCTESTS=${TEST_FASTMATH} test_kernel.f90 test_dust.F90 test_growth.F90 test_nonidealmhd.F90 test_gravity.F90 \
         test_derivs.F90 test_cooling.f90 test_eos.f90 test_externf.f90 test_rwdump.f90 \
         test_step.F90 test_indtstep.F90 test_setdisc.F90 \
         test_link.F90 test_kdtree.F90 test_ptmass.F90 test_luminosity.F90\
         test_gnewton.F90 test_corotate.f90 test_geometry.f90 \
         test_sedov.F90

ifeq (X$(SRCTEST), X)
SRCTEST=${SRCTESTS}
endif

ifeq ($(GR),yes)
ifndef SRCMETRIC
ifdef METRIC
   SRCMETRIC= metric_${METRIC}.f90
else
   SRCMETRIC= metric_schwarzschild.f90
endif
endif
   SRCGR=inverse4x4.f90 $(SRCMETRIC) metric_tools.f90 utils_gr.f90 cons2primsolver.f90 cons2prim.f90
   SRCPOT=extern_gr.F90 externalforces_gr.F90
   SRCTEST1 = $(SRCTESTS:test_externf.f90=test_externf_gr.f90)
   SRCTEST2 = $(SRCTEST1:test_gnewton.F90=)
   SRCTEST = $(SRCTEST2:test_corotate.f90=) test_gr.f90
endif

SRCCHEM= coolfunc.f90 fs_data.f90 mol_data.f90 utils_spline.f90 h2cooling.f90 h2chem.f90 cooling.f90

SRCMESA= eos_mesa_microphysics.F90 eos_mesa.f90
SRCEOS = ${SRCMESA} eos_shen.f90 eos_helmholtz.f90 eos.F90

ifeq ($(HDF5), yes)
SRCREADWRITE_DUMPS= utils_hdf5.F90 utils_dumpfiles_hdf5.F90 readwrite_dumps_hdf5.F90
else
SRCREADWRITE_DUMPS= readwrite_dumps.F90
endif

SOURCES= physcon.f90 ${CONFIG} ${SRCKERNEL} io.F90 units.f90 boundary.f90 \
         mpi_utils.F90 dtype_kdtree.F90 utils_omp.F90 utils_cpuinfo.f90 \
         utils_allocate.f90 \
         utils_mathfunc.f90 part.F90 ${DOMAIN} utils_timing.f90 mpi_balance.F90 \
         commons.f90 timestep.f90 utils_dumpfiles.f90 utils_indtimesteps.F90 utils_infiles.f90 \
         utils_sort.f90 utils_supertimestep.F90 utils_tables.f90 utils_gravwave.f90 \
         utils_sphNG.f90 utils_vectors.f90 utils_datafiles.f90 datafiles.f90 \
         gitinfo.f90 ${SRCFASTMATH} random.f90 ${SRCEOS} ${SRCGR} checkoptions.F90 \
         set_binary.f90 set_flyby.f90 viscosity.f90 options.f90 centreofmass.f90 ${SRCPOT} damping.f90 \
         set_disc.F90 partinject.F90 utils_filenames.f90 utils_summary.F90 ${SRCCHEM} \
         directsum.f90 prompting.f90 ${SRCDUST} set_dust.F90 set_dust_options.f90 \
         mpi_dens.F90 mpi_force.F90 stack.F90 mpi_derivs.F90 kdtree.F90 linklist_kdtree.F90 ${SRCTURB} \
         ${SRCNIMHD} ${SRCPHOTO} ${SRCINJECT} memory.F90 ${SRCREADWRITE_DUMPS}  \
         quitdump.f90 ptmass.F90 \
         readwrite_infile.F90 dens.F90 force.F90 utils_deriv.f90 deriv.F90 energies.F90 sort_particles.F90 \
         evwrite.F90 step_leapfrog.F90 writeheader.F90 ${SRCAN} step_supertimestep.F90 mf_write.f90 evolve.F90 \
         geometry.f90 stretchmap.f90 density_profiles.f90 set_unifdis.f90 set_slab.f90 \
         set_sphere.f90 set_vfield.f90 ${SETUPFILE} checksetup.F90 utils_testsuite.f90 \
         ${SRCTEST} \
         testsuite.F90 initial.F90 leastsquares.f90 solvelinearsystem.f90

OBJECTS1 = $(SOURCES:.f90=.o)
OBJECTS = $(OBJECTS1:.F90=.o)

.PHONY: phantom
phantom: checksystem checkparams $(OBJECTS) phantom.o
	$(FC) $(FFLAGS) -o $(BINDIR)/$@ $(OBJECTS) phantom.o $(LDFLAGS)
ifeq ($(UNAME), Darwin)
	dsymutil $(BINDIR)/$@
endif

	@sh ../scripts/phantom_version_gen.sh "$(IDFLAGS)"
	@echo ""
	@echo "The Phantom is here (in $(BINDIR)/phantom)"
	@echo ""

#----------------------------------------------------
# generic target for compiling ALL phantom utilities
# this is used in the nightly build checks
#
utils: phantomsetup phantomanalysis \
       multirun phantom_moddump \
       phantom2divv phantom2divb \
       diffdumps showheader showarrays ev2mdot phantomevcompare acc2ang \
       phantom2sphNG phantom2gadget testbinary \
       sfutils phantom2pdf-amr splitpart \
       phantom2struct libphantom

cleanutils: cleansetup cleananalysis \
            cleanmultirun cleantestbinary cleanmoddump \
            cleanphantom2divv cleanphantom2divb \
            cleandiffdumps cleanshowheader cleanshowarrays cleanev2mdot cleanacc2ang \
            cleanp2s cleanphantom2gadget \
            cleansfutils cleanphantom2pdf-amr cleansplitpart \
            cleanphantom2struct cleanphantomevcompare cleanlibphantom

#--------------------------------------------------------------
# edit target opens current setup module in the default editor
#
edit: checksetup
	$(EDITOR) ../src/setup/$(SETUPFILE)

#----------------------------------------------------
# these are the sources for anything which uses the readwrite_dumps module
#
SRCDUMP= physcon.f90 ${CONFIG} ${SRCKERNEL} io.F90 units.f90 boundary.f90 mpi_utils.F90 \
         utils_infiles.f90 dtype_kdtree.f90 utils_allocate.f90 part.F90 ${DOMAIN} kdtree.F90 linklist_kdtree.F90 \
         utils_dumpfiles.f90 utils_vectors.f90 utils_mathfunc.f90 \
         utils_datafiles.f90 utils_filenames.f90 utils_tables.f90 datafiles.f90 gitinfo.f90 \
         centreofmass.f90 \
         timestep.f90 ${SRCEOS} ${SRCGR} ${SRCPOT} ${SRCPHOTO} \
         memory.F90 \
         utils_sphNG.f90 \
         commons.f90 ${SRCFASTMATH} checkoptions.F90 \
         viscosity.f90 options.f90 prompting.f90 ${SRCDUST} \
         ${SRCREADWRITE_DUMPS}
OBJDUMP1= $(SRCDUMP:.f90=.o)
OBJDUMP= $(OBJDUMP1:.F90=.o)

# make first file required for compiling utilities depend on math flags
# to ensure that this is always up to date before compiling anything else.
physcon.o: .make_mathflags

#----------------------------------------------------
# these are the sources for phantom setup utility
#
<<<<<<< HEAD
SRCSETUP= utils_omp.F90 utils_sort.f90 utils_timing.f90 utils_summary.F90 utils_gravwave.f90 \
          utils_tables.f90 random.f90 mpi_balance.F90 set_dust.F90 set_dust_options.f90 set_binary.f90 set_flyby.f90 \
=======
SRCSETUP= utils_omp.F90 utils_sort.f90 utils_timing.f90 utils_summary.F90 \
          random.f90 mpi_balance.F90 set_dust.F90 set_dust_options.f90 set_binary.f90 set_flyby.f90 \
>>>>>>> 47e2224e
          utils_indtimesteps.F90 partinject.F90 stack.F90 mpi_dens.F90 mpi_force.F90 mpi_derivs.F90 \
          ${SRCTURB} ${SRCNIMHD} ${SRCCHEM} \
          ptmass.F90 energies.F90 \
          geometry.f90 stretchmap.f90 density_profiles.f90 \
          set_unifdis.f90 set_slab.f90 set_sphere.f90 set_disc.F90 \
          set_vfield.f90 sort_particles.F90 ${SRCINJECT} \
          ${SETUPFILE} checksetup.F90 \
          set_Bfield.f90 damping.f90 readwrite_infile.f90

OBJSETUP1= $(SRCSETUP:.f90=.o)
OBJSETUP= $(OBJDUMP) $(OBJSETUP1:.F90=.o) phantomsetup.o

.PHONY: phantomsetup
phantomsetup: setup

setup: checksystem checkparams $(OBJSETUP)
	$(FC) $(FFLAGS) -o $(BINDIR)/phantomsetup $(OBJSETUP) $(LDFLAGS) $(LIBS)
	@echo ""
	@echo "Phantom setup built"
	@echo ""

cleansetup:
	rm -f $(BINDIR)/phantomsetup

config.o: phantom-version.h

phantom-version.h:
	@echo "creating $@"
	@echo "#define PHANTOM_VERSION_MAJOR $(PHANTOM_VERSION_MAJOR)" > $@
	@echo "#define PHANTOM_VERSION_MINOR $(PHANTOM_VERSION_MINOR)" >> $@
	@echo "#define PHANTOM_VERSION_MICRO $(PHANTOM_VERSION_MICRO)" >> $@
	@echo "#define PHANTOM_VERSION_STRING \"$(VERSION)\"" >> $@

#----------------------------------------------------
# Probability Distribution Functions from fixed grid
# (produced via splash to grid)
# these are the sources for the grid2pdf utility
#
utils_outputhdf5.o: checkhdf5

write_grid_hdf5.o: checkhdf5

pdfs.o: checksplash $(SPLASH_DIR)/src/pdfs.f90
	$(FC) $(FFLAGS) -o $@ -c $(SPLASH_DIR)/src/pdfs.f90

# In case you need the old pdfs.f90 module located in phantom/src/utils/
# rather than the on located in splash. (e.g. analysis_MWpdf.f90 requires the
# phantom version)
phantom_pdfs.o: ../src/utils/pdfs.f90
	$(FC) $(FFLAGS) -o $@ -c $<

asciiutils.o: checksplash $(SPLASH_DIR)/src/asciiutils.f90
	$(FC) $(FFLAGS) -o $@ -c $(SPLASH_DIR)/src/asciiutils.f90

write_griddata.o: checksplash $(SPLASH_DIR)/src/write_griddata.F90
	$(FC) $(FFLAGS) -o $@ -c $(SPLASH_DIR)/src/write_griddata.F90

OBJG2PDF= io.o utils_filenames.o asciiutils.o write_griddata.o \
          hdf5utils.o read_grid_hdf5.o write_grid_hdf5.o io_grid.o pdfs.o rhomach.o grid2pdf.o

.PHONY: grid2pdf
grid2pdf: checksys checkparams checkhdf5 $(OBJG2PDF)
	@echo "objects are $(OBJG2PDF)"
	$(FC) $(FFLAGS) -o $(BINDIR)/grid2pdf $(OBJG2PDF) $(LDFLAGS) -L$(HDF5ROOT)/lib -lhdf5
	@echo ""
	@echo "Grid2pdf: we are Possibly Dangerously Fanatical"
	@echo ""

cleang2p:
	rm -f $(BINDIR)/grid2pdf

#------------------------------------------------------
# Probability Distribution Functions via adaptive mesh
#
phantom2pdf: phantom2pdf-amr

.PHONY: phantom2pdf-amr
phantom2pdf-amr:
	${MAKE} phantomanalysis ANALYSIS="adaptivemesh.f90 interpolate3D_amr.F90 asciiutils.f90 pdfs.f90 analysis_pdfs.f90"\
        ANALYSISBIN=$@ ANALYSISONLY=yes

cleanphantom2pdf-amr:
	rm -f $(BINDIR)/phantom2struct

analysis_pdfs.o: interpolate3D_amr.o adaptivemesh.o
interpolate3D_amr.o: adaptivemesh.o

#----------------------------------------------------
# these are the sources for the phantom_moddump utility
#
ifndef MODDUMPBIN
MODDUMPBIN=phantommoddump
endif
OBJMOD1 = utils_omp.F90 utils_summary.f90 utils_indtimesteps.F90 \
          utils_sort.f90 checksetup.f90 set_Bfield.f90 \
          partinject.F90 random.f90 set_disc.F90 set_dust.F90 set_binary.f90 ${SRCINJECT} \
          ${SRCTURB} ${SRCNIMHD} ${SRCCHEM} \
          density_profiles.f90 ptmass.F90 damping.f90 readwrite_infile.f90 ${MODFILE:.f90=.o}
OBJMOD2 = ${OBJMOD1:.F90=.o}
OBJMOD = ${OBJMOD2:.f90=.o}
OBJDA= ${OBJDUMP} ${OBJMOD} phantom_moddump.o

phantom_moddump: checksystem checkparams $(OBJDA)
	@echo ""
	@echo "phantom_moddump: we are here to help you"
	@echo ""
	$(FC) $(FFLAGS) -o $(BINDIR)/$(MODDUMPBIN) $(OBJDA) $(LDFLAGS)

moddump: phantom_moddump

cleanmoddump:
	rm -f $(BINDIR)/phantommoddump

# files from MCFOST used by phantommoddump
mess_up_SPH.o: checkmcfost $(MCFOST_DIR)/src/mess_up_SPH.f90
	$(FC) $(FFLAGS) -o $@ -c $(MCFOST_DIR)/src/mess_up_SPH.f90

#----------------------------------------------------
# these are the sources for the phantomanalysis utility
#
OBJAN1= ${ANALYSIS:.f90=.o}
OBJAN2= ${OBJAN1:.F90=.o}
OBJAN= ${OBJAN2:.f=.o}
<<<<<<< HEAD
OBJA= utils_sort.o utils_tables.o leastsquares.o solvelinearsystem.o \
      ${OBJDUMP} utils_disc.o utils_gravwave.o set_dust.o set_binary.o ${OBJAN}
=======
OBJA= utils_sort.o leastsquares.o solvelinearsystem.o \
      ${OBJDUMP} utils_disc.o set_dust.o set_binary.o ${OBJAN}
>>>>>>> 47e2224e

ifndef ANALYSISBIN
ANALYSISBIN=phantomanalysis
endif

.PHONY: phantomanalysis
phantomanalysis: checksystem checkparams $(OBJA) phantomanalysis.o
	@echo ""
	@echo "phantomanalysis: we live to serve you"
	@echo ""
	$(FC) $(FFLAGS) -o $(BINDIR)/$(ANALYSISBIN) $(OBJA) phantomanalysis.o $(LDFLAGS)

analysis: phantomanalysis


cleananalysis:
	rm -f $(BINDIR)/phantomanalysis

.PHONY: libphantom
SRCLIB=icosahedron.f90 libphantom-evolve.F90  libphantom-splash.f90  libphantom.F90
OBJLIB1=${SRCLIB:.f90=.o}
OBJLIB=${OBJLIB1:.F90=.o}
libphantom: checksystem checkparams
	${MAKE} phantom ${OBJLIB} SETUP=${SETUP} FFLAGS="${FFLAGS} -fPIC"
	$(FC) -shared -fPIC $(FFLAGS) $(FPPFLAGS) $(DBLFLAG) ${OBJLIB} ${OBJECTS} $(LDFLAGS) -o $(BINDIR)/libphantom.so

cleanlibphantom:
	rm -f $(BINDIR)/libphantom.so

.PHONY: pyanalysis
pyanalysis: libphantom

#------------------------------------------------------
# Various utilities for computing structure functions
# and manipulating the resulting output
#
.PHONY: phantom2struct
phantom2struct:
	${MAKE} phantomanalysis ANALYSIS="utils_timing.f90 io_structurefn.f90 random.f90 struct_part.f90 analysis_structurefn.f90"\
        ANALYSISBIN=$@ ANALYSISONLY=yes

cleanphantom2struct:
	rm -f $(BINDIR)/phantom2struct

# conversion between structure function file formats
.PHONY: struct2struct
STRUCT2STRUCTOBJ= utils_filenames.o io_structurefn.o struct2struct.o
struct2struct: checksys checkparams ${STRUCT2STRUCTOBJ}
	$(FC) $(FFLAGS) -o $(BINDIR)/$@ ${STRUCT2STRUCTOBJ}

cleanstruct2struct:
	rm -f $(BINDIR)/struct2struct

# structure function slope calculation
.PHONY: get_struct_slope get_struct_slope
GETSLOPESFOBJ=utils_filenames.o io_structurefn.o leastsquares.o get_struct_slope.o
get_slope_sf: get_struct_slope
get_struct_slope: checksys checkparams ${GETSLOPESFOBJ}
	$(FC) $(FFLAGS) -o $(BINDIR)/$@ ${GETSLOPESFOBJ}

cleanget_struct_slope:
	rm -f $(BINDIR)/get_struct_slope

sfutils: structutils
structutils: struct2struct get_slope_sf

cleansfutils: cleanstructutils
cleanstructutils: cleanstruct2struct cleanget_struct_slope

#------------------------------------------------------
# particle splitting utility (this is a moddump compiled as a standalone utility)
#
.PHONY: splitpart
splitpart:
	${MAKE} moddump MODFILE="icosahedron.f90 utils_inject.f90 splitpart.f90 moddump_splitpart.f90"\
        MODDUMPBIN=$@

cleansplitpart:
	rm -f $(BINDIR)/splitpart

#----------------------------------------------------
# utility to calculate divv from a dump file
# compile using all phantom files
#
phantom2divv: checksys checkparams $(OBJECTS) phantom2divv.o
	@echo ""
	@echo "phantom2divv: divergence is beautiful"
	@echo ""
	$(FC) $(FFLAGS) -o $(BINDIR)/$@ $(OBJECTS) phantom2divv.o

cleanphantom2divv:
	rm -f $(BINDIR)/phantom2divv

#----------------------------------------------------
# utility to calculate divB & curlB from a dump file
# compile using all phantom files
#
phantom2divb: checksys checkparams $(OBJECTS) phantom2divb.o
	@echo ""
	@echo "phantom2divb: divergence should be eradicated"
	@echo ""
	$(FC) $(FFLAGS) -o $(BINDIR)/$@ $(OBJECTS) phantom2divb.o

cleanphantom2divb:
	rm -f $(BINDIR)/phantom2divb

#----------------------------------------------------
# these are the sources for the diffdumps utility
#
diffdumps: checksys checkparams $(OBJDUMP) utils_testsuite.o diffdumps.o
	@echo ""
	@echo "diffdumps: we welcome you"
	@echo ""
	$(FC) $(FFLAGS) -o $(BINDIR)/$@ $(OBJDUMP) utils_testsuite.o diffdumps.o

cleandiffdumps:
	rm -f $(BINDIR)/phantom2divb

#----------------------------------------------------
# these are the sources for the phantom2sphNG utility
#
phantom2sphNG: checksystem checkparams $(OBJDUMP) phantom2sphNG.o
	@echo ""
	@echo "phantom2sphNG: now why would you want to do that?"
	@echo ""
	$(FC) $(FFLAGS) -o $(BINDIR)/$@ $(OBJDUMP) phantom2sphNG.o

p2s: phantom2sphNG

cleanp2s:
	rm -f $(BINDIR)/phantom2sphNG

#----------------------------------------------------
# these are the sources for the phantom2sphNG utility
#
phantom2gadget: checksystem checkparams $(OBJDUMP) phantom2gadget.o
	@echo ""
	@echo "phantom2gadget: now why would you want to do that?"
	@echo ""
	$(FC) $(FFLAGS) -o $(BINDIR)/$@ $(OBJDUMP) phantom2gadget.o

p2g: phantom2gadget

cleanphantom2gadget:
	rm -f $(BINDIR)/phantom2gadget

#----------------------------------------------------
# these are the sources for the phantom2mcfost utility
#
.PHONY: phantom2mcfost
phantom2mcfost: checkmcfost
	${MAKE} phantomanalysis ANALYSIS="analysis_mcfost.f90"\
        ANALYSISBIN=$@ ANALYSISONLY=yes LDFLAGS="-L$(MCFOST_DIR)/src -lmcfost $(LIBCXX)"

analysis_mcfost.o: analysis_mcfost.f90
	$(FC) -c $(FFLAGS) -I$(MCFOST_DIR)/src $< -o $@

analysis_mcfost.o: checkmcfost

cleanphantom2mcfost:
	rm -f $(BINDIR)/phantom2mcfost

#----------------------------------------------------
# these are the sources for the phantom2hdf5 utility
#
ifeq ($(PHANTOM2HDF5), yes)
    FPPFLAGS += -DPHANTOM2HDF5
endif
checkhdf5flags:
   ifneq ($(HDF5), yes)
	@echo "-----------------------------"
	@echo "Need to compile with HDF5=yes"
	@echo "-----------------------------"
	${MAKE} err
   endif
   ifneq ($(PHANTOM2HDF5), yes)
	@echo "-------------------------------------"
	@echo "Need to compile with PHANTOM2HDF5=yes"
	@echo "-------------------------------------"
	${MAKE} err
   endif

.PHONY: phantom2hdf5
phantom2hdf5: checksystem checkparams checkhdf5flags $(OBJDUMP) readwrite_dumps.o phantom2hdf5.o
	@echo ""
	@echo "phantom2hdf5: welcome to the future"
	@echo ""
	$(FC) $(FFLAGS) -o $(BINDIR)/$@ $(OBJDUMP) readwrite_dumps.o phantom2hdf5.o $(LDFLAGS)

p2h: phantom2hdf5

cleanphantom2hdf5:
	rm -f $(BINDIR)/phantom2hdf5

#----------------------------------------------------
# utility to rewrite .ev files using a common header
#
SRCEV=utils_infiles.f90 utils_evfiles.f90 prompting.f90 phantomevcompare.f90
OBJEVC1 = ${SRCEV:.f90=.o}
OBJEVC = ${OBJEVC1:.F90=.o}

.PHONY: phantomevcompare
phantomevcompare: $(OBJEVC)
	@echo ""
	@echo "phantomevcompare: let the graphing begin!"
	@echo ""
	$(FC) $(FFLAGS) -o $(BINDIR)/$@ $(OBJEVC)

cleanphantomevcompare:
	rm -f $(BINDIR)/phantomevcompare

#----------------------------------------------------
# these are the sources for the multirun utility
#
SRCMULT = physcon.f90 ${CONFIG} ${SRCKERNEL} io.F90 mpi_utils.F90 ${SRCFASTMATH} \
          units.f90 boundary.f90 utils_allocate.f90 part.F90 timestep.f90 commons.f90 \
          utils_filenames.f90 utils_mathfunc.f90 utils_vectors.f90 utils_omp.F90 utils_datafiles.f90 datafiles.f90 utils_tables.f90 \
          viscosity.f90 options.f90 damping.f90 ${SRCEOS} \
          utils_infiles.f90 utils_dumpfiles.f90 utils_summary.f90 centreofmass.f90 \
          ${SRCCHEM} ${DOMAIN} ${SRCPOT} ptmass.F90 ${LINKLIST} ${SRCTURB} \
          prompting.f90 ${SRCDUST} ${SRCNIMHD} readwrite_infile.f90 ${MULTIRUNFILE}
OBJM1 = ${SRCMULT:.f90=.o}
OBJMULT = ${OBJM1:.F90=.o}

multirun: checksystem checkparams $(OBJMULT)
	@echo ""
	@echo "multirun: your hope is our desire"
	@echo ""
	$(FC) $(FFLAGS) -o $(BINDIR)/$@ $(OBJMULT)

cleanmultirun:
	rm -f $(BINDIR)/multirun

#----------------------------------------------------
# utility to plot orbits based on orbital elements (a,e,i,o,w,f)
#
SRCBIN = prompting.f90 dtype_kdtree.F90 utils_datafiles.f90 datafiles.f90 ${CONFIG} physcon.f90 io.F90 \
         mpi_utils.F90 utils_allocate.f90 part.F90 mpi_domain.F90 set_binary.f90 test_binary.f90 testbinary.f90
OBJBIN1 = ${SRCBIN:.f90=.o}
OBJBIN = ${OBJBIN1:.F90=.o}

.PHONY: testbinary

testbin: testbinary

testbinary: checksys checkparams $(OBJBIN)
	@echo ""
	@echo "test_binary: may your orbits orbit"
	@echo ""
	$(FC) $(FFLAGS) -o $(BINDIR)/testbinary $(OBJBIN)

cleantestbinary:
	rm -f $(BINDIR)/testbinary

#----------------------------------------------------
# check for anything that depends on HDF5
#
checkhdf5:
   ifeq (X${HDF5ROOT}, X)
	@echo; echo "ERROR: HDF5ROOT should be set before compiling with HDF5 utilities"; echo; ${MAKE} err;
   else
	@if [ -d $$HDF5ROOT ]; then echo; echo "HDF5ROOT=$$HDF5ROOT"; echo; else echo; echo "ERROR: Directory given by HDF5ROOT=$$HDF5ROOT does not exist"; echo; ${MAKE} err; fi;
   endif

#----------------------------------------------------
# these are the sources for the plot_kernel utility
#

OBJPLOTK= physcon.o ${SRCKERNEL:.f90=.o} giza-fortran.o plot_kernel.o

plotkernel: checksys checkparams checksplash $(OBJPLOTK)
	@echo ""
	@echo "plot_kernel: may your kernels be normalised"
	@echo ""
	$(FC) $(FFLAGS) -o $(BINDIR)/$@ $(OBJPLOTK) $(LDFLAGS) -L$(SPLASH_DIR)/giza/lib -lgiza

plot_kernel.o: ${SRCKERNEL:.f90=.o}
#giza-fortran.o: ${SPLASH_DIR}/giza/src/$@
#	$(FC) $(FFLAGS) -o $@ -c ${SPLASH_DIR}/giza/interface/giza-fortran.F90

cleanplotkernel:
	rm -f $(BINDIR)/plotkernel

#----------------------------------------------------
# these are the sources for the showheader utility
#
SRCSHOWHEADER= utils_dumpfiles.f90 showheader.f90
OBJSHOWHEADER= $(SRCSHOWHEADER:.f90=.o)
showheader: checksys $(OBJSHOWHEADER)
	@echo ""
	@echo "showheader: show me the header!"
	@echo ""
	$(FC) $(FFLAGS) -o $(BINDIR)/$@ $(OBJSHOWHEADER)

cleanshowheader:
	rm -f $(BINDIR)/showheader

#----------------------------------------------------
# these are the sources for the showarrays utility
#
SRCSHOWARRAYS= utils_dumpfiles.f90 showarrays.f90
OBJSHOWARRAYS= $(SRCSHOWARRAYS:.f90=.o)
showarrays: checksys $(OBJSHOWARRAYS)
	@echo ""
	@echo "showarrays: show me the arrays!"
	@echo ""
	$(FC) $(FFLAGS) -o $(BINDIR)/$@ $(OBJSHOWARRAYS)

cleanshowarrays:
	rm -f $(BINDIR)/showheader

#----------------------------------------------------
# these are the sources for the evol_dustywaves utility
#
SRCDUSTEVOL= cubicsolve.f90 dustywaves.f90 evol_dustywaves.f90
OBJDUSTEVOL= $(SRCDUSTEVOL:.f90=.o)

evol_dustywaves: checksys $(OBJDUSTEVOL)
	@echo ""
	@echo "dusty wave .ev solutions^TM: All the energy you need."
	@echo ""
	$(FC) $(FFLAGS) -o $(BINDIR)/$@ $(OBJDUSTEVOL)

#----------------------------------------------------
# these are the sources for the ev2mdot utility
#
.PHONY: ev2mdot
ev2mdot: checksys utils_filenames.o utils_infiles.o utils_evfiles.o ev2mdot.o
	@echo ""
	@echo "ev2mdot: Accretion rates R us."
	@echo ""
	$(FC) $(FFLAGS) -o $(BINDIR)/$@ ev2mdot.o utils_filenames.o utils_evfiles.o utils_infiles.o

cleanev2mdot:
	rm -f $(BINDIR)/ev2mdot
#----------------------------------------------------
# these are the sources for the ev2kdot utility
#
.PHONY: ev2kdot
ev2kdot: checksys utils_filenames.o utils_infiles.o utils_evfiles.o ev2kdot.o
	$(FC) $(FFLAGS) -o $(BINDIR)/$@ ev2kdot.o utils_filenames.o utils_evfiles.o utils_infiles.o

cleanev2kdot:
	rm -f $(BINDIR)/ev2kdot

#----------------------------------------------------
# these are the sources for the acc2ang utility
#
.PHONY: acc2ang
acc2ang: checksys acc2ang.o
	@echo ""
	@echo "acc2ang: Accreted ang. mom. R us."
	@echo ""
	$(FC) $(FFLAGS) -o $(BINDIR)/$@ acc2ang.o

cleanacc2ang:
	rm -f $(BINDIR)/acc2ang

#---------------------------
# sources for the mass_flow utility
#
OBJMF1 = ${ANALYSIS:.f90=.o}
OBJMF2 = ${OBJMF1:.F90=.o}
OBJMF = ${OBJMF2:.f=.o}
OBJM= utils_sort.o leastsquares.o solvelinearsystem.o ${OBJDUMP} ${OBJMF} set_binary.o mf_write.o

.PHONY: mflow
mflow: checksys $(OBJM)  mflow.o ev2mdot lombperiod
	@echo ""
	@echo "mflow: mass flow R us."
	@echo ""
	$(FC) $(FFLAGS) -o $(BINDIR)/$@  $(OBJM) mflow.o

.PHONY:lombperiod
lombperiod: powerspectrums.o lombperiod.o
	$(FC) $(FFLAGS) -o $(BINDIR)/$@  lombperiod.o powerspectrums.o

#----------------------------------------------------
# these are the sources for the combinedustdumps utility
#
OBJCDD= ${OBJECTS} combinedustdumps.o

combinedustdumps: checksys checkparams $(OBJCDD)
	@echo ""
	@echo "combinedustdumps: many grains make light work"
	@echo ""
	$(FC) $(FFLAGS) -o $(BINDIR)/$@ $(OBJCDD) $(LDFLAGS)

cleancombinedustdumps:
	rm -f $(BINDIR)/combinedustdumps



#----------------------------------------------------
# target to write appropriate queue submission script
#
ifndef QSYS
   QSYS=pbs
endif
ifndef WALLTIME
   WALLTIME='1000:00:00'
endif
ifndef MAXMEM
   MAXMEM='16G'
endif
ifeq ($(OPENMP),yes)
 ifndef NOMP
   ifdef OMP_NUM_THREADS
      NOMP=$(OMP_NUM_THREADS)
   else
      NOMP=2
   endif
 endif
 ifndef OMP_SCHEDULE
    OMP_SCHEDULE=dynamic
 endif
 ifndef QPE
    QPE=omp
 endif
 ifndef NPAR
    NPAR=$(NOMP)
 endif
endif
ifeq ($(USEMPI),yes)
 ifndef NMPI
    NMPI=8
 endif
 ifndef QPE
    QPE=mpi
 endif
 ifndef NPAR
    NPAR=$(NMPI)
 endif
 ifndef MPIEXEC
    MPIEXEC=mpiexec -np ${NMPI}
 endif
else
 ifndef NMPI
    NMPI=1
 endif
endif
ifndef OUTFILE
  ifeq ($(QSYS),sge)
    OUTFILE=$(INFILE)'.sgeout'
  else
    ifeq ($(QSYS),pbs)
       OUTFILE=$(INFILE)'.pbsout'
    else
       OUTFILE=$(INFILE)'.qout'
    endif
  endif
endif
ifndef MAILTO
   MAILTO=`git config --get user.email`
endif
GETLOG='`grep logfile "$(INFILE)" | sed "s/logfile =//g" | sed "s/\\!.*//g" | sed "s/\s//g"`'

ifndef CMD
CMD='./phantom $(INFILE) >& $$outfile'
endif

.PHONY: qscript

qscript:
    ifneq ($(KNOWN_SYSTEM), yes)
	@echo "Error: qscript needs known SYSTEM variable set"
	@${MAKE} err;
    endif
    ifndef INFILE
	@echo
	@echo "Usage: make qscript INFILE=infile"
	@echo
	@${MAKE} err;
    endif
    # set default values for variables not set
    ifeq ($(QSHELL),tcsh)
	@echo '#!/bin/tcsh'
    else
	@echo '#!/bin/bash'
    endif
    ifeq ($(QSYS),sge)
	@echo '## Sun Grid Engine Script, created by "make qscript" '`date`
        ifeq ($(QSHELL),tcsh)
	    @echo '#$$ -S /bin/tcsh'
        else
	    @echo '#$$ -S /bin/bash'
        endif
	@echo '#$$ -cwd'
	@echo '#$$ -N '`../scripts/randomword.pl`
	@echo '#$$ -o '$(OUTFILE)' -j y'
	@echo '#$$ -l h_rt='$(WALLTIME)
	@echo '#$$ -l h_vmem='$(MAXMEM)
        ifdef MAILTO
	   @echo '#$$ -m ae'
	   @echo '#$$ -M '$(MAILTO)
        endif
        ifdef QPE
	   @echo '#$$ -pe '$(QPE) $(NPAR)
        endif
        ifdef QEXTRA
	   @echo '#$$ '$(QEXTRA)
        endif
	@echo
	@echo 'echo "SGE: HOSTS   = "`cat $$PE_HOSTFILE`'
	@echo 'echo "SGE: NHOSTS  = $$NHOSTS"'
	@echo 'echo "SGE: NSLOTS  = $$NSLOTS"'
	@echo 'echo "SGE: NQUEUES = $$NQUEUES"'
    else ifeq ($(QSYS),pbs)
	@echo '## PBS Job Submission Script, created by "make qscript" '`date`
        ifdef QNODES
	   @echo '#PBS -l '$(QNODES)
        else
           ifeq ($(SYSTEM),zen)
	      @echo '#PBS -l nodes='$(NMPI)':ppn=8:StandardMem'
           else
	      @echo '#PBS -l nodes='$(NMPI)':ppn='$(NOMP)
           endif
        endif
        ifdef JOBNAME
	   @echo '#PBS -N '$(JOBNAME)
        else
	   @echo '#PBS -N '`../scripts/randomword.pl`
        endif
        ifdef QNAME
	   @echo '#PBS -q '$(QNAME)
        endif
        ifdef QPROJECT
	   @echo '#PBS -P '$(QPROJECT)
        endif
	@echo '#PBS -o '$(OUTFILE)
	@echo '#PBS -j oe'
        ifdef MAILTO
	   @echo '#PBS -m e'
	   @echo '#PBS -M '$(MAILTO)
        endif
	@echo '#PBS -l walltime='$(WALLTIME)
	@echo '#PBS -l mem='$(MAXMEM)
        ifdef QEXTRA
	   @echo '#PBS '$(QEXTRA)
        endif
	@echo '## phantom jobs can be restarted:'
	@echo '#PBS -r y'
        ifeq ($(PBSRESUBMIT),yes)
             ifeq ($(QSHELL),tcsh)
	          $(error error: resubmittable scripts require bash, cannot use QSHELL=tcsh);
             endif
	     @echo '#PBS -v NJOBS,NJOB'
	     @echo
	     @echo '#------------------------------------------------------------------------------'
	     @echo '# this is a self-resubmitting PBS script'
	     @echo '# use qsub -v NJOBS=10 <scriptname> to submit'
	     @echo '# with an appropriate value for NJOBS'
	     @echo '#'
	     @echo '# These variables are assumed to be set:'
	     @echo '#   NJOBS is the total number of jobs in a sequence of jobs (defaults to 1)'
	     @echo '#   NJOB is the number of the previous job in the sequence (defaults to 0)'
	     @echo '#------------------------------------------------------------------------------'
	     @echo 'if [ X$$NJOBS == X ]; then'
	     @echo '    echo "NJOBS (total number of jobs in sequence) is not set - defaulting to 1"'
	     @echo '    export NJOBS=1'
	     @echo 'fi'
	     @echo 'if [ X$$NJOB == X ]; then'
	     @echo '    echo "NJOB (previous job number in sequence) is not set - defaulting to 0"'
	     @echo '    export NJOB=0'
	     @echo 'fi'
	     @echo '#'
	     @echo '# Quick termination of job sequence - look for a file called STOP_SEQUENCE'
	     @echo '#'
	     @echo 'if [ -f $$PBS_O_WORKDIR/STOP_SEQUENCE ]; then'
	     @echo '    echo  "Terminating sequence after $$NJOB jobs"'
	     @echo '    exit 0'
	     @echo 'fi'
	     @echo '#'
	     @echo '# Increment the counter to get current job number'
	     @echo '#'
	     @echo 'NJOB=$$(($$NJOB+1))'
	     @echo '#'
	     @echo '# Are we in an incomplete job sequence - more jobs to run ?'
	     @echo '#'
	     @echo 'if [ $$NJOB -lt $$NJOBS ]; then'
	     @echo '    #'
	     @echo '    # Now submit the next job'
	     @echo '    #'
	     @echo '    NEXTJOB=$$(($$NJOB+1))'
	     @echo '    echo "Submitting job number $$NEXTJOB in sequence of $$NJOBS jobs"'
	     @echo '    qsub -z -W depend=afterany:$$PBS_JOBID $$0'
	     @echo 'else'
	     @echo '    echo "Running last job in sequence of $NJOBS jobs"'
	     @echo 'fi'
#	     @echo '#'
#	     @echo '# File manipulation prior to job commencing, eg. clean up previous output files,'
#	     @echo '# check for consistency of checkpoint files, ...'
#	     @echo '#'
#	     @echo 'if [ $$NJOB -gt 1 ]; then'
#	     @echo '   echo " "'
#	     @echo '   # .... USER INSERTION HERE '
#	     @echo 'fi'
	     @echo '#------------------------------------------------------------------------------'
        endif
	@echo
	@echo 'cd $$PBS_O_WORKDIR'
	@echo 'echo "PBS_O_WORKDIR is $$PBS_O_WORKDIR"'
	@echo 'echo "PBS_JOBNAME is $$PBS_JOBNAME"'
	@echo 'env | grep PBS'
	@echo 'cat $$PBS_NODEFILE > nodefile'
    else
        ifdef QNODES
	   @echo '#SBATCH --nodes='$(QNODES)
        else
	   @echo '#SBATCH --nodes='$(NMPI)' --ntasks='$(NOMP)
        endif
	@echo '#SBATCH --cpus-per-task=1'
        ifdef JOBNAME
	   @echo '#SBATCH --job-name='$(JOBNAME)
        else
	   @echo '#SBATCH --job-name='`../scripts/randomword.pl`
        endif
        ifdef QNAME
	   @echo '#SBATCH --queue='$(QNAME)
        endif
        ifdef QPROJECT
	   @echo '#SBATCH --account='$(QPROJECT)
        endif
        ifdef QPARTITION
	   @echo '#SBATCH --partition='$(QPARTITION)
        endif
	@echo '#SBATCH --output='$(OUTFILE)
        ifdef MAILTO
	   @echo '#SBATCH --mail-type=BEGIN'
	   @echo '#SBATCH --mail-type=FAIL'
	   @echo '#SBATCH --mail-type=END'
	   @echo '#SBATCH --mail-user='$(MAILTO)
        endif
	@echo '#SBATCH --time=0-'$(WALLTIME)
	@echo '#SBATCH --mem='$(MAXMEM)
        ifdef QEXTRA
	   @echo '#SBATCH '$(QEXTRA)
        endif
    endif
	@echo 'echo "HOSTNAME = $$HOSTNAME"'
	@echo 'echo "HOSTTYPE = $$HOSTTYPE"'
	@echo 'echo Time is `date`'
	@echo 'echo Directory is `pwd`'
	@echo
    ifeq ($(QSHELL),tcsh)
	@echo 'limit stacksize unlimited'
    else
	@echo 'ulimit -s unlimited'
    endif
    #-- set openMP environment variables
    ifeq ($(OPENMP),yes)
        ifeq ($(QSHELL),tcsh)
	   @echo 'setenv OMP_SCHEDULE "'$(OMP_SCHEDULE)'"'
	   @echo 'setenv OMP_NUM_THREADS '$(NOMP)
	   @echo 'setenv OMP_STACKSIZE 1024m'
        else
	   @echo 'export OMP_SCHEDULE="'$(OMP_SCHEDULE)'"'
	   @echo 'export OMP_NUM_THREADS='$(NOMP)
	   @echo 'export OMP_STACKSIZE=1024m'
        endif
    endif
	@echo
    #-- add lines specific to particular machines
    ifeq ($(SYSTEM),msg)
        ifeq ($(QSHELL),bash)
	   @echo 'source /etc/profile'
	   @echo 'export LD_LIBRARY_PATH=${LD_LIBRARY_PATH}'
        else
	   @echo 'setenv LD_LIBRARY_PATH '${LD_LIBRARY_PATH}
        endif
	@cat ~/.modules
    endif
	@echo
    #--final line is code execution
	@echo 'echo "starting phantom run..."'
    ifeq ($(QSHELL),tcsh)
	@echo 'setenv outfile '$(GETLOG)
    else
	@echo 'export outfile='$(GETLOG)
    endif
	@echo 'echo "writing output to $$outfile"'
    ifeq ($(USEMPI),yes)
	@echo $(MPIEXEC)' '$(CMD)
    else
	@echo $(CMD)
    endif
    ifeq ($(PBSRESUBMIT),yes)
	@echo
	@echo '#------------------------------------------------------------------------------'
	@echo '# Not expected to reach this point in general but if we do, check that all '
	@echo '# is OK.  If the job command exited with an error, terminate the job'
	@echo '#'
	@echo 'errstat=$$?'
	@echo 'if [ $$errstat -ne 0 ]; then'
	@echo '    # A brief nap so PBS kills us in normal termination. Prefer to '
	@echo '    # be killed by PBS if PBS detected some resource excess'
	@echo '    sleep 5  '
	@echo '    echo "Job number $$NJOB returned an error status $$errstat - stopping job sequence."'
	@echo '    touch $$PBS_O_WORKDIR/STOP_SEQUENCE'
	@echo '    exit $$errstat'
	@echo 'fi'
	@echo '#------------------------------------------------------------------------------'
    endif

#----------------------------------------------------
# unit test for block limits
#
test1: checksystem checkparams $(OBJDUMP) test_blocklimits.o
	$(FC) $(FFLAGS) -o $(BINDIR)/test1 $(OBJDUMP) test_blocklimits.o

#----------------------------------------------------
# run test suite
#
.PHONY: test test2 testcyl testgrav testall
test:
	${MAKE} SETUP=test && $(RUNMPI) $(BINDIR)/phantom test

test2:
	${MAKE} SETUP=test2 && $(RUNMPI) $(BINDIR)/phantom test

testkd:
	${MAKE} SETUP=testkd && $(RUNMPI) $(BINDIR)/phantom test

testcyl:
	${MAKE} SETUP=testcyl && $(RUNMPI) $(BINDIR)/phantom test

testgrav:
	${MAKE} SETUP=testgrav && $(RUNMPI) $(BINDIR)/phantom test gravity

testdust:
	${MAKE} SETUP=testdust && $(RUNMPI) $(BINDIR)/phantom test dust

testgr:
	${MAKE} SETUP=testgr && $(MPIEXEC) $(BINDIR)/phantom test gr

testgrowth:
	${MAKE} SETUP=testgrowth && $(RUNMPI) $(BINDIR)/phantom test growth

testnimhd:
	${MAKE} SETUP=testnimhd && $(RUNMPI) $(BINDIR)/phantom test nimhd

testall: test test2 testcyl testgrav

#----------------------------------------------------
# this is a utility to test the fast sqrt functions
# to see if they are faster than the native calls
# if so, then the appropriate pre-processor flags
# are added
#
.PHONY: .make_mathflags .make_nofastmath getmathflags checkmath
ifndef FASTSQRT
   FASTSQRT=${shell if [ -e .make_nofastmath ]; then echo no; fi}
endif

ifeq ($(FASTSQRT), no)
   OBJTESTMATH=
   FASTMATH=no
else
   OBJTESTMATH= random.o io.o fastmath.o mpi_utils.o test_fastmath.o getmathflags.o
   FASTMATH=${shell if [ -e .make_mathflags ]; then cat .make_mathflags; fi}
endif

.make_mathflags: checksys $(OBJTESTMATH)
     ifeq ($(FASTSQRT), no)
	@touch .make_mathflags
     else
	@if [ ! -e $@ ]; then \
	    $(FC) $(FFLAGS) -o $(BINDIR)/getmathflags $(OBJTESTMATH) || ${MAKE} fastmathlinkerr; \
	    $(BINDIR)/getmathflags > .make_mathflags; \
	fi
     endif

ifeq ($(FASTMATH), yes)
   SRCFASTMATH=fastmath.o
   TEST_FASTMATH=test_fastmath.F90
   FPPFLAGS+=-DFINVSQRT
else
   SRCFASTMATH=
   TEST_FASTMATH=
endif

fastmath.o: fastmath.f90
	$(FC) $(FFLAGS) -o $@ -c $< || ${MAKE} fastmathlinkerr
test_fastmath.o: test_fastmath.F90
	$(FC) $(FFLAGS) -o $@ -c $< || ${MAKE} fastmathlinkerr
getmathflags.o: getmathflags.f90
	$(FC) $(FFLAGS) -o $@ -c $< || ${MAKE} fastmathlinkerr

fastmathlinkerr:
	@echo "***********************************************************************"
	@echo "*** ERROR linking fastsqrt stuff (requires Fortran->C call)         ***"
	@echo "*** Type make again to ignore this and compile without it           ***"
	@echo "***********************************************************************"
	@touch .make_mathflags
	@touch .make_nofastmath
	${MAKE} err;

#----------------------------------------------------

LASTSYSTEM = ${shell if [ -e .make_lastsystem ]; then cat .make_lastsystem; fi}
LASTSETUP = ${shell if [ -e .make_lastsetup ]; then cat .make_lastsetup; fi}
LASTFPPFLAGS = ${shell if [ -e .make_lastfppflags ]; then cat .make_lastfppflags; fi}
LASTFFLAGS = ${shell if [ -e .make_lastfflags ]; then cat .make_lastfflags; fi}

.PHONY: checksystem checkparams checksplash checksys

checksystem: checksys checksetup

checksys:
   ifeq ($(KNOWN_SYSTEM), yes)
	@echo ""
	@echo "Compiling Phantom v$(PHANTOM_VERSION_MAJOR).$(PHANTOM_VERSION_MINOR).$(PHANTOM_VERSION_MICRO) for $(SYSTEM) system..........."
	@echo ""
        ifneq ($(SYSTEM),$(LASTSYSTEM))
	    @echo system changed from ${LASTSYSTEM} to ${SYSTEM}
	    @${MAKE} clean
	    @${MAKE} cleanmathflags
        endif
	@echo $(SYSTEM) > .make_lastsystem
   else
	@echo ""
	@echo "make: WARNING: value of SYSTEM = $(SYSTEM) not recognised..."
	@echo "=> set the environment variable SYSTEM to one listed "
	@echo "   in build/Makefile and try again"
	@echo ""
	@${MAKE} compilers
	@${MAKE} err;
   endif

checksetup:
   ifeq ($(OBSOLETE_SETUP), yes)
	@echo "make: WARNING: value of SETUP = $(OLDSETUP) is obsolete..."
	@echo "=> setting SETUP = $(SETUP)"
	@echo
   endif
   ifeq ($(KNOWN_SETUP), yes)
	@echo "Using options for "$(SETUP)" setup"
	@echo ""
        ifneq ($(SETUP),$(LASTSETUP))
	    @echo setup changed from ${LASTSETUP} to ${SETUP}
	    @${MAKE} clean
        endif
	@echo $(SETUP) > .make_lastsetup
   else
	@echo "setup '$(SETUP)' not recognised..."
	@echo ""
	@echo "Please set SETUP to one listed in build/Makefile"
	@echo ""
	@echo " e.g.:"
	@echo " make SETUP=sedov"
	@echo " make SETUP=disc"
	@echo " make SETUP=turbdrive"
	@echo ""
	@echo " or:"
	@echo " export SETUP=sedov"
	@echo " make"
	@echo ""
	@echo "You may also wish to consider the following compile-time options:"
	@echo ""
	@echo " DEBUG=yes/no"
	@echo " DOUBLEPRECISION=yes/no"
	@echo " OPENMP=yes/no"
	@echo " ENDIAN=BIG/LITTLE"
	@echo ""
	@${MAKE} err;
   endif

checkparams:
	@echo "Using $(KERNEL) kernel"
   ifeq ($(DEBUG), yes)
	@echo "Debugging flags are ON"
   endif
   ifeq ($(DOUBLEPRECISION), yes)
	@echo "Flags set for DOUBLE PRECISION"
   else
	@echo "Flags set for SINGLE PRECISION"
   endif
   ifeq ($(OPENMP), yes)
	@echo "Compiling in PARALLEL (OpenMP)"
   else
	@echo "Compiling in SERIAL"
   endif
   ifeq ($(ENDIAN), BIG)
	@echo "Flags set for conversion to BIG endian"
   endif
   ifeq ($(ENDIAN), LITTLE)
	@echo "Flags set for conversion to LITTLE endian"
   endif
   ifneq ($(FPPFLAGS),$(LASTFPPFLAGS))
	@echo 'pre-processor flags changed from "'${LASTFPPFLAGS}'" to "'${FPPFLAGS}'"'
	@${MAKE} clean;
	#for x in ../src/*/*.F90; do y=`basename $$x`; rm -f $${y/.F90/.o}; done
   endif
	@echo "Preprocessor flags are "${FPPFLAGS}
	@echo "${FPPFLAGS}" > .make_lastfppflags
   ifneq ($(FFLAGS),$(LASTFFLAGS))
	@echo 'Fortran flags changed from "'${LASTFFLAGS}'" to "'${FFLAGS}'"'
	@${MAKE} clean;
   endif
	@echo "Fortran flags are "${FFLAGS}
	@echo "${FFLAGS}" > .make_lastfflags

checksplash:
   ifneq ("X$(SPLASH_DIR)","X")
	@echo; echo "Compiling SPLASH source files from "$(SPLASH_DIR); echo
   else
	@echo; echo "ERROR: cannot find SPLASH directory needed for some source files - try \"export SPLASH_DIR=${HOME}/splash\""; echo
   endif

checkmcfost:
   ifneq ("X$(MCFOST_DIR)","X")
	@echo; echo "MCFOST directory is "$(MCFOST_DIR); echo;
   else
	@echo; echo "ERROR: cannot find MCFOST directory for linking - set this using MCFOST_DIR"; echo; ${MAKE} err
   endif

giza-fortran.o : $(SPLASH_DIR)/giza/interface/giza-fortran.F90 $(SPLASH_DIR)/giza/lib/libgiza.a
	$(FC) $(FFLAGS) -I$(SPLASH_DIR)/giza/include/ -c $< -o $@

compilers:
	@echo "I suggest one of the following, based on detected Fortran compilers..."; echo;
	@if type -p ifort > /dev/null; then echo "make SYSTEM=ifort"; fi;
	@if type -p pathf90 > /dev/null; then echo "make SYSTEM=pathf90"; fi;
	@if type -p pgf90 > /dev/null; then echo "make SYSTEM=pgf90"; fi;
	@if type -p xlf90_r > /dev/null; then echo "make SYSTEM=ukaff1a [uses xlf90_r]"; fi;
	@if type -p gfortran > /dev/null; then echo "make SYSTEM=gfortran"; fi;
	@if type -p g95 > /dev/null; then echo "make SYSTEM=g95"; fi;
	@echo "(end of possible selections)"; echo;

#----------------------------------------------------
# target to automatically include dependencies in Makefile
# relies on the g95 compiler being present
# (does not have to be used for the main compilation)

depends: clean checksetup
	#@echo '*********************************************************************************'
	#@echo 'First run of Makefile -- creating dependency lines using gfortran, writing to .depends'
	#@echo '*********************************************************************************'
	#@gfortran -M -cpp -c ../src/*/*.*90 > .depends
	#@echo '*************************************************************************'
	#@echo 'If no errors above, then Makefile dependencies were created successfully '
	#@echo ' -- be sure to run "make depends" again if you alter code dependencies'
	#@echo '*************************************************************************'
	#@${MAKE} clean

.depends:
	@if type -p gfortran; then touch .depends; ${MAKE} --quiet SETUP=test depends; else echo "warning: no gfortran so dependencies not calculated"; touch .depends; fi;

include .depends

getdims:
	@echo $(MAXP)

err:
	$(error aborting);

clean:
	rm -f *.o *.mod phantom-version.h

cleanall: clean cleanmathflags
	cd $(BINDIR); rm -f phantom phantomsetup

cleandist: clean cleanall
	rm -f .make_lastsystem .make_lastsetup .make_lastfppflags .depends

cleanmathflags:
	rm -f .make_mathflags bin/getmathflags<|MERGE_RESOLUTION|>--- conflicted
+++ resolved
@@ -1777,13 +1777,9 @@
 #----------------------------------------------------
 # these are the sources for phantom setup utility
 #
-<<<<<<< HEAD
-SRCSETUP= utils_omp.F90 utils_sort.f90 utils_timing.f90 utils_summary.F90 utils_gravwave.f90 \
-          utils_tables.f90 random.f90 mpi_balance.F90 set_dust.F90 set_dust_options.f90 set_binary.f90 set_flyby.f90 \
-=======
 SRCSETUP= utils_omp.F90 utils_sort.f90 utils_timing.f90 utils_summary.F90 \
+          utils_gravwave.f90 \
           random.f90 mpi_balance.F90 set_dust.F90 set_dust_options.f90 set_binary.f90 set_flyby.f90 \
->>>>>>> 47e2224e
           utils_indtimesteps.F90 partinject.F90 stack.F90 mpi_dens.F90 mpi_force.F90 mpi_derivs.F90 \
           ${SRCTURB} ${SRCNIMHD} ${SRCCHEM} \
           ptmass.F90 energies.F90 \
@@ -1907,13 +1903,8 @@
 OBJAN1= ${ANALYSIS:.f90=.o}
 OBJAN2= ${OBJAN1:.F90=.o}
 OBJAN= ${OBJAN2:.f=.o}
-<<<<<<< HEAD
-OBJA= utils_sort.o utils_tables.o leastsquares.o solvelinearsystem.o \
+OBJA= utils_sort.o leastsquares.o solvelinearsystem.o \
       ${OBJDUMP} utils_disc.o utils_gravwave.o set_dust.o set_binary.o ${OBJAN}
-=======
-OBJA= utils_sort.o leastsquares.o solvelinearsystem.o \
-      ${OBJDUMP} utils_disc.o set_dust.o set_binary.o ${OBJAN}
->>>>>>> 47e2224e
 
 ifndef ANALYSISBIN
 ANALYSISBIN=phantomanalysis
