--- conflicted
+++ resolved
@@ -1012,18 +1012,11 @@
 #
 SRCMULT = physcon.f90 ${CONFIG} ${SRCKERNEL} io.F90 mpi_utils.F90 utils_timing.f90 dtype_kdtree.F90 ${SRCFASTMATH} \
           units.f90 boundary.f90 utils_allocate.f90 part.F90 timestep.f90 setup_params.f90 \
-<<<<<<< HEAD
           utils_filenames.f90 utils_mathfunc.f90 utils_system.f90 utils_vectors.f90 \
-          utils_omp.F90 utils_datafiles.f90 datafiles.f90 utils_tables.f90 \
-          viscosity.f90 options.f90 damping.f90 ${SRCEOS} utils_gravwave.f90 \
-          utils_infiles.f90 utils_dumpfiles.f90 utils_summary.f90 centreofmass.f90 \
-          ${SRCCHEM} ${DOMAIN} ${SRCPOT} ptmass.F90 ${LINKLIST} ${SRCTURB} \
-=======
-          utils_filenames.f90 utils_mathfunc.f90 utils_vectors.f90 utils_omp.F90 utils_datafiles.f90 datafiles.f90 utils_tables.f90 utils_infiles.f90 \
+          utils_omp.F90 utils_datafiles.f90 datafiles.f90 utils_tables.f90 utils_infiles.f90 \
           ${SRCEOS} viscosity.f90 options.f90 damping.f90 utils_gravwave.f90 \
           utils_dumpfiles.f90 utils_summary.f90 centreofmass.f90 \
           ${SRCCHEM} ${DOMAIN} ${SRCPOT} dust_formation.F90 ptmass_radiation.F90 mpi_balance.F90 mpi_memory.F90 mpi_force.F90 mpi_dens.F90 mpi_derivs.F90 kdtree.F90 linklist_kdtree.F90 ptmass.F90 ${SRCTURB} \
->>>>>>> e3567bf6
           checkconserved.f90 prompting.f90 ${SRCDUST} ${SRCNIMHD} readwrite_infile.f90 ${MULTIRUNFILE}
 OBJM1 = ${SRCMULT:.f90=.o}
 OBJMULT = ${OBJM1:.F90=.o}
