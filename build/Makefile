#--------------------------------------------------------------------------!
# The Phantom Smoothed Particle Hydrodynamics code, by Daniel Price et al. !
# Copyright (c) 2007-2020 The Authors (see AUTHORS)                        !
# See LICENCE file for usage and distribution conditions                   !
# http://users.monash.edu.au/~dprice/phantom                               !
#--------------------------------------------------------------------------!
#+
#  The Phantom Makefile
#
#  DESCRIPTION:
#   This is the main Makefile for all of the code and utilities
#   Compiler settings are grouped under the SYSTEM variable while
#   compile-time settings for different problems are grouped under
#   the SETUP variable
#
#  OWNER: Daniel Price
#
#  $Id: 2788b71b1c08e560e77dce9849c5cb24a668f4b9 $
#+
#--------------------------------------------------------------------------

.KEEP_STATE:

PHANTOM_VERSION_MAJOR=1
PHANTOM_VERSION_MINOR=4
PHANTOM_VERSION_MICRO=0
VERSION=$(PHANTOM_VERSION_MAJOR).$(PHANTOM_VERSION_MINOR).$(PHANTOM_VERSION_MICRO)

KNOWN_SYSTEM=no
SHELL = /bin/bash
VPATH = "${RUNDIR}" ../src/main ../src/utils ../src/setup ../src/tests ../src/lib/NICIL/src
BINDIR= ../bin
UNAME=${shell uname}
#----------------------------------------------------------------
# Sensible defaults for phantom configuration
#----------------------------------------------------------------
CONFIG        = config.F90
SETUPFILE     = setup_unifdis.f90
MODFILE       = moddump_default.f90
ANALYSIS      = analysis_dtheader.f90
MULTIRUNFILE  = multirun.f90
LIVE_ANALYSIS = no
LINKLIST      = dtype_kdtree.F90 kdtree.F90 linklist_kdtree.F90
DEBUG         = no
#
# can comment out the following lines and instead set
# the parameters as environment variables
#
ifndef DOUBLEPRECISION
  DOUBLEPRECISION= yes
endif
ifndef EDITOR
  EDITOR= emacs
endif
ifndef OPENMP
  OPENMP= yes
endif
ifndef SPLASH_DIR
   SPLASH_DIR=${shell if [ -d $$HOME/splash ]; then echo $$HOME/splash; fi}
endif
#MPI= yes
#
# endian can be "BIG", "LITTLE" or anything else which has no effect
#
# ENDIAN= default
#
CC = gcc
CCFLAGS = -O5
LIBCXX = -lstdc++
#FPPFLAGS=
LDFLAGS=
SRCPHOTO=
LIBTOOL=libtool

#----------------------------------------------------------------
# here follows specific configuration options used
# for various types of simulations
#
# preprocessor options are as follows:
#
# -DPERIODIC            ! periodic boundaries
# -DIND_TIMESTEPS       ! individual particle timesteps
# -DSTS_TIMESTEPS       ! super-timestepping
# -DDISC_VISCOSITY      ! use artificial disc viscosity ( nu \propto alpha_sph cs h
#                       ! and calculated for both approaching and receding particles
# -DDRIVING             ! use turbulence driving
# -DMHD                 ! magnetic fields
# -DNONIDEALMHD         ! non-ideal magnetic fields including ionisation; uses NICIL
# -DPHOTO               ! turn on the photoevaporation
# -DLIGHTCURVE          ! lightcurve estimation
#----------------------------------------------------------------
#
# Check for obsolete setups and replace with generic version
#
#----------------------------------------------------------------
ifeq ($(SETUP), HLTau) # [buildbot skip]
    OBSOLETE_SETUP=yes
    OLDSETUP= HLTau
    override SETUP=disc
endif
ifeq ($(SETUP), dustyHLTau) # [buildbot skip]
    OBSOLETE_SETUP=yes
    OLDSETUP= dustyHLTau
    override SETUP=dustydisc
endif
ifeq ($(SETUP), mcfost) # [buildbot skip]
    OBSOLETE_SETUP=yes
    OLDSETUP=mcfost
    override SETUP=disc
    MCFOST=yes
endif
ifeq ($(SETUP), planets) # [buildbot skip]
    OBSOLETE_SETUP=yes
    OLDSETUP= planets
    override SETUP=disc
endif
ifeq ($(SETUP), binarydisc) # [buildbot skip]
    OBSOLETE_SETUP=yes
    OLDSETUP= binarydisc
    override SETUP=disc
endif
ifeq ($(SETUP), dustybinarydisc) # [buildbot skip]
    OBSOLETE_SETUP=yes
    OLDSETUP= dustybinarydisc
    override SETUP=dustydisc
endif
ifeq ($(SETUP), Lense-Thirring) # [buildbot skip]
    OBSOLETE_SETUP=yes
    OLDSETUP= Lense-Thirring
    override SETUP=disc
endif
ifeq ($(SETUP), warp) # [buildbot skip]
    OBSOLETE_SETUP=yes
    OLDSETUP= warp
    override SETUP=disc
endif
ifeq ($(SETUP), rndisc) # [buildbot skip]
    OBSOLETE_SETUP=yes
    OLDSETUP= rndisc
    override SETUP=lightcurvedisc
endif

#----------------------------------------------------------------
# Current code setup options
#----------------------------------------------------------------
ifeq ($(SETUP), empty)
#   empty setup for external-driver simulation
    SETUPFILE= setup_empty.f90
    IND_TIMESTEPS=yes
    KNOWN_SETUP=yes
endif

ifeq ($(SETUP), wddisc)
    ISOTHERMAL=yes
    SETUPFILE=setup_wddisc.f90
    KNOWN_SETUP=yes
    DUST=yes
endif

ifeq ($(SETUP), asteroidwind)
    SETUPFILE=setup_asteroidwind.f90
    SRCINJECT=utils_binary.f90 inject_asteroidwind.f90
    IND_TIMESTEPS=yes
    CONST_AV=yes
    ISOTHERMAL=yes
    KNOWN_SETUP=yes
endif

ifeq ($(SETUP), galdisc)
#   galactic disc simulations
    IND_TIMESTEPS=yes
    H2CHEM=yes
    ISOTHERMAL=no
    GRAVITY=no
    MHD=no
    SETUPFILE= setup_galdisc.f90
    KNOWN_SETUP=yes
endif

ifeq ($(SETUP), galdiscmhd)
#   galactic disc simulations with magnetic fields
    IND_TIMESTEPS=yes
    H2CHEM=no
    ISOTHERMAL=yes
    GRAVITY=no
    MHD=yes
    SETUPFILE= setup_galdisc.f90
    KNOWN_SETUP=yes
endif

ifeq ($(SETUP), turbdrive)
#   driven turbulence
    ifeq ($(IND_TIMESTEPS), yes)
       FPPFLAGS= -DPERIODIC -DCORRECT_BULK_MOTION -DSTIR_FROM_FILE
    else
       FPPFLAGS= -DPERIODIC # -DCORRECT_MEAN_FORCE
    endif
    SETUPFILE= setup_unifdis.f90
    SRCTURB= forcing.F90
    MULTIRUNFILE= multirun_mach.f90
    KNOWN_SETUP=yes
    CURLV=yes
    ISOTHERMAL=yes
endif

ifeq ($(SETUP), taylorgreen)
#   Taylor-Green vortex problem
    FPPFLAGS= -DPERIODIC -DCURLV
    SETUPFILE= setup_taylorgreen.f90
    ISOTHERMAL=yes
    KNOWN_SETUP=yes
    KERNEL=quintic
    MODFILE= moddump_taylorgreen.f90
    IND_TIMESTEPS=no
endif

ifeq ($(SETUP), turb)
#   driven supersonic turbulence (hydro, mhd, dusty)
    FPPFLAGS      = -DPERIODIC -DCORRECT_BULK_MOTION -DSTIR_FROM_FILE
    SETUPFILE     = setup_turb.F90
    SRCTURB       = forcing.F90
    IND_TIMESTEPS = yes
    KNOWN_SETUP   = yes
    ISOTHERMAL    = yes
    CURLV         = yes
    MHD           = no
    DUST          = no
endif

ifeq ($(SETUP), wd)
    SETUPFILE     = setup_star.f90
    IND_TIMESTEPS = no
    MHD           = no
    GRAVITY       = yes
    ISOTHERMAL    = no
    KNOWN_SETUP   = yes
    STORE_TEMP    = yes
    MODFILE       = moddump_binarystar.f90
    GWS           = yes
    ANALYSIS      = analysis_gws.f90
endif

ifeq ($(SETUP), photoevap)
# Mark Hutchison
    DISC_VISCOSITY=yes
    FPPFLAGS= -DPHOTO
    SETUPFILE= setup_photoevap.f90
    ANALYSIS= analysis_disc.f90
    KNOWN_SETUP=yes
    IND_TIMESTEPS=yes
    SRCPHOTO=photoevap.f90
endif

ifeq ($(SETUP), disc)
#   locally isothermal gas disc
    DISC_VISCOSITY=yes
    SETUPFILE= setup_disc.f90
    ANALYSIS= analysis_disc.f90
    ISOTHERMAL=yes
    KNOWN_SETUP=yes
    MULTIRUNFILE= multirun.f90
    IND_TIMESTEPS=yes
endif

ifeq ($(SETUP), grtde)
    SETUPFILE= setup_grtde.f90
    GR=yes
    METRIC=kerr
    KNOWN_SETUP=yes
    IND_TIMESTEPS=no
    GRAVITY=yes
    ANALYSIS=analysis_tde.f90
endif

# I (SD) added this setup for the ejecta from a BH-NS merger
ifeq ($(SETUP), grbhnsejecta)
    SETUPFILE=setup_grbhnsejecta.f90
    ANALYSIS=analysis_bhnsejecta.f90
#     SRCINJECT=inject_bhnsejecta_particles.f90
    GR=yes
    METRIC=schwarzschild
    GRAVITY=no
#     GRAVITY=yes
    ISOTHERMAL=no
    IND_TIMESTEPS=no
    KNOWN_SETUP=yes
    KERNEL=cubic
#     KERNEL=quintic
#     KERNEL=WendlandC4
endif

ifeq ($(SETUP), srpolytrope)
    FPPFLAGS= -DPRIM2CONS_FIRST
    SETUPFILE= setup_srpolytrope.f90
    GR=yes
    METRIC=minkowski
    KNOWN_SETUP=yes
    IND_TIMESTEPS=yes
    GRAVITY=yes
    MODFILE=moddump_polytrope.f90
endif

ifeq ($(SETUP), grdisc)
    SETUPFILE= setup_grdisc.f90
    ANALYSIS= analysis_disc.f90
    ISOTHERMAL=no
    GR=yes
    METRIC=kerr
    KNOWN_SETUP=yes
    MULTIRUNFILE= multirun.f90
    IND_TIMESTEPS=yes
    NCELLSMAX=2*maxp
    CONST_AV=yes
endif

ifeq ($(SETUP), adiabaticdisc)
#   adiabatic disc
    DISC_VISCOSITY=yes
    SETUPFILE= setup_disc.f90
    ANALYSIS= analysis_disc.f90
    KNOWN_SETUP=yes
    IND_TIMESTEPS=yes
    ISOTHERMAL=no
    MULTIRUNFILE= multirun.f90
endif

ifeq ($(SETUP), lightcurvedisc)
#   adiabatic disc with lightcurve
    FPPFLAGS= -DLIGHTCURVE
    SETUPFILE= setup_disc.f90
    ANALYSIS= analysis_disc.f90
    DISC_VISCOSITY=yes
    KNOWN_SETUP=yes
    IND_TIMESTEPS=yes
    ISOTHERMAL=no
    MULTIRUNFILE= multirun.f90
endif

ifeq ($(SETUP), gwdisc)
#   disc around inspiralling binary with gravitational wave decay
    DISC_VISCOSITY=yes
    SETUPFILE= setup_gwdisc.f90
    ANALYSIS= analysis_disc.f90
    MAXP=2000000
    IND_TIMESTEPS=yes
    ISOTHERMAL=yes
    KNOWN_SETUP=yes
    MULTIRUNFILE= multirun.f90
    SRCPOT= ${SRCPOTS:extern_binary.f90=extern_binary_gw.f90}
endif

ifeq ($(SETUP), nshwdisc)
#   disc around a neutron star
    FPPFLAGS= -DPRDRAG
    SETUPFILE= setup_nsdisc.f90
    ANALYSIS= analysis_disc.f90
    MODFILE= moddump_changemass.f90
    ISOTHERMAL=yes
    DISC_VISCOSITY=yes
    IND_TIMESTEPS=yes
    KNOWN_SETUP=yes
    NCELLSMAX=3*maxp
endif

ifeq ($(SETUP), prtest)
#   simple test of prdrag
    FPPFLAGS=
    SETUPFILE= setup_prtest.f90
    KNOWN_SETUP=yes
endif

ifeq ($(SETUP), binarydiscMFlow)
#   binarydiscMFlow setup
    FPPFLAGS= -DMFLOW #-DVMFLOW -DBINPOS
    SETUPFILE= setup_disc.f90
    ANALYSIS= analysis_disc_MFlow.f90
#    ANALYSIS= analysis_binarydisc.f90
    MAXP=1000000
    ISOTHERMAL=yes
    CURLV=yes
    KNOWN_SETUP=yes
    LIVE_ANALYSIS=no
    IND_TIMESTEPS=yes
    MODFILE= moddump_removeparticles_cylinder.f90 #moddump_addpartfortest.f90
endif

ifeq ($(SETUP), planetdisc)
#   planet disc interaction with fixed planet orbit
    FPPFLAGS=
    SETUPFILE= setup_planetdisc.f90
    ISOTHERMAL=yes
    IND_TIMESTEPS=yes
    CURLV=yes
    KNOWN_SETUP=yes
    ANALYSIS=analysis_disc.f90
endif

ifeq ($(SETUP), planetatm)
#   disc interaction with fixed planet orbit + atmosphere
    FPPFLAGS=
    SETUPFILE= setup_disc.f90
    ISOTHERMAL=yes
    IND_TIMESTEPS=yes
    CURLV=yes
    KNOWN_SETUP=yes
    ANALYSIS=analysis_disc.f90
endif

ifeq ($(SETUP), torus)
#   MRI torus
    FPPFLAGS=
    SETUPFILE= setup_torus.f90
    ANALYSIS= analysis_torus.f90
    KNOWN_SETUP=yes
endif

ifeq ($(SETUP), galcen)
#   galactic centre
    FPPFLAGS=
    SETUPFILE= setup_galcen_stars.f90
    SRCINJECT= inject_galcen_winds.f90
    KNOWN_SETUP=yes
endif

#--- Bondi accretion/wind ---------------------------
ifeq ($(SETUP), bondi)
    SETUPFILE=bondiexact.f90 setup_bondi.f90
    KNOWN_SETUP=yes
    KERNEL=quintic
    ISOTHERMAL=yes
endif
ifeq ($(SETUP), grbondi)
    FPPFLAGS=-DPRIM2CONS_FIRST
    SETUPFILE=bondiexact_gr.f90 setup_bondi.f90
    KNOWN_SETUP=yes
    KERNEL=quintic
    GR=yes
    METRIC=schwarzschild
endif
ifeq ($(SETUP), grbondi-inject)
    SETUPFILE= setup_bondiinject.F90
    SRCINJECT=bondiexact_gr.f90 inject_bondi.f90
    KNOWN_SETUP=yes
    IND_TIMESTEPS=no
    STS_TIMESTEPS=no
    KERNEL=quintic
    ISOTHERMAL=no
    GR=yes
    METRIC=schwarzschild
endif
#-----------------------------------------------

ifeq ($(SETUP), quebec)
    SETUPFILE = setup_quebec.f90
    GRAVITY = yes
    KNOWN_SETUP = yes
    MODFILE = moddump_binarystar.f90
endif

ifeq ($(SETUP), tde)
#   tidal disruption simulations
    SETUPFILE= setup_star.f90
    ANALYSIS=analysis_tde.f90
    GRAVITY=yes
    ISOTHERMAL=yes
    MODFILE=moddump_tidal.f90
    KNOWN_SETUP=yes
endif

ifeq ($(SETUP), polytrope)
#   single (option 2) or binary (option 3) polytrope test
    SETUPFILE= setup_star.f90
    ANALYSIS= density_profiles.o analysis_polytropes.f90
    GRAVITY=yes
    ISOTHERMAL=yes
    MODFILE=moddump_binarystar.f90
    KNOWN_SETUP=yes
endif

ifeq ($(SETUP), neutronstar)
#   neutron star (use option 4)
    SETUPFILE= setup_star.f90
    ISOTHERMAL=yes
    GRAVITY=no     #since external force being used
    KNOWN_SETUP=yes
endif

ifeq ($(SETUP), sphereinbox)
#   sphere-in-box setup
    PERIODIC=yes
    SETUPFILE= setup_sphereinbox.f90
    KNOWN_SETUP=yes
endif

ifeq ($(SETUP), shock)
#   sod shock tube test
    PERIODIC=yes
    SETUPFILE= setup_shock.F90
    KERNEL=quintic
    ISOTHERMAL=no
    KNOWN_SETUP=yes
endif

ifeq ($(SETUP), dustyshock)
#   sod shock tube test
    PERIODIC=yes
    SETUPFILE= setup_shock.F90
    DUST=yes
    KERNEL=quintic
    ISOTHERMAL=no
    KNOWN_SETUP=yes
endif

ifeq ($(SETUP), mhdshock)
#   Ryu & Brio-Wu shock tube tests
    PERIODIC=yes
    SETUPFILE= setup_shock.F90
    MHD=yes
    KERNEL=quintic
    KNOWN_SETUP=yes
endif

ifeq ($(SETUP), nimhdshock)
#   non-ideal mhd standing and C shock tests
    PERIODIC=yes
    SETUPFILE= setup_shock.F90
    MHD=yes
    IND_TIMESTEPS=no
    STS_TIMESTEPS=no
    NONIDEALMHD=yes
    KERNEL=WendlandC4
    ISOTHERMAL=yes
    MAXP=6000000
    KNOWN_SETUP=yes
endif

ifeq ($(SETUP), radshock)
    PERIODIC=yes
    RADIATION=yes
    SETUPFILE= setup_shock.F90
    KERNEL=quintic
    KNOWN_SETUP=yes
    MPI=no
endif

ifeq ($(SETUP), srshock)
#   special relativistic sod shock tube test
    PERIODIC=yes
    SETUPFILE= setup_shock.F90
    KERNEL=quintic
    GR=yes
    METRIC=minkowski
    ISOTHERMAL=no
    KNOWN_SETUP=yes
    MAXP=900000
    CONST_AV=yes
endif


ifeq ($(SETUP), testparticles)
#   test particles
    PERIODIC=no
    SETUPFILE= setup_testparticles.F90
    GR=no
    ISOTHERMAL=no
    KNOWN_SETUP=yes
    MAXP=500000
    ANALYSIS= analysis_1particle.f90
endif

ifeq ($(SETUP), gr_testparticles)
#   test particles in GR
    PERIODIC=no
    SETUPFILE= setup_testparticles.f90
    GR=yes
    METRIC=kerr
    ISOTHERMAL=no
    KNOWN_SETUP=yes
    MAXP=1000
    ANALYSIS= analysis_1particle.f90
endif

ifeq ($(SETUP), dustydisc)
#   locally isothermal dusty discs
    SETUPFILE= setup_disc.f90
    MODFILE= moddump_dustadd.f90
    ISOTHERMAL=yes
    DUST=yes
    DISC_VISCOSITY=yes
    KNOWN_SETUP=yes
    IND_TIMESTEPS=yes
    ANALYSIS=analysis_dustydisc.f90
endif

ifeq ($(SETUP), growingdisc)
#   locally isothermal dusty discs with growth and fragmentation
    DISC_VISCOSITY=yes
    SETUPFILE= setup_disc.f90
    MODFILE= moddump_dustadd.f90
    ISOTHERMAL=yes
    DUST=yes
    KNOWN_SETUP=yes
    IND_TIMESTEPS=yes
    DUSTGROWTH = yes
    ANALYSIS=analysis_dustydisc.f90
    MAXDUSTLARGE=1
    MAXDUSTSMALL=1
endif

ifeq ($(SETUP), growthtomulti)
#   transform dustgrowth dump into multi large grains dump
    DISC_VISCOSITY=yes
    MODFILE=moddump_growthtomultigrain.f90
    ISOTHERMAL=yes
    DUST=yes
    KNOWN_SETUP=yes
    IND_TIMESTEPS=yes
    DUSTGROWTH=yes
    MAXDUSTLARGE=25
endif

ifeq ($(SETUP), dustybox)
#   dust in a box
    PERIODIC=yes
    SETUPFILE= setup_dustybox.f90
    MODFILE= moddump_dustadd.f90
    ISOTHERMAL=yes
    DUST=yes
    KNOWN_SETUP=yes
    IND_TIMESTEPS=no
    ANALYSIS= analysis_trackbox.f90
endif

ifeq ($(SETUP), dustysedov)
#   Sedov blast wave test with dust
    PERIODIC=yes
    SETUPFILE= setup_dustysedov.f90
    MODFILE= moddump_dustadd.f90
    DUST=yes
    KNOWN_SETUP=yes
    #IND_TIMESTEPS=no
endif

ifeq ($(SETUP), dustywave)
#   dust in a box
    PERIODIC=yes
    SETUPFILE= setup_wave.f90
    MODFILE= moddump_dustadd.f90
    DUST=yes
    KNOWN_SETUP=yes
    IND_TIMESTEPS=no
    ANALYSIS= analysis_trackbox.f90
endif

ifeq ($(SETUP), wave)
#   linear wave
    PERIODIC=yes
    SETUPFILE= setup_wave.f90
    KNOWN_SETUP=yes
    IND_TIMESTEPS=no
    KERNEL=quintic
endif

ifeq ($(SETUP), wavedamp)
#   Wave damping test as per Choi et al (2009)
    PERIODIC=yes
    SETUPFILE= setup_wavedamp.f90
    ISOTHERMAL=yes
    NONIDEALMHD=yes
    MHD=yes
    KNOWN_SETUP=yes
    KERNEL=WendlandC4
    IND_TIMESTEPS=no
    STS_TIMESTEPS=no
    ANALYSIS = analysis_bzrms.f90
    DEBUG=no
endif

ifeq ($(SETUP), sedov)
#   Sedov blast wave test
    PERIODIC=yes
    SETUPFILE= setup_sedov.f90
    IND_TIMESTEPS=yes
    KNOWN_SETUP=yes
    MAXP=2100000
endif

ifeq ($(SETUP), srblast)
#   special relativistic blast wave test (spherical)
    PERIODIC=yes
    SETUPFILE=setup_srblast.f90
    IND_TIMESTEPS=no
    GR=yes
    METRIC=minkowski
    KERNEL=quintic
    KNOWN_SETUP=yes
    CONST_AV=yes
    ISOTHERMAL=no
endif

ifeq ($(SETUP), blob)
#   Blob evaporation problem
    PERIODIC=yes
    SETUPFILE= setup_blob.f90
    DOUBLEPRECISION= no
    KNOWN_SETUP=yes
endif

ifeq ($(SETUP), kh)
#   Kelvin-Helmholtz problem
    PERIODIC=yes
    SETUPFILE= setup_kh.f90
    KNOWN_SETUP=yes
endif

ifeq ($(SETUP), mhdrotor)
#   MHD rotor problem
    PERIODIC=yes
    SETUPFILE= setup_mhdrotor.f90
    MHD=yes
    KNOWN_SETUP=yes
endif

ifeq ($(SETUP), jadvect)
#   MHD current loop advection problem
    PERIODIC=yes
    SETUPFILE= setup_jadvect.f90
    MHD=yes
    KNOWN_SETUP=yes
endif

ifeq ($(SETUP), alfven)
#   MHD circularly polarised Alfven wave problem
    PERIODIC=yes
    SETUPFILE= setup_alfvenwave.f90
    MHD=yes
    KNOWN_SETUP=yes
    KERNEL=quintic
endif

ifeq ($(SETUP), orstang)
#   Orszag-Tang vortex
    PERIODIC=yes
    SETUPFILE= setup_orstang.f90
    MHD=yes
    KNOWN_SETUP=yes
endif

ifeq ($(SETUP), balsarakim)
#   Balsara-Kim 2004
    PERIODIC=yes
    SETUPFILE= setup_unifdis.f90
    MHD=yes
    KNOWN_SETUP=yes
    SRCINJECT=inject_sne.f90
    KERNEL=quintic
    IND_TIMESTEPS=yes
    H2CHEM=yes
endif

ifeq ($(SETUP), mhdvortex)
#   Balsara (2004) MHD vortex
    PERIODIC=yes
    SETUPFILE= setup_mhdvortex.f90
    MHD=yes
    KNOWN_SETUP=yes
endif

ifeq ($(SETUP), mhdsine)
#   MHD sine wave
    PERIODIC=yes
    SETUPFILE= setup_mhdsine.f90
    NONIDEALMHD=no
    MHD=yes
    KNOWN_SETUP=yes
endif

ifeq ($(SETUP), mhdblast)
#   MHD blast wave test
    SETUPFILE= setup_mhdblast.f90
    PERIODIC=yes
    MHD=yes
    ISOTHERMAL=no
    IND_TIMESTEPS=no
    KNOWN_SETUP=yes
    MAXP=3000000
endif

ifeq ($(SETUP), mhdwave)
#   propagating isolated MHD wave
    SETUPFILE= setup_mhdwave.f90
    PERIODIC=yes
    MHD=yes
    ISOTHERMAL=no
    IND_TIMESTEPS=no
    KNOWN_SETUP=yes
    MAXP=3000000
endif

ifeq ($(SETUP), cluster)
#   cluster formation (setup)
    FPPFLAGS=
    SETUPFILE= velfield_fromcubes.f90 setup_cluster.f90
    MODFILE= moddump_default.f90
    ANALYSIS= phantom_pdfs.o analysis_MWpdf.f90 #analysis_sinkmass.f90
    ISOTHERMAL=yes
    MHD=no
    GRAVITY=yes
    IND_TIMESTEPS=yes
    KNOWN_SETUP=yes
    MAXPTMASS=1000
    MAXP=3500000
endif

ifeq ($(SETUP), binary)
#   binary setup
    FPPFLAGS= -DCONST_AV
    SRCINJECT= utils_binary.f90 set_binary.f90 inject_rochelobe.f90
    SETUPFILE= setup_binary.f90
    #SETUPFILE= setup_chinchen.f90
    KNOWN_SETUP=yes
endif

ifeq ($(SETUP), common)
#   binary setup
    FPPFLAGS=
    SETUPFILE= setup_common.f90
    KNOWN_SETUP=yes
endif

ifeq ($(SETUP), star)
#   import stellar model from 1D stellar evolution code
#   use option 5 of setup_star
    FPPFLAGS=
    SETUPFILE= setup_star.f90
    MODFILE= utils_binary.f90 set_binary.f90 moddump_binary.f90
    ANALYSIS= ${SRCNIMHD} utils_summary.o utils_omp.o ptmass.o energies.o analysis_common_envelope.F90
    KNOWN_SETUP=yes
    IND_TIMESTEPS=no
    MAXP=10000000
    GRAVITY=yes
    MHD=no
    STORE_TEMP=yes
endif

ifeq ($(SETUP), isowind)
#   isothermal spherical wind
    FPPFLAGS= -DWIND -DSINK_RADIATION
    ISOTHERMAL=yes
    WIND=yes
endif
ifeq ($(SETUP), wind)
#   wind setup without nucleation
    FPPFLAGS= -DWIND -DSINK_RADIATION
    WIND=yes
endif
ifeq ($(SETUP), dustywind)
#   wind setup with dust nucleation
    FPPFLAGS= -DWIND -DNUCLEATION -DSINK_RADIATION
    ANALYSIS= analysis_dustywind.F90 dust_formation.F90
    WIND=yes
endif

ifeq ($(WIND), yes)
#   wind particle injection setup
    SETUPFILE= setup_wind.F90
    SRCINJECT= wind_equations.f90 wind.F90 inject_wind.f90
    KNOWN_SETUP=yes
    IND_TIMESTEPS=no
    STS_TIMESTEPS=no
endif

ifeq ($(SETUP), BHL)
# Bondi-Hoyle-Lyttleton setup
    SETUPFILE= setup_BHL.f90
    SRCINJECT= inject_BHL.f90
    KNOWN_SETUP=yes
    IND_TIMESTEPS=yes
endif

ifeq ($(SETUP), jet)
#   Jet simulation from Price, Tricco & Bate (2012)
    SETUPFILE= setup_sphereinbox.f90
    #ANALYSIS= analysis_jet.f90
    ANALYSIS= ${SRCNIMHD} analysis_protostar_environ.F90
    PERIODIC=yes
    GRAVITY=yes
    ISOTHERMAL=yes
    MHD=yes
    IND_TIMESTEPS=yes
    KNOWN_SETUP=yes
    DUST=no
endif

ifeq ($(SETUP), jetnimhd)
#   Simulation from Wurster, Price & Bate (2016,2017) et seq
    SETUPFILE= setup_sphereinbox.f90
    ANALYSIS= ${SRCNIMHD} analysis_protostar_environ.F90
    PERIODIC=yes
    GRAVITY=yes
    ISOTHERMAL=yes
    MHD=yes
    NONIDEALMHD=yes
    IND_TIMESTEPS=yes
    STS_TIMESTEPS=yes
    MODFILE=moddump_CoM.f90
    KNOWN_SETUP=yes
endif

ifeq ($(SETUP), sgdisc)
#   self-gravitating disc
    IND_TIMESTEPS=yes
    GRAVITY=yes
    SETUPFILE= setup_disc.f90
#   ANALYSIS = utils_getneighbours.F90 utils_omp.F90 utils_summary.F90 ptmass.F90 analysis_clumpfind.F90
    ANALYSIS = utils_getneighbours.F90 utils_omp.F90 analysis_disc_stresses.f90
#    ANALYSIS = utils_getneighbours.F90 utils_omp.F90 analysis_getneighbours.f90
    KNOWN_SETUP=yes
endif

ifeq ($(SETUP), dustysgdisc)
#   self-gravitating dustydisc
    SETUPFILE= setup_disc.f90
    GRAVITY=yes
    DUST=yes
    KNOWN_SETUP=yes
    IND_TIMESTEPS=yes
    ANALYSIS=analysis_dustydisc.f90
endif

ifeq ($(SETUP), dustsettle)
#   dust settling test from PL15
    SETUPFILE= setup_dustsettle.f90
    DUST=yes
    PERIODIC=yes
    ISOTHERMAL=yes
    MODFILE=moddump_dustadd.f90
    KNOWN_SETUP=yes
    IND_TIMESTEPS=no
endif

ifeq ($(SETUP), test)
#   default setup for tests
    PERIODIC=yes
    KNOWN_SETUP=yes
    CONST_ARTRES=yes
    CURLV=yes
    MHD=yes
    DUST=yes
    RADIATION=yes
    KERNEL=cubic
endif

ifeq ($(SETUP), test2)
#   default setup for tests
    DISC_VISCOSITY=yes
    KNOWN_SETUP=yes
    IND_TIMESTEPS=no
endif

ifeq ($(SETUP), testcyl)
#   default setup for tests
    DISC_VISCOSITY=yes
    KNOWN_SETUP=yes
    IND_TIMESTEPS=yes
    CONST_ARTRES=yes
    CURLV=yes
endif

ifeq ($(SETUP), testkd)
#   default setup for tests
    PERIODIC=yes
    KNOWN_SETUP=yes
    IND_TIMESTEPS=yes
    CONST_ARTRES=yes
    CURLV=yes
    MHD=yes
    RADIATION=yes
endif

ifeq ($(SETUP), testgrav)
#   self-gravity unit tests
    GRAVITY=yes
    KNOWN_SETUP=yes
    CONST_ARTRES=yes
    CURLV=yes
endif

ifeq ($(SETUP), testdust)
#   dust unit tests
    PERIODIC=yes
    DUST=yes
    KNOWN_SETUP=yes
    IND_TIMESTEPS=no
endif

ifeq ($(SETUP), testgrowth)
#   dust growth unit tests
    PERIODIC=yes
    DUST=yes
    DUSTGROWTH=yes
    KNOWN_SETUP=yes
    IND_TIMESTEPS=no
endif

ifeq ($(SETUP), testnimhd)
#   non-ideal MHD (+ boundary particle + super-timestepping) unit tests
    PERIODIC=yes
    ISOTHERMAL=yes
    NONIDEALMHD=yes
    MHD=yes
    KERNEL=WendlandC4
    IND_TIMESTEPS=no
    STS_TIMESTEPS=yes
    KNOWN_SETUP=yes
endif

ifeq ($(SETUP), testlum)
#   Lense-Thirring setup
    FPPFLAGS= -DLIGHTCURVE
    KNOWN_SETUP=yes
    IND_TIMESTEPS=yes
    ISOTHERMAL=no
endif

ifeq ($(SETUP), testgr)
    GR=yes
    FPPFLAGS= -DGR
    KNOWN_SETUP=yes
    IND_TIMESTEPS=no
    METRIC=kerr
    SETUPFILE= setup_grdisc.f90
endif

ifeq ($(SETUP), default)
    KNOWN_SETUP=yes
    SETUPFILE= setup_unifdis.f90
    PERIODIC=yes
    DUST=yes
endif

ifeq ($(SETUP), galaxies)
#   Read in data created from Wurster&Thacker(2013a,b)
    SETUPFILE= setup_galaxies.f90
    ANALYSIS=analysis_GalMerger.f90
    CONST_AV=no
    ISOTHERMAL=no
    IND_TIMESTEPS=yes
    GRAVITY=yes
    MAXP=2600000
    KNOWN_SETUP=yes
endif

ifeq ($(SETUP), nsmerger)
#   Model a neutron star merger; use option 6
    SETUPFILE= setup_star.f90
    ISOTHERMAL=yes
    IND_TIMESTEPS=no
    GRAVITY=yes
    MODFILE=moddump_binarystar.f90
    ANALYSIS=analysis_NSmerger.f90
    KNOWN_SETUP=yes
endif

ifeq ($(SETUP), evrard)
#   models the Evrard collapse; use option 7
    SETUPFILE= setup_star.f90
    ISOTHERMAL=no
    GRAVITY=yes
    ANALYSIS=analysis_sphere.f90
    KNOWN_SETUP=yes
endif

ifeq ($(SETUP), tokamak)
#   tokamak torus setup
    PERIODIC=no
    ISOTHERMAL=yes
    SETUPFILE= setup_tokamak.f90
    KNOWN_SETUP=yes
endif

ifeq ($(SETUP), sfmcfost) # [buildbot skip]
#   live feedback from mcfost in star formation calculation
    PERIODIC=yes
    SETUPFILE= setup_sphereinbox.f90
    ANALYSIS= analysis_mcfost.f90
    LIVE_ANALYSIS=yes
    ISOTHERMAL=no
    KNOWN_SETUP=yes
    MULTIRUNFILE= multirun.f90
    IND_TIMESTEPS=yes
    GRAVITY=yes
    MCFOST=yes
endif

ifeq ($(SETUP), mcfostcmdline) # [buildbot skip]
#   live feedback from mcfost, superseded by mcfost setup
    DISC_VISCOSITY=yes
    SETUPFILE= setup_disc.f90
    ANALYSIS= analysis_mcfostcmdline.f90
    LIVE_ANALYSIS=yes
    ISOTHERMAL=no
    KNOWN_SETUP=yes
    MULTIRUNFILE= multirun.f90
    IND_TIMESTEPS=yes
endif

ifeq ($(SETUP), radiativebox)
    SETUPFILE=setup_radiativebox.f90
    ISOTHERMAL=no
    KNOWN_SETUP=yes
    RADIATION=yes
    IND_TIMESTEPS=no
    PERIODIC=yes
endif

ifndef SETUPFILE
    SETUPFILE= setup_unifdis.f90
endif

ifndef SRCNIMHD
    SRCNIMHD = nicil.F90 nicil_supplement.F90
endif

ifndef SRCDUST
    SRCDUST = dust.F90 growth.F90
endif

ifdef SMOL
    SRCDUST+= growth_smol.f90
endif

#ifndef SRCGROWTH
#    SRCGROWTH = growth.F90
#endif

#---  live feedback from mcfost
ifeq ($(MCFOST), yes)
    ANALYSIS= analysis_mcfost.f90
    LIVE_ANALYSIS=yes
    ISOTHERMAL=no
    MCFOST=yes

    MCFOST_LIBS = $(MCFOST_INSTALL)/lib/$(FC)
    MCFOST_INCLUDE = $(MCFOST_INSTALL)/include

    FPPFLAGS+= -DMCFOST
    LDFLAGS+= -I$(MCFOST_INCLUDE) -I$(MCFOST_INCLUDE)/voro++ -I$(MCFOST_INCLUDE)/hdf5 -I$(MCFOST_INCLUDE)/$(FC) \
	-L$(MCFOST_DIR)/src -lmcfost -L$(MCFOST_LIBS) $(LIBCXX) -lcfitsio -lvoro++ -lsprng \
	-L$(HDF5ROOT)/lib/Intel -lhdf5_fortran -L$(HDF5ROOT)/lib -lhdf5 #-lxgboost -ldmlc -lrabit -lhdf5_fortran -lhdf5 -lz
endif


#----------------------------------------------------------------
ifeq ($(SYSTEM),cray)
    FC=ftn
    FFLAGS=-Oaggress -Ovector3 -Oipa4
    DBLFLAG= -s real64
    CC=cc
    CCFLAGS=-O3
    KNOWN_SYSTEM=yes
ifeq ($(MAP),yes)
    LDFLAGS+=-dynamic -L/${ALLINEA_DIR}/allinea -lmap-sampler -Wl,--eh-frame-hdr
    FFLAGS+= -G2
endif
endif

ifeq ($(SYSTEM),daint)
    include Makefile_defaults_ifort
    FC=ftn
    FFLAGS+= -heap-arrays
    QSYS = slurm
ifeq ($(MPI),daint)
    USEMPI=yes
endif
endif

ifeq ($(SYSTEM),xc40)
#massively copied from the Daint system
    include Makefile_defaults_ifort
    FC=ftn
    FFLAGS+= -heap-arrays -dynamic
    KNOWN_SYSTEM=yes
    CC = cc
    QSYS = slurm
    OMPFLAGS = -openmp
ifeq ($(MPI),xc40)
    USEMPI=yes
endif
endif

ifeq ($(SYSTEM), msg)
    include Makefile_defaults_ifort
    QSYS = sge
    QSHELL = tcsh
    ifeq ($(OPENMP),yes)
       QPE = smp
       NOMP = '$$NSLOTS'
       ifndef NPAR
          NPAR = '4-32'
       endif
    endif
    ifeq ($(MPI),yes)
       QPE = mpi
       ifeq ($(OPENMP),yes)
            QPE = mqu4
            NOMP = 4
       endif
    endif
    #QEXTRA='-l dpod=true -q mqu2'
    #HDF5=yes
#    HDF5ROOT=/opt/sw/hdf5-1.8.0/
endif

ifeq ($(SYSTEM), m2)
#   MASSIVE facility: massive.org.au
    include Makefile_defaults_ifort
    QSYS = pbs
    ifeq ($(OPENMP),yes)
       NOMP='12'
    else
       NOMP='1'
    endif
    QNODES='nodes='$(NMPI)':ppn='$(NOMP)
    WALLTIME='500:00:00'
endif

ifeq ($(SYSTEM), g2)
#   gstar facility
#   Note: gstar has nomp=12; sstar has nomp=16
    include Makefile_defaults_ifort
    QSYS = pbs
    ifeq ($(OPENMP),yes)
       NOMP='16'
    else
       NOMP='1'
    endif
    QNAME='sstar'
    QNODES='nodes='$(NMPI)':ppn='$(NOMP)
    WALLTIME='168:00:00'
    MPIEXEC='mpiexec -npernode 1'
endif

# I (SD) added this system to be able to compile Phantom on NERSC Cori
# On Cori, you load programming environments, which use wrappers for the compilers, you do not use the vendor specific compiler names directly
# I (SD) just copied the parameters from Makefile_defaults_ifort and ozstar below and made several replacements
# Most importantly, I (SD) made the replacements ifort -> ftn and icc -> cc, and added CRAYPE_LINK_TYPE to tell Cori how to link
ifeq ($(SYSTEM), cori)
#Cori (NERSC machine)
    FC= ftn
#     FFLAGS= -O3 -inline-factor=500 -mcmodel=medium -shared-intel -warn uninitialized -warn unused -warn truncated_source
    FFLAGS= -O3 -inline-factor=500 -shared-intel -warn uninitialized -warn unused -warn truncated_source
    DBLFLAG= -r8
    DEBUGFLAG= -check all -WB -traceback -g -debug -all
    ENDIANFLAGBIG= -convert big_endian
    ENDIANFLAGLITTLE= -convert little_endian
    CC= cc
#     CCFLAGS= -O3 -mcmodel=medium
    CCFLAGS= -O3
    LIBCXX = -cxxlib
    QSYS= slurm
    OMPFLAGS= -qopenmp
    NOMP=64
    KNOWN_SYSTEM=yes
#     CRAYPE_LINK_TYPE=dynamic
    CRAYPE_LINK_TYPE=static
    MAXP=2000000
#     MAXP=8000000
endif

ifeq ($(SYSTEM), ozstar)
#   ozstar facility
    include Makefile_defaults_ifort
    OMPFLAGS=-qopenmp
    NOMP=32
    #QNAME='skylake'
    QSYS = slurm
    WALLTIME='168:00:00'
endif



ifeq ($(SYSTEM), monarch)
    include Makefile_defaults_ifort
    OMPFLAGS=-qopenmp -qopt-report
    QSYS = slurm
    QPROJECT='p01'
    WALLTIME='100:59:59'
    QPARTITION='comp'
endif

ifeq ($(SYSTEM), monarchpsxe)
    include Makefile_defaults_ifort
    QSYS = slurm
    QPROJECT='p01'
endif

ifeq ($(SYSTEM), nci)
#   gadi (NCI machine)
    include Makefile_defaults_ifort
    #MPI=intel
    FFLAGS= -O3 -mcmodel=medium -shared-intel -ip -axSSE2,SSSE3,SSE4.1,SSE4.2,AVX -inline-factor=500 -warn uninitialized -warn unused -warn truncated_source
    DEBUGFLAG+= -fpe0 -fp-stack-check
    CCFLAGS= -O3 -ip
    QSYS= pbs
    #PBSRESUBMIT=yes
    NOMP=48
    ifeq ($(MPI),yes)
       NPAR=32
    endif
    QPROJECT='fu7'
    QNAME='normal'
    WALLTIME='48:00:00'
    MPIEXEC='mpiexec -npernode 1'
    QNODES='ncpus='$(NPAR)
    QEXTRA='-l other=hyperthread'
endif

ifeq ($(SYSTEM), gfortran)
    include Makefile_defaults_gfortran
ifneq ($(UNAME), Darwin)
    FFLAGS+= -mcmodel=medium
endif
endif

ifeq ($(SYSTEM), gfortranOSX)  # for use with mac gfortran (5.3.0, 7.3.0 tested)
    include Makefile_defaults_gfortran
endif

ifeq ($(SYSTEM), gfortran44)
    include Makefile_defaults_gfortran
    FC= gfortran -gdwarf-2
    FFLAGS= -O3 -Wall -frecord-marker=4 -finline-functions-called-once -finline-limit=1500 -funroll-loops -ftree-vectorize
    DEBUGFLAG= -g -frange-check -ffpe-trap=invalid,denormal -finit-real=nan -finit-integer=nan -fbacktrace
endif

ifeq ($(SYSTEM), gfortran47)
    include Makefile_defaults_gfortran
    FC= gfortran-mp-4.7 -gdwarf-2
    FFLAGS= -Wall -m64 -O3 -ffast-math -funroll-loops -ftree-loop-linear \
            -finline-functions-called-once \
            -fomit-frame-pointer -finline-limit=3000 --param min-vect-loop-bound=2
    DEBUGFLAG= -Wextra -g -frange-check -fcheck=all -ffpe-trap=denormal -finit-real=nan -finit-integer=nan -fbacktrace
endif

ifeq ($(SYSTEM), complexity)
#   complexity.leicester.dirac.ac.uk
    include Makefile_defaults_ifort
    FFLAGS= -O3 -xhost -ipo -mcmodel=medium -shared-intel -warn uninitialized \
            -warn unused -warn truncated_source
    DEBUGFLAG= -check all -WB -traceback -g -fpe0 -fp-stack-check
    CCFLAGS = -O3 -ipo -mcmodel=medium
    QSYS=pbs
    QNAME=q64
    WALLTIME='48:00:00'
endif

ifeq ($(SYSTEM), isca)
    # local cluster at the University of Exeter
    include Makefile_defaults_ifort
    FFLAGS= -O3 -axAVX -mcmodel=medium \
            -warn uninitialized -warn truncated_source\
            -warn interfaces -nogen-interfaces
    OMPFLAGS= -qopenmp
    DEBUGFLAG= -check all -traceback -g -fpe0 -fp-stack-check -heap-arrays -O0
    QNAME=pq
    WALLTIME='168:00:00'
endif

ifeq ($(SYSTEM), skylake)
# HPCs Skylake cluster at Cambridge
    include Makefile_defaults_ifort
    FFLAGS= -O3 -mcmodel=medium -shared-intel -warn uninitialized -warn unused -warn \
            truncated_source -xCORE-AVX512 -ipo
    OMPFLAGS = -qopenmp
    CCFLAGS = -O3 -mcmodel=medium -xCORE-AVX512 -ipo
    QSYS = slurm
    QPROJECT='DIRAC-DP005-CPU'
    WALLTIME='36:00:00'
endif

ifeq ($(SYSTEM), kennedy)
# HPCs cluster at University of St. Andrews
    include Makefile_defaults_ifort
    OMPFLAGS = -qopenmp
    QSYS = slurm
endif

ifeq ($(SYSTEM), ifort)
    include Makefile_defaults_ifort
endif

ifeq ($(SYSTEM), ifortmac)
    include Makefile_defaults_ifort
    FFLAGS= -O3 -xhost -shared-intel -warn uninitialized \
            -warn unused -warn truncated_source -Wl,-rpath,/opt/intel/lib
    DEBUGFLAG= -check all -WB -traceback -g -fpe0 -fp-stack-check
endif

ifeq ($(SYSTEM), ifortgcc)
    include Makefile_defaults_ifort
    CC = gcc
    CCFLAGS = -O3
endif

ifeq ($(SYSTEM), hydra)
# this configuration works for the hydra cluster http://www.mpcdf.mpg.de/services/computing/hydra
    include Makefile_defaults_ifort
    FFLAGS= -O3 -xavx -ip -mcmodel=medium -shared-intel -warn uninitialized \
            -warn unused -warn truncated_source
    DEBUGFLAG= -check all -WB -traceback -g -fpe0 -fp-stack-check
    CCFLAGS = -O3 -ipo -mcmodel=medium
endif

ifeq ($(SYSTEM), lyoccf)
# LIO CCF cluster
    include Makefile_defaults_ifort
    FFLAGS= -O3 -ftz -xavx -cpp -sox -fno-alias -fno-fnalias \
            -no-prec-div -no-prec-sqrt -align all -warn uninitialized \
            -warn unused -warn truncated_source
    LIBCXX = -cxxlib
endif

FFLAGS+=-fPIC
# Set some default files if not defined above
ifdef MAXP
   FPPFLAGS += -DMAXP=${MAXP}
endif
ifdef MAXPTMASS
   FPPFLAGS += -DMAXPTMASS=${MAXPTMASS}
endif
ifdef MAXNEIGH
   FPPFLAGS += -DMAXNEIGH=${MAXNEIGH}
endif
ifdef NCELLSMAX
   FPPFLAGS += -DNCELLSMAX=${NCELLSMAX}
endif
ifdef STACKSIZE
   FPPFLAGS += -DSTACKSIZE=${STACKSIZE}
endif
# Set other optional flags depending on settings

ifeq ($(DEBUG), yes)
    FFLAGS += ${DEBUGFLAG}
    FFLAGS := $(FFLAGS:-O3=-O0)
    FFLAGS := $(FFLAGS:-ipo= )
endif

ifeq ($(ENDIAN), BIG)
    FFLAGS += ${ENDIANFLAGBIG}
endif

ifeq ($(ENDIAN), LITTLE)
    FFLAGS += ${ENDIANFLAGLITTLE}
endif

ifeq ($(OPENMP), yes)
    FFLAGS += ${OMPFLAGS}
endif

ifeq ($(PERIODIC), yes)
    FPPFLAGS += -DPERIODIC
endif

ifeq ($(GRAVITY), yes)
    FPPFLAGS += -DGRAVITY
endif

ifeq ($(ISOTHERMAL), yes)
    FPPFLAGS += -DISOTHERMAL
endif

ifeq ($(STORE_TEMP), yes)
    FPPFLAGS += -DSTORE_TEMPERATURE
endif

ifeq ($(MHD), yes)
    FPPFLAGS += -DMHD
endif

ifeq ($(GR), yes)
    FPPFLAGS += -DGR
ifeq ($(METRIC), kerr)
    FPPFLAGS += -DKERR
endif
ifeq ($(ISENTROPIC), yes)
    FPPFLAGS += -DISENTROPIC
    FPPFLAGS += -DLIGHTCURVE
endif
    CONST_AV=yes
endif

ifeq ($(GWS), yes)
    FPPFLAGS += -DGWS
endif

ifeq ($(DUST), yes)
    FPPFLAGS += -DDUST
    ifndef KERNEL
       KERNEL=quintic
    endif
endif

ifdef MAXDUSTSMALL
   FPPFLAGS += -DMAXDUSTSMALL=${MAXDUSTSMALL}
endif
ifdef MAXDUSTLARGE
   FPPFLAGS += -DMAXDUSTLARGE=${MAXDUSTLARGE}
endif

ifeq ($(DUSTGROWTH), yes)
    FPPFLAGS += -DDUSTGROWTH
endif

ifeq ($(SMOL), yes)
    FPPFLAGS += -DSMOL
    LDFLAGS += -L$(SMOL_DIR) -lsmol
endif

ifeq ($(NONIDEALMHD), yes)
    FPPFLAGS += -DNONIDEALMHD
endif

ifeq ($(H2CHEM), yes)
    FPPFLAGS += -DH2CHEM
endif

ifeq ($(DISC_VISCOSITY), yes)
    FPPFLAGS += -DDISC_VISCOSITY
endif

ifeq ($(CONST_AV), yes)
    FPPFLAGS += -DCONST_AV
endif

ifeq ($(MORRIS_MONAGHAN), yes)
    FPPFLAGS += -DUSE_MORRIS_MONAGHAN
endif

ifeq ($(CONST_ARTRES), yes)
    FPPFLAGS += -DCONST_ARTRES
endif

ifeq ($(CURLV), yes)
    FPPFLAGS += -DCURLV
endif

ifeq ($(IND_TIMESTEPS), yes)
    FPPFLAGS += -DIND_TIMESTEPS
endif

ifeq ($(STS_TIMESTEPS), yes)
    FPPFLAGS += -DSTS_TIMESTEPS
endif

ifeq ($(CMACIONIZE), yes)
    FPPFLAGS += -DCMACIONIZE
endif

ifeq ($(DEBUG), yes)
    FFLAGS += -DDEBUG
endif

ifeq ($(RADIATION), yes)
    FPPFLAGS += -DRADIATION
endif

ifdef SRCTURB
    FPPFLAGS += -DDRIVING
endif

ifeq ($(KROME), krome)
    FPPFLAGS += -DKROME
ifeq ($(SYSTEM), ifort)
    LDFLAGS  += -mkl
else
    LDFLAGS  += -L/usr/lib/x86_64-linux-gnu -lmkl_core -lmkl_gnu_thread -lmkl_gf_lp64 -fopenmp
endif
endif

#
# kernel choice
#
ifndef SRCKERNEL
ifdef KERNEL
   SRCKERNEL= kernel_${KERNEL}.f90
else
   SRCKERNEL= kernel_cubic.f90
   KERNEL=cubic
endif
endif

#
# can turn particle injection off
# by setting INJECT_PARTICLES=no
# on command line. Otherwise on
# if injection module selected
#
ifeq ($(INJECT_PARTICLES), no)
   SRCINJECT=
else
ifdef SRCINJECT
    FPPFLAGS += -DINJECT_PARTICLES
endif
endif

ifdef LIGHTCURVE
    FPPFLAGS += -DLIGHTCURVE
endif

# do double precision flag last (append only to FFLAGS)

ZZFFLAGS := ${FFLAGS}
ifeq ($(DOUBLEPRECISION), yes)
    FFLAGS += ${DBLFLAG}
endif

ifeq ($(ANALYSISONLY), yes)
    FPPFLAGS += -DANALYSIS
endif

ifeq ($(LIVE_ANALYSIS), yes)
    FPPFLAGS += -DLIVE_ANALYSIS
    SRCAN = $(ANALYSIS)
else
    SRCAN=
endif

#
# MPI flavour (mostly openmpi these days)
#
ifeq ($(MPI), yes)
    FC= mpif90 `mpif90 --showme:compile`
    CC= mpicc `mpicc --showme:compile`
    LDFLAGS+= `mpif90 --showme:link`
    USEMPI=yes
endif

ifeq ($(MPI), openmpi)
    FC= openmpif90 `openmpif90 --showme:compile`
    LDFLAGS+= `openmpif90 --showme:link`
    USEMPI=yes
endif

ifeq ($(MPI), zen)
    FC= mpif90
    LDFLAGS+= -lwmpi -lmpiif
    USEMPI=yes
endif

ifeq ($(MPI), psxe)
    FC= mpiifort
    LDFLAGS+= `mpiifort--showme:link`
    USEMPI=yes
endif

ifeq ($(MPI), mpifort)
    FC= mpifort
    USEMPI=yes
endif

ifeq ($(MPI), mpiifort)
    FC= mpiifort
    USEMPI=yes
endif

ifeq ($(MPI), intel)
    FC= mpif90
    USEMPI=yes
endif

ifeq ($(MPI), cray)
    FC= ftn
    CC= cc
    USEMPI=yes
endif

ifeq ($(USEMPI), yes)
    RUNMPI=$(MPIEXEC)
    FPPFLAGS += -DMPI
else
    RUNMPI=
endif

#
# HDF5 libraries (if required)
#
# Requires two directories:
#   - include for Fortran .mod files
#   - lib for the shared library .so files
#
# Often both directories are under one root,
# e.g. HDF5ROOT= /usr/local/opt/hdf5
# In this case just set HDF5ROOT for your machine.
#
# However, sometimes these directories are separate,
# then you must set both HDF5INCLUDE and HDF5LIB.
#
ifeq ($(HDF5), yes)
ifeq (X$(HDF5ROOT), X)
    HDF5ROOT= /usr/local/opt/hdf5
endif
ifeq (X$(HDF5INCLUDE), X)
    HDF5INCLUDE= $(HDF5ROOT)/include
endif
ifeq (X$(HDF5LIB), X)
    HDF5LIB= $(HDF5ROOT)/lib
endif
    FFLAGS+= -I$(HDF5INCLUDE)
    CCFLAGS+= -I$(HDF5INCLUDE)
    LDFLAGS+= -L$(HDF5LIB) -lhdf5 -lhdf5_fortran
    FPPFLAGS+= -DHDF5
endif

IDFLAGS=$(FPPFLAGS)
ifeq ($(DEBUG), yes)
    IDFLAGS += -DDEBUG
endif
#
# select domain decomposition type
#
DOMAIN= mpi_domain.F90
OBJDIR=obj

# define the implicit rule to make a .o file from a .f90 file

.SUFFIXES:
.SUFFIXES: .o .f90 .F90 .c .f

%.o : %.f90
	$(FC) -c $(FFLAGS) $< -o $@

%.o : %.F90
	$(FC) -c $(FFLAGS) ${FPP_PREFIX} $(FPPFLAGS) $< -o $@

%.o : %.c
	$(CC) -c $(CCFLAGS) $< -o $@

%.o : %.f
	$(FC) -c $(FFLAGS) $< -o $@

# these are the sources common to all compilations
ifeq (X$(SRCPOTS), X)
SRCPOTS= extern_corotate.f90 \
         extern_binary.f90 \
         extern_spiral.f90 \
         extern_lensethirring.f90 \
         extern_gnewton.F90 \
         lumin_nsdisc.F90 extern_prdrag.F90 \
         extern_Bfield.f90 \
         extern_densprofile.f90 \
         extern_staticsine.f90 \
         extern_gwinspiral.f90 \
         externalforces.F90
endif
ifeq (X$(SRCPOT), X)
SRCPOT=${SRCPOTS}
endif

ifeq ($(GR),yes)
   SRCPOT=extern_gr.F90 externalforces_gr.F90
endif
ifdef METRIC
   SRCMETRIC= metric_${METRIC}.f90
else
   SRCMETRIC= metric_minkowski.f90
endif
SRCGR=inverse4x4.f90 $(SRCMETRIC) metric_tools.f90 utils_gr.f90 cons2primsolver.f90

<<<<<<< HEAD
SRCCHEM= coolfunc.f90 rprocess_heating.f90 fs_data.f90 mol_data.f90 utils_spline.f90 h2cooling.f90 h2chem.f90 cooling.f90
=======
SRCCHEM= fs_data.f90 mol_data.f90 utils_spline.f90 h2cooling.f90 h2chem.f90 cooling.F90
>>>>>>> 032001e0

SRCMESA= eos_mesa_microphysics.f90 eos_mesa.f90
SRCEOS = ${SRCMESA} eos_shen.f90 eos_helmholtz.f90 eos_idealplusrad.f90 eos.F90

ifeq ($(HDF5), yes)
   SRCREADWRITE_DUMPS= utils_hdf5.F90 utils_dumpfiles_hdf5.F90 readwrite_dumps_common.F90 readwrite_dumps_fortran.F90 readwrite_dumps_hdf5.F90 readwrite_dumps.F90
else
   SRCREADWRITE_DUMPS= readwrite_dumps_common.F90 readwrite_dumps_fortran.F90 readwrite_dumps.F90
endif

ifeq ($(KROME), krome)
  SRCKROME=krome.f90
else
  SRCKROME=
endif

SOURCES= physcon.f90 ${CONFIG} ${SRCKERNEL} io.F90 units.f90 boundary.f90 \
         mpi_utils.F90 dtype_kdtree.F90 utils_omp.F90 utils_cpuinfo.f90 \
         utils_allocate.f90 icosahedron.f90 \
         utils_mathfunc.f90 part.F90 ${DOMAIN} utils_timing.f90 mpi_balance.F90 \
         setup_params.f90 timestep.f90 utils_dumpfiles.f90 utils_indtimesteps.F90 utils_infiles.f90 \
         utils_sort.f90 utils_supertimestep.F90 utils_tables.f90 utils_gravwave.f90 \
         utils_sphNG.f90 utils_vectors.f90 utils_datafiles.f90 datafiles.f90 \
         gitinfo.f90 ${SRCFASTMATH} random.f90 ${SRCEOS} cullendehnen.f90 ${SRCNIMHD} ${SRCGR}\
         checkoptions.F90 viscosity.f90 options.f90 radiation_utils.f90 cons2prim.f90 \
         centreofmass.f90 ${SRCPOT} damping.f90 checkconserved.f90 \
         partinject.F90 utils_inject.f90 utils_filenames.f90 utils_summary.F90 ${SRCCHEM} \
         ${SRCDUST} dust_formation.F90 ptmass_radiation.F90 \
         mpi_dens.F90 mpi_force.F90 stack.F90 mpi_derivs.F90 kdtree.F90 linklist_kdtree.F90 ${SRCTURB} \
         ${SRCPHOTO} ${SRCINJECT} ${SRCKROME} memory.F90 ${SRCREADWRITE_DUMPS}  \
         quitdump.f90 ptmass.F90 \
         readwrite_infile.F90 dens.F90 force.F90 utils_deriv.f90 deriv.F90 energies.F90 sort_particles.F90 \
         evwrite.F90 step_leapfrog.F90 writeheader.F90 ${SRCAN} step_supertimestep.F90 mf_write.f90 evolve.F90 \
         checksetup.F90 initial.F90

OBJECTS1 = $(SOURCES:.f90=.o)
OBJECTS = $(OBJECTS1:.F90=.o)

ifeq ($(KROME), krome)
    .PHONY: all

    all: checksystem krome_setup krome phantom
    include MakeKrome
else
    .PHONY: phantom
endif

phantom: checksystem checkparams $(OBJECTS) phantom.o
	$(FC) $(FFLAGS) -o $(BINDIR)/$@ $(OBJECTS) phantom.o $(LDFLAGS)
ifeq ($(UNAME), Darwin)
	dsymutil $(BINDIR)/$@
endif


	@echo ""
	@echo "=============== CHEMISTRY ==============="
	@echo ""
ifeq ($(KROME), krome)
	@echo "krome coupling status = enabled"
else
	@echo "krome coupling status = disabled"
endif
	@echo ""
	@echo "========================================="
	@sh ../scripts/phantom_version_gen.sh "$(IDFLAGS)"
	@echo ""
	@echo "The Phantom is here (in $(BINDIR)/phantom)"
	@echo ""

#----------------------------------------------------
# generic target for compiling ALL phantom utilities
# this is used in the nightly build checks
#
utils: phantomsetup phantomanalysis \
       multirun phantom_moddump \
       phantom2divv phantom2divb combinedustdumps \
       diffdumps showheader showarrays ev2mdot phantomevcompare acc2ang \
       phantom2sphNG phantom2gadget testbinary \
       sfutils phantom2pdf-amr splitpart \
       phantom2struct libphantom

cleanutils: cleansetup cleananalysis \
            cleanmultirun cleantestbinary cleanmoddump \
            cleanphantom2divv cleanphantom2divb \
            cleandiffdumps cleanshowheader cleanshowarrays cleanev2mdot cleanacc2ang \
            cleanp2s cleanphantom2gadget \
            cleansfutils cleanphantom2pdf-amr cleansplitpart \
            cleanphantom2struct cleanphantomevcompare cleanlibphantom

#--------------------------------------------------------------
# edit target opens current setup module in the default editor
#
edit: checksetup
	$(EDITOR) ../src/setup/$(SETUPFILE)

#----------------------------------------------------
# these are the sources for anything which uses the readwrite_dumps module
#
SRCDUMP= physcon.f90 ${CONFIG} ${SRCKERNEL} io.F90 units.f90 boundary.f90 mpi_utils.F90 \
         utils_infiles.f90 dtype_kdtree.f90 utils_allocate.f90 part.F90 ${DOMAIN} kdtree.F90 linklist_kdtree.F90 \
         utils_dumpfiles.f90 utils_vectors.f90 utils_mathfunc.f90 \
         utils_datafiles.f90 utils_filenames.f90 utils_tables.f90 datafiles.f90 gitinfo.f90 \
         centreofmass.f90 \
         timestep.f90 ${SRCEOS} cullendehnen.f90 ${SRCGR} ${SRCPOT} ${SRCPHOTO} \
         memory.F90 \
         utils_sphNG.f90 \
         setup_params.f90 ${SRCFASTMATH} checkoptions.F90 \
         viscosity.f90 options.f90 checkconserved.f90 prompting.f90 ${SRCDUST} \
         ${SRCREADWRITE_DUMPS}
OBJDUMP1= $(SRCDUMP:.f90=.o)
OBJDUMP= $(OBJDUMP1:.F90=.o)

#-------------------------------------------------------
# these are the sources for phantom libsetup
# must NOT contain .F90 files or pre-processing options
#
LIBSETUP=$(BINDIR)/libphantomsetup.a
SRCLIBSETUP=physcon.f90 geometry.f90 random.f90 utils_tables.f90 utils_vectors.f90 stretchmap.f90 \
            utils_binary.f90 set_binary.f90 set_flyby.f90 set_unifdis.f90 set_sphere.f90 set_shock.f90 \
            set_stellar_core.f90 set_dust.f90 libsetup.f90
OBJLIBSETUP=${SRCLIBSETUP:.f90=.o}

libsetup: $(OBJLIBSETUP)
	@echo ""
	@echo "Phantom libsetup built"
	@echo ""
	ar rcs $(LIBSETUP) $^

#----------------------------------------------------
# these are the sources for phantom setup utility
#
.PHONY: phantomsetup
phantomsetup: setup

SRCSETUP= utils_omp.F90 utils_sort.f90 utils_timing.f90 utils_summary.F90 utils_gravwave.f90 \
          mpi_balance.F90 set_dust_options.f90 \
          utils_indtimesteps.F90 partinject.F90 stack.F90 mpi_dens.F90 mpi_force.F90 mpi_derivs.F90 \
          ${SRCTURB} ${SRCNIMHD} ${SRCCHEM} \
          ptmass.F90 energies.F90 density_profiles.f90 \
          set_slab.f90 set_disc.F90 relax_star.f90 set_softened_core.f90 set_fixedentropycore.f90\
          set_vfield.f90 sort_particles.F90 dust_formation.F90 ptmass_radiation.F90 ${SRCINJECT} \
          ${SETUPFILE} checksetup.F90 \
          set_Bfield.f90 damping.f90 readwrite_infile.f90 ${SRCKROME}

OBJSETUP1= $(SRCSETUP:.f90=.o)
ifeq ($(KROME), krome)
       OBJSETUP1 += $(KROME_OBJS)
endif
OBJSETUP= $(OBJDUMP) $(OBJSETUP1:.F90=.o) phantomsetup.o

setup: checksystem checkparams libsetup libphantom $(OBJSETUP)
	$(FC) $(FFLAGS) -o $(BINDIR)/phantomsetup  $(OBJSETUP) $(LIBSETUP) $(LIBPHANTOM) $(LDFLAGS) $(LIBS)
	@echo ""
	@echo "Phantom setup built"
	@echo ""

cleansetup:
	rm -f $(BINDIR)/phantomsetup

#----------------------------------------------------
# phantom test suite
#
SRCTESTS=utils_testsuite.f90 ${TEST_FASTMATH} test_kernel.f90 \
         test_dust.F90 test_growth.F90 test_smol.F90 \
         test_nonidealmhd.F90 directsum.f90 test_gravity.F90 \
         test_derivs.F90 test_cooling.f90 test_eos.f90 test_externf.f90 test_rwdump.f90 \
         test_step.F90 test_indtstep.F90 set_disc.F90 test_setdisc.F90 \
         test_link.F90 test_kdtree.F90 test_ptmass.F90 test_luminosity.F90\
         test_gnewton.f90 test_corotate.f90 test_geometry.f90 \
         test_sedov.F90 test_radiation.F90 \
         testsuite.F90 phantomtest.f90

ifeq (X$(SRCTEST), X)
SRCTEST=${SRCTESTS}
endif
# replace a few test routines for the GR code
ifeq ($(GR),yes)
   SRCTEST1 = $(SRCTESTS:test_externf.f90=test_externf_gr.f90)
   SRCTEST2 = $(SRCTEST1:test_gnewton.f90=)
   SRCTEST = $(SRCTEST2:test_corotate.f90=test_gr.f90)
endif
OBJTEST1= $(SRCTEST:.f90=.o)
OBJTEST= $(OBJTEST1:.F90=.o)

.PHONY: phantomtest

phantomtest: checksystem checkparams libphantom libsetup $(OBJTEST)
	@echo ""
	@echo "Phantomtest: Getting your life back one test at a time"
	@echo ""
	$(FC) $(FFLAGS) -o $(BINDIR)/phantomtest $(OBJTEST) $(LDFLAGS) $(LIBS) $(LIBPHANTOM) $(LIBSETUP)

cleantest:
	rm -f $(BINDIR)/phantomtest

#----------------------------------------------------
# update phantom version number
#
config.o: phantom-version.h

phantom-version.h:
	@echo "creating $@"
	@echo "#define PHANTOM_VERSION_MAJOR $(PHANTOM_VERSION_MAJOR)" > $@
	@echo "#define PHANTOM_VERSION_MINOR $(PHANTOM_VERSION_MINOR)" >> $@
	@echo "#define PHANTOM_VERSION_MICRO $(PHANTOM_VERSION_MICRO)" >> $@
	@echo "#define PHANTOM_VERSION_STRING \"$(VERSION)\"" >> $@

#----------------------------------------------------
# Smoluchowsky library
growth_smol.o: checksmol ../src/main/growth_smol.f90
	$(FC) -c $(FFLAGS) ${FPP_PREFIX} $(FPPFLAGS) ../src/main/growth_smol.f90 -I$(SMOL_DIR) -o $@

#----------------------------------------------------
# Probability Distribution Functions from fixed grid
# (produced via splash to grid)
# these are the sources for the grid2pdf utility
#
utils_outputhdf5.o: checkhdf5

write_grid_hdf5.o: checkhdf5

pdfs.o: checksplash $(SPLASH_DIR)/src/pdfs.f90
	$(FC) $(FFLAGS) -o $@ -c $(SPLASH_DIR)/src/pdfs.f90

# In case you need the old pdfs.f90 module located in phantom/src/utils/
# rather than the on located in splash. (e.g. analysis_MWpdf.f90 requires the
# phantom version)
phantom_pdfs.o: ../src/utils/pdfs.f90
	$(FC) $(FFLAGS) -o $@ -c $<

asciiutils.o: checksplash $(SPLASH_DIR)/src/asciiutils.f90
	$(FC) $(FFLAGS) -o $@ -c $(SPLASH_DIR)/src/asciiutils.f90

write_griddata.o: checksplash $(SPLASH_DIR)/src/write_griddata.F90
	$(FC) $(FFLAGS) -o $@ -c $(SPLASH_DIR)/src/write_griddata.F90

OBJG2PDF= io.o utils_filenames.o asciiutils.o write_griddata.o \
          hdf5utils.o read_grid_hdf5.o write_grid_hdf5.o io_grid.o pdfs.o rhomach.o grid2pdf.o

.PHONY: grid2pdf
grid2pdf: checksys checkparams checkhdf5 $(OBJG2PDF)
	@echo "objects are $(OBJG2PDF)"
	$(FC) $(FFLAGS) -o $(BINDIR)/grid2pdf $(OBJG2PDF) $(LDFLAGS) -L$(HDF5ROOT)/lib -lhdf5
	@echo ""
	@echo "Grid2pdf: we are Possibly Dangerously Fanatical"
	@echo ""

cleang2p:
	rm -f $(BINDIR)/grid2pdf

#------------------------------------------------------
# Probability Distribution Functions via adaptive mesh
#
phantom2pdf: phantom2pdf-amr

.PHONY: phantom2pdf-amr
phantom2pdf-amr:
	${MAKE} phantomanalysis ANALYSIS="adaptivemesh.f90 interpolate3D_amr.F90 asciiutils.f90 pdfs.f90 analysis_pdfs.f90"\
        ANALYSISBIN=$@ ANALYSISONLY=yes

cleanphantom2pdf-amr:
	rm -f $(BINDIR)/phantom2struct

analysis_pdfs.o: interpolate3D_amr.o adaptivemesh.o
interpolate3D_amr.o: adaptivemesh.o

#----------------------------------------------------
# these are the sources for the phantom_moddump utility
#
ifndef MODDUMPBIN
MODDUMPBIN=phantommoddump
endif
OBJMOD1 = utils_omp.F90 utils_summary.f90 utils_indtimesteps.F90 \
          utils_sort.f90 checksetup.f90 set_Bfield.f90 \
<<<<<<< HEAD
          partinject.F90 random.f90 set_disc.F90 set_dust.F90 set_binary.f90 \
          icosahedron.f90 utils_inject.f90 ${SRCINJECT} \
          ${SRCTURB} ${SRCNIMHD} ${SRCCHEM} \
=======
          random.f90 set_disc.F90 set_dust.f90 \
          ${SRCTURB} ${SRCNIMHD} ${SRCCHEM} dust_formation.F90 ptmass_radiation.F90 \
          icosahedron.f90 radiation_utils.f90 cons2prim.f90 \
          partinject.F90 utils_inject.f90 ${SRCINJECT} \
>>>>>>> 032001e0
          density_profiles.f90 ptmass.F90 damping.f90 readwrite_infile.f90 ${MODFILE:.f90=.o}
OBJMOD2 = ${OBJMOD1:.F90=.o}
OBJMOD = ${OBJMOD2:.f90=.o}
OBJDA= ${OBJDUMP} ${OBJMOD} phantom_moddump.o

phantom_moddump: checksystem checkparams $(OBJDA)
	@echo ""
	@echo "phantom_moddump: we are here to help you"
	@echo ""
	$(FC) $(FFLAGS) -o $(BINDIR)/$(MODDUMPBIN) $(OBJDA) $(LDFLAGS)

moddump: phantom_moddump

cleanmoddump:
	rm -f $(BINDIR)/phantommoddump

# files from MCFOST used by phantommoddump
mess_up_SPH.o: checkmcfost $(MCFOST_DIR)/src/mess_up_SPH.f90
	$(FC) $(FFLAGS) -o $@ -c $(MCFOST_DIR)/src/mess_up_SPH.f90

#----------------------------------------------------
# these are the sources for the phantomanalysis utility
#
OBJAN1= ${ANALYSIS:.f90=.o}
OBJAN2= ${OBJAN1:.F90=.o}
OBJAN= ${OBJAN2:.f=.o}
OBJA= utils_sort.o leastsquares.o solvelinearsystem.o \
      ${OBJDUMP} utils_disc.o utils_gravwave.o set_dust.o utils_binary.o set_binary.o ${OBJAN}

ifndef ANALYSISBIN
ANALYSISBIN=phantomanalysis
endif

.PHONY: phantomanalysis
phantomanalysis: checksystem checkparams $(OBJA) phantomanalysis.o
	@echo ""
	@echo "phantomanalysis: we live to serve you"
	@echo ""
	$(FC) $(FFLAGS) -o $(BINDIR)/$(ANALYSISBIN) $(OBJA) phantomanalysis.o $(LDFLAGS)

analysis: phantomanalysis


cleananalysis:
	rm -f $(BINDIR)/phantomanalysis

.PHONY: libphantom
# extra files used in libphantom that are not in OBJECTS
SRCLIB= # libphantom.F90
OBJLIB1=${SRCLIB:.f90=.o}
OBJLIB=${OBJLIB1:.F90=.o}
<<<<<<< HEAD
libphantom: checksystem checkparams phantom ${OBJLIB}
	ar rc $(BINDIR)/libphantom.a ${OBJLIB} ${OBJECTS} $(LDFLAGS)
# 	$(LIBTOOL) -static ${OBJLIB} ${OBJECTS} $(LDFLAGS) -o $(BINDIR)/libphantom.a
# 	$(LIBTOOL) --tag=FC --mode=link ${OBJLIB} ${OBJECTS} $(LDFLAGS) -o $(BINDIR)/libphantom.a
=======

LIBPHANTOM=$(BINDIR)/libphantom.a

libphantom.a: checksystem checkparams $(OBJECTS) $(OBJLIB)
	ar rc $(LIBPHANTOM) $(OBJLIB) $(OBJECTS)

libphantom.so: checksystem checkparams phantom ${OBJLIB}
>>>>>>> 032001e0
	$(FC) -shared $(FFLAGS) $(FPPFLAGS) $(DBLFLAG) ${OBJLIB} ${OBJECTS} $(LDFLAGS) -o $(BINDIR)/libphantom.so

libphantom: libphantom.a

cleanlibphantom:
	rm -f $(BINDIR)/libphantom.so $(LIBPHANTOM)

.PHONY: pyanalysis
pyanalysis: libphantom.so

#------------------------------------------------------
# Various utilities for computing structure functions
# and manipulating the resulting output
#
.PHONY: phantom2struct
phantom2struct:
	${MAKE} phantomanalysis ANALYSIS="utils_timing.f90 io_structurefn.f90 random.f90 struct_part.f90 analysis_structurefn.f90"\
        ANALYSISBIN=$@ ANALYSISONLY=yes

cleanphantom2struct:
	rm -f $(BINDIR)/phantom2struct

# conversion between structure function file formats
.PHONY: struct2struct
STRUCT2STRUCTOBJ= utils_filenames.o io_structurefn.o struct2struct.o
struct2struct: checksys checkparams ${STRUCT2STRUCTOBJ}
	$(FC) $(FFLAGS) -o $(BINDIR)/$@ ${STRUCT2STRUCTOBJ}

cleanstruct2struct:
	rm -f $(BINDIR)/struct2struct

# structure function slope calculation
.PHONY: get_struct_slope get_struct_slope
GETSLOPESFOBJ=utils_filenames.o io_structurefn.o leastsquares.o get_struct_slope.o
get_slope_sf: get_struct_slope
get_struct_slope: checksys checkparams ${GETSLOPESFOBJ}
	$(FC) $(FFLAGS) -o $(BINDIR)/$@ ${GETSLOPESFOBJ}

cleanget_struct_slope:
	rm -f $(BINDIR)/get_struct_slope

sfutils: structutils
structutils: struct2struct get_slope_sf

cleansfutils: cleanstructutils
cleanstructutils: cleanstruct2struct cleanget_struct_slope

#------------------------------------------------------
# particle splitting utility (this is a moddump compiled as a standalone utility)
#
.PHONY: splitpart
splitpart:
	${MAKE} moddump MODFILE="utils_getneighbours.F90 utils_splitmerge.f90 splitpart.f90 moddump_splitpart.f90"\
        MODDUMPBIN=$@

cleansplitpart:
	rm -f $(BINDIR)/splitpart

#------------------------------------------------------
# particle merging utility (this is a moddump compiled as a standalone utility)
#
.PHONY: mergepart
mergepart:
	${MAKE} moddump MODFILE="utils_getneighbours.F90 utils_splitmerge.f90 splitpart.f90 moddump_mergepart.f90"\
        MODDUMPBIN=$@

cleanmergepart:
	rm -f $(BINDIR)/mergepart

#----------------------------------------------------
# utility to calculate divv from a dump file
# compile using all phantom files
#
phantom2divv: checksys checkparams $(OBJECTS) phantom2divv.o
	@echo ""
	@echo "phantom2divv: divergence is beautiful"
	@echo ""
	$(FC) $(FFLAGS) -o $(BINDIR)/$@ $(OBJECTS) phantom2divv.o

cleanphantom2divv:
	rm -f $(BINDIR)/phantom2divv

#----------------------------------------------------
# utility to calculate divB & curlB from a dump file
# compile using all phantom files
#
phantom2divb: checksys checkparams $(OBJECTS) phantom2divb.o
	@echo ""
	@echo "phantom2divb: divergence should be eradicated"
	@echo ""
	$(FC) $(FFLAGS) -o $(BINDIR)/$@ $(OBJECTS) phantom2divb.o

cleanphantom2divb:
	rm -f $(BINDIR)/phantom2divb

#----------------------------------------------------
# these are the sources for the diffdumps utility
#
diffdumps: checksys checkparams $(OBJDUMP) utils_testsuite.o diffdumps.o
	@echo ""
	@echo "diffdumps: we welcome you"
	@echo ""
	$(FC) $(FFLAGS) -o $(BINDIR)/$@ $(OBJDUMP) utils_testsuite.o diffdumps.o

cleandiffdumps:
	rm -f $(BINDIR)/phantom2divb

#----------------------------------------------------
# these are the sources for the phantom2sphNG utility
#
phantom2sphNG: checksystem checkparams $(OBJDUMP) phantom2sphNG.o
	@echo ""
	@echo "phantom2sphNG: now why would you want to do that?"
	@echo ""
	$(FC) $(FFLAGS) -o $(BINDIR)/$@ $(OBJDUMP) phantom2sphNG.o

p2s: phantom2sphNG

cleanp2s:
	rm -f $(BINDIR)/phantom2sphNG

#----------------------------------------------------
# these are the sources for the phantom2sphNG utility
#
phantom2gadget: checksystem checkparams $(OBJDUMP) phantom2gadget.o
	@echo ""
	@echo "phantom2gadget: now why would you want to do that?"
	@echo ""
	$(FC) $(FFLAGS) -o $(BINDIR)/$@ $(OBJDUMP) phantom2gadget.o

p2g: phantom2gadget

cleanphantom2gadget:
	rm -f $(BINDIR)/phantom2gadget

#----------------------------------------------------
# these are the sources for the phantom2mcfost utility
#
.PHONY: phantom2mcfost
phantom2mcfost: checkmcfost
	${MAKE} phantomanalysis ANALYSIS="analysis_mcfost.f90"\
        ANALYSISBIN=$@ ANALYSISONLY=yes LDFLAGS="-L$(MCFOST_DIR)/src -lmcfost $(LIBCXX)"

analysis_mcfost.o: analysis_mcfost.f90
	$(FC) -c $(FFLAGS) -I$(MCFOST_DIR)/src $< -o $@

analysis_mcfost.o: checkmcfost

cleanphantom2mcfost:
	rm -f $(BINDIR)/phantom2mcfost

#----------------------------------------------------
# these are the sources for the phantom2hdf5 utility
#
checkhdf5flags:
   ifneq ($(HDF5), yes)
	@echo "-----------------------------"
	@echo "Need to compile with HDF5=yes"
	@echo "-----------------------------"
	${MAKE} err
   endif

.PHONY: phantom2hdf5
phantom2hdf5: checksystem checkparams checkhdf5flags $(OBJDUMP) readwrite_dumps.o phantom2hdf5.o
	@echo ""
	@echo "phantom2hdf5: welcome to the future"
	@echo ""
	$(FC) $(FFLAGS) -o $(BINDIR)/$@ $(OBJDUMP)  phantom2hdf5.o $(LDFLAGS)

p2h: phantom2hdf5

cleanphantom2hdf5:
	rm -f $(BINDIR)/phantom2hdf5

#----------------------------------------------------
# utility to rewrite .ev files using a common header
#
SRCEV=utils_infiles.f90 utils_evfiles.f90 prompting.f90 phantomevcompare.f90
OBJEVC1 = ${SRCEV:.f90=.o}
OBJEVC = ${OBJEVC1:.F90=.o}

.PHONY: phantomevcompare
phantomevcompare: $(OBJEVC)
	@echo ""
	@echo "phantomevcompare: let the graphing begin!"
	@echo ""
	$(FC) $(FFLAGS) -o $(BINDIR)/$@ $(OBJEVC)

cleanphantomevcompare:
	rm -f $(BINDIR)/phantomevcompare

#----------------------------------------------------
# these are the sources for the multirun utility
#
SRCMULT = physcon.f90 ${CONFIG} ${SRCKERNEL} io.F90 mpi_utils.F90 ${SRCFASTMATH} \
          units.f90 boundary.f90 utils_allocate.f90 part.F90 timestep.f90 setup_params.f90 \
          utils_filenames.f90 utils_mathfunc.f90 utils_vectors.f90 utils_omp.F90 utils_datafiles.f90 datafiles.f90 utils_tables.f90 \
          viscosity.f90 options.f90 damping.f90 ${SRCEOS} \
          utils_infiles.f90 utils_dumpfiles.f90 utils_summary.f90 centreofmass.f90 \
          ${SRCCHEM} ${DOMAIN} ${SRCPOT} ptmass.F90 ${LINKLIST} ${SRCTURB} \
          checkconserved.f90 prompting.f90 ${SRCDUST} ${SRCNIMHD} readwrite_infile.f90 ${MULTIRUNFILE}
OBJM1 = ${SRCMULT:.f90=.o}
OBJMULT = ${OBJM1:.F90=.o}

multirun: checksystem checkparams $(OBJMULT)
	@echo ""
	@echo "multirun: your hope is our desire"
	@echo ""
	$(FC) $(FFLAGS) -o $(BINDIR)/$@ $(OBJMULT)

cleanmultirun:
	rm -f $(BINDIR)/multirun

#----------------------------------------------------
# utility to plot orbits based on orbital elements (a,e,i,o,w,f)
#
SRCBIN = prompting.f90 utils_datafiles.f90 datafiles.f90 ${CONFIG} physcon.f90 io.F90 \
         mpi_utils.F90 utils_allocate.f90 utils_binary.f90 set_binary.f90 test_binary.f90 testbinary.f90
OBJBIN1 = ${SRCBIN:.f90=.o}
OBJBIN = ${OBJBIN1:.F90=.o}

.PHONY: testbinary

testbin: testbinary

testbinary: checksys checkparams $(OBJBIN)
	@echo ""
	@echo "test_binary: may your orbits orbit"
	@echo ""
	$(FC) $(FFLAGS) -o $(BINDIR)/testbinary $(OBJBIN)

cleantestbinary:
	rm -f $(BINDIR)/testbinary

#----------------------------------------------------
# check for anything that depends on HDF5
#
checkhdf5:
   ifeq (X${HDF5ROOT}, X)
	@echo; echo "ERROR: HDF5ROOT should be set before compiling with HDF5 utilities"; echo; ${MAKE} err;
   else
	@if [ -d $$HDF5ROOT ]; then echo; echo "HDF5ROOT=$$HDF5ROOT"; echo; else echo; echo "ERROR: Directory given by HDF5ROOT=$$HDF5ROOT does not exist"; echo; ${MAKE} err; fi;
   endif

#----------------------------------------------------
# these are the sources for the plot_kernel utility
#

OBJPLOTK= physcon.o ${SRCKERNEL:.f90=.o} giza-fortran.o plot_kernel.o

plotkernel: checksys checkparams checksplash $(OBJPLOTK)
	@echo ""
	@echo "plot_kernel: may your kernels be normalised"
	@echo ""
	$(FC) $(FFLAGS) -o $(BINDIR)/$@ $(OBJPLOTK) $(LDFLAGS) -L$(SPLASH_DIR)/giza/lib -lgiza

plot_kernel.o: ${SRCKERNEL:.f90=.o}
#giza-fortran.o: ${SPLASH_DIR}/giza/src/$@
#	$(FC) $(FFLAGS) -o $@ -c ${SPLASH_DIR}/giza/interface/giza-fortran.F90

cleanplotkernel:
	rm -f $(BINDIR)/plotkernel

#----------------------------------------------------
# these are the sources for the showheader utility
#
SRCSHOWHEADER= utils_dumpfiles.f90 showheader.f90
OBJSHOWHEADER= $(SRCSHOWHEADER:.f90=.o)
showheader: checksys $(OBJSHOWHEADER)
	@echo ""
	@echo "showheader: show me the header!"
	@echo ""
	$(FC) $(FFLAGS) -o $(BINDIR)/$@ $(OBJSHOWHEADER)

cleanshowheader:
	rm -f $(BINDIR)/showheader

#----------------------------------------------------
# these are the sources for the showarrays utility
#
SRCSHOWARRAYS= utils_dumpfiles.f90 showarrays.f90
OBJSHOWARRAYS= $(SRCSHOWARRAYS:.f90=.o)
showarrays: checksys $(OBJSHOWARRAYS)
	@echo ""
	@echo "showarrays: show me the arrays!"
	@echo ""
	$(FC) $(FFLAGS) -o $(BINDIR)/$@ $(OBJSHOWARRAYS)

cleanshowarrays:
	rm -f $(BINDIR)/showheader

#----------------------------------------------------
# these are the sources for the evol_dustywaves utility
#
SRCDUSTEVOL= cubicsolve.f90 dustywaves.f90 evol_dustywaves.f90
OBJDUSTEVOL= $(SRCDUSTEVOL:.f90=.o)

evol_dustywaves: checksys $(OBJDUSTEVOL)
	@echo ""
	@echo "dusty wave .ev solutions^TM: All the energy you need."
	@echo ""
	$(FC) $(FFLAGS) -o $(BINDIR)/$@ $(OBJDUSTEVOL)

#----------------------------------------------------
# these are the sources for the ev2mdot utility
#
.PHONY: ev2mdot
ev2mdot: checksys utils_filenames.o utils_infiles.o utils_evfiles.o ev2mdot.o
	@echo ""
	@echo "ev2mdot: Accretion rates R us."
	@echo ""
	$(FC) $(FFLAGS) -o $(BINDIR)/$@ ev2mdot.o utils_filenames.o utils_evfiles.o utils_infiles.o

cleanev2mdot:
	rm -f $(BINDIR)/ev2mdot
#----------------------------------------------------
# these are the sources for the ev2kdot utility
#
.PHONY: ev2kdot
ev2kdot: checksys utils_filenames.o utils_infiles.o utils_evfiles.o ev2kdot.o
	$(FC) $(FFLAGS) -o $(BINDIR)/$@ ev2kdot.o utils_filenames.o utils_evfiles.o utils_infiles.o

cleanev2kdot:
	rm -f $(BINDIR)/ev2kdot

#----------------------------------------------------
# these are the sources for the acc2ang utility
#
.PHONY: acc2ang
acc2ang: checksys acc2ang.o
	@echo ""
	@echo "acc2ang: Accreted ang. mom. R us."
	@echo ""
	$(FC) $(FFLAGS) -o $(BINDIR)/$@ acc2ang.o

cleanacc2ang:
	rm -f $(BINDIR)/acc2ang

#---------------------------
# sources for the mass_flow utility
#
OBJMF1 = ${ANALYSIS:.f90=.o}
OBJMF2 = ${OBJMF1:.F90=.o}
OBJMF = ${OBJMF2:.f=.o}
OBJM= utils_sort.o leastsquares.o solvelinearsystem.o ${OBJDUMP} ${OBJMF} utils_binary.o set_binary.o mf_write.o

.PHONY: mflow
mflow: checksys $(OBJM)  mflow.o ev2mdot lombperiod
	@echo ""
	@echo "mflow: mass flow R us."
	@echo ""
	$(FC) $(FFLAGS) -o $(BINDIR)/$@  $(OBJM) mflow.o

.PHONY:lombperiod
lombperiod: powerspectrums.o lombperiod.o
	$(FC) $(FFLAGS) -o $(BINDIR)/$@  lombperiod.o powerspectrums.o

#----------------------------------------------------
# these are the sources for the combinedustdumps utility
#
OBJCDD= ${OBJECTS} combinedustdumps.o

combinedustdumps: checksys checkparams $(OBJCDD)
	@echo ""
	@echo "combinedustdumps: many grains make light work"
	@echo ""
	$(FC) $(FFLAGS) -o $(BINDIR)/$@ $(OBJCDD) $(LDFLAGS)

cleancombinedustdumps:
	rm -f $(BINDIR)/combinedustdumps



#----------------------------------------------------
# target to write appropriate queue submission script
#
ifndef QSYS
   QSYS=pbs
endif
ifndef WALLTIME
   WALLTIME='1000:00:00'
endif
ifndef MAXMEM
   MAXMEM='16G'
endif
ifeq ($(OPENMP),yes)
 ifndef NOMP
   ifdef OMP_NUM_THREADS
      NOMP=$(OMP_NUM_THREADS)
   else
      NOMP=2
   endif
 endif
 ifndef OMP_SCHEDULE
    OMP_SCHEDULE=dynamic
 endif
 ifndef QPE
    QPE=omp
 endif
 ifndef NPAR
    NPAR=$(NOMP)
 endif
endif
ifeq ($(USEMPI),yes)
 ifndef NMPI
    NMPI=8
 endif
 ifndef QPE
    QPE=mpi
 endif
 ifndef NPAR
    NPAR=$(NMPI)
 endif
 ifndef MPIEXEC
    MPIEXEC=mpiexec -np ${NMPI}
 endif
else
 ifndef NMPI
    NMPI=1
 endif
endif
ifndef OUTFILE
  ifeq ($(QSYS),sge)
    OUTFILE=$(INFILE)'.sgeout'
  else
    ifeq ($(QSYS),pbs)
       OUTFILE=$(INFILE)'.pbsout'
    else
       OUTFILE=$(INFILE)'.qout'
    endif
  endif
endif
ifndef MAILTO
   MAILTO=`git config --get user.email`
endif
GETLOG='`grep logfile "$(INFILE)" | sed "s/logfile =//g" | sed "s/\\!.*//g" | sed "s/\s//g"`'

ifndef CMD
CMD='./phantom $(INFILE) >& $$outfile'
endif

.PHONY: qscript

qscript:
    ifneq ($(KNOWN_SYSTEM), yes)
	@echo "Error: qscript needs known SYSTEM variable set"
	@${MAKE} err;
    endif
    ifndef INFILE
	@echo
	@echo "Usage: make qscript INFILE=infile"
	@echo
	@${MAKE} err;
    endif
    # set default values for variables not set
    ifeq ($(QSHELL),tcsh)
	@echo '#!/bin/tcsh'
    else
	@echo '#!/bin/bash'
    endif
    ifeq ($(QSYS),sge)
	@echo '## Sun Grid Engine Script, created by "make qscript" '`date`
        ifeq ($(QSHELL),tcsh)
	    @echo '#$$ -S /bin/tcsh'
        else
	    @echo '#$$ -S /bin/bash'
        endif
	@echo '#$$ -cwd'
	@echo '#$$ -N '`../scripts/randomword.pl`
	@echo '#$$ -o '$(OUTFILE)' -j y'
	@echo '#$$ -l h_rt='$(WALLTIME)
	@echo '#$$ -l h_vmem='$(MAXMEM)
        ifdef MAILTO
	   @echo '#$$ -m ae'
	   @echo '#$$ -M '$(MAILTO)
        endif
        ifdef QPE
	   @echo '#$$ -pe '$(QPE) $(NPAR)
        endif
        ifdef QEXTRA
	   @echo '#$$ '$(QEXTRA)
        endif
	@echo
	@echo 'echo "SGE: HOSTS   = "`cat $$PE_HOSTFILE`'
	@echo 'echo "SGE: NHOSTS  = $$NHOSTS"'
	@echo 'echo "SGE: NSLOTS  = $$NSLOTS"'
	@echo 'echo "SGE: NQUEUES = $$NQUEUES"'
    else ifeq ($(QSYS),pbs)
	@echo '## PBS Job Submission Script, created by "make qscript" '`date`
        ifdef QNODES
	   @echo '#PBS -l '$(QNODES)
        else
           ifeq ($(SYSTEM),zen)
	      @echo '#PBS -l nodes='$(NMPI)':ppn=8:StandardMem'
           else
	      @echo '#PBS -l nodes='$(NMPI)':ppn='$(NOMP)
           endif
        endif
        ifdef JOBNAME
	   @echo '#PBS -N '$(JOBNAME)
        else
	   @echo '#PBS -N '`../scripts/randomword.pl`
        endif
        ifdef QNAME
	   @echo '#PBS -q '$(QNAME)
        endif
        ifdef QPROJECT
	   @echo '#PBS -P '$(QPROJECT)
        endif
	@echo '#PBS -o '$(OUTFILE)
	@echo '#PBS -j oe'
        ifdef MAILTO
	   @echo '#PBS -m e'
	   @echo '#PBS -M '$(MAILTO)
        endif
	@echo '#PBS -l walltime='$(WALLTIME)
	@echo '#PBS -l mem='$(MAXMEM)
        ifdef QEXTRA
	   @echo '#PBS '$(QEXTRA)
        endif
	@echo '## phantom jobs can be restarted:'
	@echo '#PBS -r y'
        ifeq ($(PBSRESUBMIT),yes)
             ifeq ($(QSHELL),tcsh)
	          $(error error: resubmittable scripts require bash, cannot use QSHELL=tcsh);
             endif
	     @echo '#PBS -v NJOBS,NJOB'
	     @echo
	     @echo '#------------------------------------------------------------------------------'
	     @echo '# this is a self-resubmitting PBS script'
	     @echo '# use qsub -v NJOBS=10 <scriptname> to submit'
	     @echo '# with an appropriate value for NJOBS'
	     @echo '#'
	     @echo '# These variables are assumed to be set:'
	     @echo '#   NJOBS is the total number of jobs in a sequence of jobs (defaults to 1)'
	     @echo '#   NJOB is the number of the previous job in the sequence (defaults to 0)'
	     @echo '#------------------------------------------------------------------------------'
	     @echo 'if [ X$$NJOBS == X ]; then'
	     @echo '    echo "NJOBS (total number of jobs in sequence) is not set - defaulting to 1"'
	     @echo '    export NJOBS=1'
	     @echo 'fi'
	     @echo 'if [ X$$NJOB == X ]; then'
	     @echo '    echo "NJOB (previous job number in sequence) is not set - defaulting to 0"'
	     @echo '    export NJOB=0'
	     @echo 'fi'
	     @echo '#'
	     @echo '# Quick termination of job sequence - look for a file called STOP_SEQUENCE'
	     @echo '#'
	     @echo 'if [ -f $$PBS_O_WORKDIR/STOP_SEQUENCE ]; then'
	     @echo '    echo  "Terminating sequence after $$NJOB jobs"'
	     @echo '    exit 0'
	     @echo 'fi'
	     @echo '#'
	     @echo '# Increment the counter to get current job number'
	     @echo '#'
	     @echo 'NJOB=$$(($$NJOB+1))'
	     @echo '#'
	     @echo '# Are we in an incomplete job sequence - more jobs to run ?'
	     @echo '#'
	     @echo 'if [ $$NJOB -lt $$NJOBS ]; then'
	     @echo '    #'
	     @echo '    # Now submit the next job'
	     @echo '    #'
	     @echo '    NEXTJOB=$$(($$NJOB+1))'
	     @echo '    echo "Submitting job number $$NEXTJOB in sequence of $$NJOBS jobs"'
	     @echo '    qsub -z -W depend=afterany:$$PBS_JOBID $$0'
	     @echo 'else'
	     @echo '    echo "Running last job in sequence of $NJOBS jobs"'
	     @echo 'fi'
#	     @echo '#'
#	     @echo '# File manipulation prior to job commencing, eg. clean up previous output files,'
#	     @echo '# check for consistency of checkpoint files, ...'
#	     @echo '#'
#	     @echo 'if [ $$NJOB -gt 1 ]; then'
#	     @echo '   echo " "'
#	     @echo '   # .... USER INSERTION HERE '
#	     @echo 'fi'
	     @echo '#------------------------------------------------------------------------------'
        endif
	@echo
	@echo 'cd $$PBS_O_WORKDIR'
	@echo 'echo "PBS_O_WORKDIR is $$PBS_O_WORKDIR"'
	@echo 'echo "PBS_JOBNAME is $$PBS_JOBNAME"'
	@echo 'env | grep PBS'
	@echo 'cat $$PBS_NODEFILE > nodefile'
    else
        ifdef QNODES
	   @echo '#SBATCH --nodes='$(QNODES)
        else
	   @echo '#SBATCH --nodes='$(NMPI)' --ntasks='$(NOMP)
        endif
	@echo '#SBATCH --cpus-per-task=1'
        ifdef JOBNAME
	   @echo '#SBATCH --job-name='$(JOBNAME)
        else
	   @echo '#SBATCH --job-name='`../scripts/randomword.pl`
        endif
        ifdef QNAME
	   @echo '#SBATCH --queue='$(QNAME)
        endif
        ifdef QPROJECT
	   @echo '#SBATCH --account='$(QPROJECT)
        endif
        ifdef QPARTITION
	   @echo '#SBATCH --partition='$(QPARTITION)
        endif
	@echo '#SBATCH --output='$(OUTFILE)
        ifdef MAILTO
	   @echo '#SBATCH --mail-type=BEGIN'
	   @echo '#SBATCH --mail-type=FAIL'
	   @echo '#SBATCH --mail-type=END'
	   @echo '#SBATCH --mail-user='$(MAILTO)
        endif
	@echo '#SBATCH --time=0-'$(WALLTIME)
	@echo '#SBATCH --mem='$(MAXMEM)
        ifdef QEXTRA
	   @echo '#SBATCH '$(QEXTRA)
        endif
    endif
	@echo 'echo "HOSTNAME = $$HOSTNAME"'
	@echo 'echo "HOSTTYPE = $$HOSTTYPE"'
	@echo 'echo Time is `date`'
	@echo 'echo Directory is `pwd`'
	@echo
    ifeq ($(QSHELL),tcsh)
	@echo 'limit stacksize unlimited'
    else
	@echo 'ulimit -s unlimited'
    endif
    #-- set openMP environment variables
    ifeq ($(OPENMP),yes)
        ifeq ($(QSHELL),tcsh)
	   @echo 'setenv OMP_SCHEDULE "'$(OMP_SCHEDULE)'"'
	   @echo 'setenv OMP_NUM_THREADS '$(NOMP)
	   @echo 'setenv OMP_STACKSIZE 1024m'
        else
	   @echo 'export OMP_SCHEDULE="'$(OMP_SCHEDULE)'"'
	   @echo 'export OMP_NUM_THREADS='$(NOMP)
	   @echo 'export OMP_STACKSIZE=1024m'
        endif
    endif
	@echo
    #-- add lines specific to particular machines
    ifeq ($(SYSTEM),msg)
        ifeq ($(QSHELL),bash)
	   @echo 'source /etc/profile'
	   @echo 'export LD_LIBRARY_PATH=${LD_LIBRARY_PATH}'
        else
	   @echo 'setenv LD_LIBRARY_PATH '${LD_LIBRARY_PATH}
        endif
	@cat ~/.modules
    endif
	@echo
    #--final line is code execution
	@echo 'echo "starting phantom run..."'
    ifeq ($(QSHELL),tcsh)
	@echo 'setenv outfile '$(GETLOG)
    else
	@echo 'export outfile='$(GETLOG)
    endif
	@echo 'echo "writing output to $$outfile"'
    ifeq ($(USEMPI),yes)
	@echo $(MPIEXEC)' '$(CMD)
    else
	@echo $(CMD)
    endif
    ifeq ($(PBSRESUBMIT),yes)
	@echo
	@echo '#------------------------------------------------------------------------------'
	@echo '# Not expected to reach this point in general but if we do, check that all '
	@echo '# is OK.  If the job command exited with an error, terminate the job'
	@echo '#'
	@echo 'errstat=$$?'
	@echo 'if [ $$errstat -ne 0 ]; then'
	@echo '    # A brief nap so PBS kills us in normal termination. Prefer to '
	@echo '    # be killed by PBS if PBS detected some resource excess'
	@echo '    sleep 5  '
	@echo '    echo "Job number $$NJOB returned an error status $$errstat - stopping job sequence."'
	@echo '    touch $$PBS_O_WORKDIR/STOP_SEQUENCE'
	@echo '    exit $$errstat'
	@echo 'fi'
	@echo '#------------------------------------------------------------------------------'
    endif

#----------------------------------------------------
# unit test for block limits
#
test1: checksystem checkparams $(OBJDUMP) test_blocklimits.o
	$(FC) $(FFLAGS) -o $(BINDIR)/test1 $(OBJDUMP) test_blocklimits.o

#----------------------------------------------------
# run test suite
#
.PHONY: test test2 testcyl testgrav testall
test:
	${MAKE} SETUP=test phantomtest && $(RUNMPI) $(BINDIR)/phantomtest

test2:
	${MAKE} SETUP=test2 phantomtest && $(RUNMPI) $(BINDIR)/phantomtest

testkd:
	${MAKE} SETUP=testkd phantomtest && $(RUNMPI) $(BINDIR)/phantomtest

testcyl:
	${MAKE} SETUP=testcyl phantomtest && $(RUNMPI) $(BINDIR)/phantomtest

testgrav:
	${MAKE} SETUP=testgrav phantomtest && $(RUNMPI) $(BINDIR)/phantomtest gravity

testdust:
	${MAKE} SETUP=testdust phantomtest && $(RUNMPI) $(BINDIR)/phantomtest dust

testgr:
	${MAKE} SETUP=testgr phantomtest && $(RUNMPI) $(BINDIR)/phantomtest gr

testgrowth:
	${MAKE} SETUP=testgrowth phantomtest && $(RUNMPI) $(BINDIR)/phantomtest growth

testnimhd:
	${MAKE} SETUP=testnimhd phantomtest && $(RUNMPI) $(BINDIR)/phantomtest nimhd

testall: test test2 testcyl testgrav

#----------------------------------------------------
# this is a utility to test the fast sqrt functions
# to see if they are faster than the native calls
# if so, then the appropriate pre-processor flags
# are added
#
.PHONY: .make_mathflags .make_nofastmath getmathflags checkmath
ifndef FASTSQRT
   FASTSQRT=${shell if [ -e .make_nofastmath ]; then echo no; fi}
endif

ifeq ($(FASTSQRT), no)
   OBJTESTMATH=
   FASTMATH=no
else
   OBJTESTMATH= random.o io.o fastmath.o mpi_utils.o test_fastmath.o getmathflags.o
   FASTMATH=${shell if [ -e .make_mathflags ]; then cat .make_mathflags; fi}
endif

.make_mathflags: checksys $(OBJTESTMATH)
     ifeq ($(FASTSQRT), no)
	@touch .make_mathflags
     else
	@if [ ! -e $@ ]; then \
	    $(FC) $(FFLAGS) -o $(BINDIR)/getmathflags $(OBJTESTMATH) || ${MAKE} fastmathlinkerr; \
	    $(BINDIR)/getmathflags > .make_mathflags; \
	fi
     endif

ifeq ($(FASTMATH), yes)
   SRCFASTMATH=fastmath.o
   TEST_FASTMATH=test_fastmath.F90
   FPPFLAGS+=-DFINVSQRT
else
   SRCFASTMATH=
   TEST_FASTMATH=
endif

fastmath.o: fastmath.f90
	$(FC) $(FFLAGS) -o $@ -c $< || ${MAKE} fastmathlinkerr
test_fastmath.o: test_fastmath.F90
	$(FC) $(FFLAGS) -o $@ -c $< || ${MAKE} fastmathlinkerr
getmathflags.o: getmathflags.f90
	$(FC) $(FFLAGS) -o $@ -c $< || ${MAKE} fastmathlinkerr

fastmathlinkerr:
	@echo "***********************************************************************"
	@echo "*** ERROR linking fastsqrt stuff (requires Fortran->C call)         ***"
	@echo "*** Type make again to ignore this and compile without it           ***"
	@echo "***********************************************************************"
	@touch .make_mathflags
	@touch .make_nofastmath
	${MAKE} err;

#----------------------------------------------------

LASTSYSTEM = ${shell if [ -e .make_lastsystem ]; then cat .make_lastsystem; fi}
LASTSETUP = ${shell if [ -e .make_lastsetup ]; then cat .make_lastsetup; fi}
LASTFPPFLAGS = ${shell if [ -e .make_lastfppflags ]; then cat .make_lastfppflags; fi}
LASTFFLAGS = ${shell if [ -e .make_lastfflags ]; then cat .make_lastfflags; fi}

.PHONY: checksystem checkparams checksplash checksys

checksystem: checksys checksetup

checksys:
   ifeq ($(KNOWN_SYSTEM), yes)
	@echo ""
	@echo "Compiling Phantom v$(PHANTOM_VERSION_MAJOR).$(PHANTOM_VERSION_MINOR).$(PHANTOM_VERSION_MICRO) for $(SYSTEM) system..........."
	@echo ""
        ifneq ($(SYSTEM),$(LASTSYSTEM))
	    @echo system changed from ${LASTSYSTEM} to ${SYSTEM}
	    @${MAKE} clean
	    @${MAKE} cleanmathflags
        endif
	@echo $(SYSTEM) > .make_lastsystem
   else
	@echo ""
	@echo "make: WARNING: value of SYSTEM = $(SYSTEM) not recognised..."
	@echo "=> set the environment variable SYSTEM to one listed "
	@echo "   in build/Makefile and try again"
	@echo ""
	@${MAKE} compilers
	@${MAKE} err;
   endif

checksetup:
   ifeq ($(OBSOLETE_SETUP), yes)
	@echo "make: WARNING: value of SETUP = $(OLDSETUP) is obsolete..."
	@echo "=> setting SETUP = $(SETUP)"
	@echo
   endif
   ifeq ($(KNOWN_SETUP), yes)
	@echo "Using options for "$(SETUP)" setup"
	@echo ""
        ifneq ($(SETUP),$(LASTSETUP))
	    @echo setup changed from ${LASTSETUP} to ${SETUP}
	    @${MAKE} clean
        endif
	@echo $(SETUP) > .make_lastsetup
   else
	@echo "setup '$(SETUP)' not recognised..."
	@echo ""
	@echo "Please set SETUP to one listed in build/Makefile"
	@echo ""
	@echo " e.g.:"
	@echo " make SETUP=sedov"
	@echo " make SETUP=disc"
	@echo " make SETUP=turbdrive"
	@echo ""
	@echo " or:"
	@echo " export SETUP=sedov"
	@echo " make"
	@echo ""
	@echo "You may also wish to consider the following compile-time options:"
	@echo ""
	@echo " DEBUG=yes/no"
	@echo " DOUBLEPRECISION=yes/no"
	@echo " OPENMP=yes/no"
	@echo " ENDIAN=BIG/LITTLE"
	@echo ""
	@${MAKE} err;
   endif

checkparams:
	@echo "Using $(KERNEL) kernel"
   ifeq ($(DEBUG), yes)
	@echo "Debugging flags are ON"
   endif
   ifeq ($(DOUBLEPRECISION), yes)
	@echo "Flags set for DOUBLE PRECISION"
   else
	@echo "Flags set for SINGLE PRECISION"
   endif
   ifeq ($(OPENMP), yes)
	@echo "Compiling in PARALLEL (OpenMP)"
   else
	@echo "Compiling in SERIAL"
   endif
   ifeq ($(ENDIAN), BIG)
	@echo "Flags set for conversion to BIG endian"
   endif
   ifeq ($(ENDIAN), LITTLE)
	@echo "Flags set for conversion to LITTLE endian"
   endif
   ifneq ($(FPPFLAGS),$(LASTFPPFLAGS))
	@echo 'pre-processor flags changed from "'${LASTFPPFLAGS}'" to "'${FPPFLAGS}'"'
	@${MAKE} clean;
# 	for x in ../src/*/*.F90; do y=`basename $$x`; rm -f $${y/.F90/.o}; done
   endif
	@echo "Preprocessor flags are "${FPPFLAGS}
	@echo "${FPPFLAGS}" > .make_lastfppflags
   ifneq ($(FFLAGS),$(LASTFFLAGS))
	@echo 'Fortran flags changed from "'${LASTFFLAGS}'" to "'${FFLAGS}'"'
	@${MAKE} clean;
   endif
	@echo "Fortran flags are "${FFLAGS}
	@echo "${FFLAGS}" > .make_lastfflags

checksplash:
   ifneq ("X$(SPLASH_DIR)","X")
	@echo; echo "Compiling SPLASH source files from "$(SPLASH_DIR); echo
   else
	@echo; echo "ERROR: cannot find SPLASH directory needed for some source files - try \"export SPLASH_DIR=${HOME}/splash\""; echo
   endif

checkmcfost:
   ifneq ("X$(MCFOST_DIR)","X")
	@echo; echo "MCFOST directory is "$(MCFOST_DIR); echo;
   else
	@echo; echo "ERROR: cannot find MCFOST directory for linking - set this using MCFOST_DIR"; echo; ${MAKE} err
   endif

checksmol:
   ifneq ("X$(SMOL_DIR)","X")
	@echo; echo "Linking SMOLUCHOWSKY library from "$(SMOL_DIR); echo
   else
	@echo; echo "ERROR: cannot find SMOL_DIR directory needed for Smoluchowsky library - try \"export SMOL_DIR=${HOME}/smol\""; echo
   endif

giza-fortran.o : $(SPLASH_DIR)/giza/interface/giza-fortran.F90 $(SPLASH_DIR)/giza/lib/libgiza.a
	$(FC) $(FFLAGS) -I$(SPLASH_DIR)/giza/include/ -c $< -o $@

compilers:
	@echo "I suggest one of the following, based on detected Fortran compilers..."; echo;
	@if type -p ifort > /dev/null; then echo "make SYSTEM=ifort"; fi;
	@if type -p pathf90 > /dev/null; then echo "make SYSTEM=pathf90"; fi;
	@if type -p pgf90 > /dev/null; then echo "make SYSTEM=pgf90"; fi;
	@if type -p xlf90_r > /dev/null; then echo "make SYSTEM=ukaff1a [uses xlf90_r]"; fi;
	@if type -p gfortran > /dev/null; then echo "make SYSTEM=gfortran"; fi;
	@if type -p g95 > /dev/null; then echo "make SYSTEM=g95"; fi;
	@echo "(end of possible selections)"; echo;

#----------------------------------------------------
# target to automatically include dependencies in Makefile
# relies on the g95 compiler being present
# (does not have to be used for the main compilation)

depends: clean checksetup
	#@echo '*********************************************************************************'
	#@echo 'First run of Makefile -- creating dependency lines using gfortran, writing to .depends'
	#@echo '*********************************************************************************'
	#@gfortran -M -cpp -c ../src/*/*.*90 > .depends
	#@echo '*************************************************************************'
	#@echo 'If no errors above, then Makefile dependencies were created successfully '
	#@echo ' -- be sure to run "make depends" again if you alter code dependencies'
	#@echo '*************************************************************************'
	#@${MAKE} clean

.depends:
	@if type -p gfortran; then touch .depends; ${MAKE} --quiet SETUP=test depends; else echo "warning: no gfortran so dependencies not calculated"; touch .depends; fi;

include .depends

getdims:
	@echo $(MAXP)

err:
	$(error aborting);

clean: cleanlibphantom
	rm -f *.o *.mod phantom-version.h
ifeq ($(KROME),krome)
	rm -f ${KROMEPATH}/build/*.o ${KROMEPATH}/build/*.mod
endif

cleanall: clean cleanmathflags
	cd $(BINDIR); rm -f phantom phantomsetup

cleandist: clean cleanall
	rm -f .make_lastsystem .make_lastsetup .make_lastfppflags .depends

cleanmathflags:
	rm -f .make_mathflags bin/getmathflags<|MERGE_RESOLUTION|>--- conflicted
+++ resolved
@@ -1767,11 +1767,7 @@
 endif
 SRCGR=inverse4x4.f90 $(SRCMETRIC) metric_tools.f90 utils_gr.f90 cons2primsolver.f90
 
-<<<<<<< HEAD
-SRCCHEM= coolfunc.f90 rprocess_heating.f90 fs_data.f90 mol_data.f90 utils_spline.f90 h2cooling.f90 h2chem.f90 cooling.f90
-=======
-SRCCHEM= fs_data.f90 mol_data.f90 utils_spline.f90 h2cooling.f90 h2chem.f90 cooling.F90
->>>>>>> 032001e0
+SRCCHEM= rprocess_heating.f90 fs_data.f90 mol_data.f90 utils_spline.f90 h2cooling.f90 h2chem.f90 cooling.f90
 
 SRCMESA= eos_mesa_microphysics.f90 eos_mesa.f90
 SRCEOS = ${SRCMESA} eos_shen.f90 eos_helmholtz.f90 eos_idealplusrad.f90 eos.F90
@@ -2046,16 +2042,10 @@
 endif
 OBJMOD1 = utils_omp.F90 utils_summary.f90 utils_indtimesteps.F90 \
           utils_sort.f90 checksetup.f90 set_Bfield.f90 \
-<<<<<<< HEAD
-          partinject.F90 random.f90 set_disc.F90 set_dust.F90 set_binary.f90 \
-          icosahedron.f90 utils_inject.f90 ${SRCINJECT} \
-          ${SRCTURB} ${SRCNIMHD} ${SRCCHEM} \
-=======
           random.f90 set_disc.F90 set_dust.f90 \
           ${SRCTURB} ${SRCNIMHD} ${SRCCHEM} dust_formation.F90 ptmass_radiation.F90 \
           icosahedron.f90 radiation_utils.f90 cons2prim.f90 \
           partinject.F90 utils_inject.f90 ${SRCINJECT} \
->>>>>>> 032001e0
           density_profiles.f90 ptmass.F90 damping.f90 readwrite_infile.f90 ${MODFILE:.f90=.o}
 OBJMOD2 = ${OBJMOD1:.F90=.o}
 OBJMOD = ${OBJMOD2:.f90=.o}
@@ -2107,12 +2097,6 @@
 SRCLIB= # libphantom.F90
 OBJLIB1=${SRCLIB:.f90=.o}
 OBJLIB=${OBJLIB1:.F90=.o}
-<<<<<<< HEAD
-libphantom: checksystem checkparams phantom ${OBJLIB}
-	ar rc $(BINDIR)/libphantom.a ${OBJLIB} ${OBJECTS} $(LDFLAGS)
-# 	$(LIBTOOL) -static ${OBJLIB} ${OBJECTS} $(LDFLAGS) -o $(BINDIR)/libphantom.a
-# 	$(LIBTOOL) --tag=FC --mode=link ${OBJLIB} ${OBJECTS} $(LDFLAGS) -o $(BINDIR)/libphantom.a
-=======
 
 LIBPHANTOM=$(BINDIR)/libphantom.a
 
@@ -2120,7 +2104,6 @@
 	ar rc $(LIBPHANTOM) $(OBJLIB) $(OBJECTS)
 
 libphantom.so: checksystem checkparams phantom ${OBJLIB}
->>>>>>> 032001e0
 	$(FC) -shared $(FFLAGS) $(FPPFLAGS) $(DBLFLAG) ${OBJLIB} ${OBJECTS} $(LDFLAGS) -o $(BINDIR)/libphantom.so
 
 libphantom: libphantom.a
