#--------------------------------------------------------------------------!
# The Phantom Smoothed Particle Hydrodynamics code, by Daniel Price et al. !
# Copyright (c) 2007-2024 The Authors (see AUTHORS)                        !
# See LICENCE file for usage and distribution conditions                   !
# http://users.monash.edu.au/~dprice/phantom                               !
#--------------------------------------------------------------------------!
#+
#  The Phantom Makefile
#
#  DESCRIPTION:
#   This is the main Makefile for all of the code and utilities
#   Compiler settings are grouped under the SYSTEM variable while
#   compile-time settings for different problems are grouped under
#   the SETUP variable
#
#  OWNER: Daniel Price
#+
#--------------------------------------------------------------------------

.KEEP_STATE:

PHANTOM_VERSION_MAJOR=2024
PHANTOM_VERSION_MINOR=0
PHANTOM_VERSION_MICRO=0
VERSION=$(PHANTOM_VERSION_MAJOR).$(PHANTOM_VERSION_MINOR).$(PHANTOM_VERSION_MICRO)

KNOWN_SYSTEM=no
SHELL = /bin/bash
VPATH = "${RUNDIR}" ../src/main ../src/utils ../src/setup ../src/tests ../src/lib/NICIL/src
BINDIR= ../bin
UNAME=${shell uname}
UNAMEP=${shell uname -p}
#----------------------------------------------------------------
# Sensible defaults for phantom configuration
#----------------------------------------------------------------
CONFIG        = config.F90
SETUPFILE     = setup_unifdis.f90
MODFILE       = moddump_default.f90
ANALYSIS      = analysis_dtheader.f90
MULTIRUNFILE  = multirun.f90
LIVE_ANALYSIS = no
DEBUG         = no
#
# can comment out the following lines and instead set
# the parameters as environment variables
#
ifndef DOUBLEPRECISION
    DOUBLEPRECISION= yes
endif
ifndef EDITOR
    EDITOR= emacs
endif
ifndef OPENMP
    OPENMP= yes
endif
ifndef SPLASH_DIR
    SPLASH_DIR=${shell if [ -d $$HOME/splash ]; then echo $$HOME/splash; fi}
endif
#MPI= yes
#
# endian can be "BIG", "LITTLE" or anything else which has no effect
#
# ENDIAN= default
#
CC = gcc
CCFLAGS = -O5
LIBCXX = -lstdc++
#FPPFLAGS=
LDFLAGS=
LIBTOOL=ar rcs

#----------------------------------------------------------------
# here follows specific configuration options used
# for various types of simulations
#
# preprocessor options are as follows:
#
# -DPERIODIC            ! periodic boundaries
# -DIND_TIMESTEPS       ! individual particle timesteps
# -DSTS_TIMESTEPS       ! super-timestepping
# -DDISC_VISCOSITY      ! use artificial disc viscosity ( nu \propto alpha_sph cs h
#                       ! and calculated for both approaching and receding particles
# -DDRIVING             ! use turbulence driving
# -DMHD                 ! magnetic fields
# -DNONIDEALMHD         ! non-ideal magnetic fields including ionisation; uses NICIL
# -DLIGHTCURVE          ! lightcurve estimation

include Makefile_setups

ifndef SETUPFILE
    SETUPFILE= setup_unifdis.f90
endif

ifndef SRCNIMHD
    SRCNIMHD = nicil.F90 nicil_supplement.f90
endif

ifndef SRCDUST
    SRCDUST = dust.f90 growth.f90 porosity.f90
endif

ifdef SMOL
    SRCDUST+= growth_smol.f90
endif

ifdef SRCINJECT
    INJECT_PARTICLES=yes
else
    # compile with default wind injection modules but INJECT_PARTICLES=yes or no
    # is still optional in the setup block
    SRCINJECT=utils_binary.f90 set_binary.f90 inject_wind.f90
endif

#---  live feedback from mcfost
ifeq ($(MCFOST), yes)
    ANALYSIS= analysis_mcfost.f90
    LIVE_ANALYSIS=yes
    ISOTHERMAL=no
    MCFOST=yes

    #--if PREFIX is set (e.g. to /usr/local) set all the flags needed for mcfost
    ifneq ("X$(PREFIX)", "X")
       MCFOST_LIBS = $(PREFIX)/lib
       MCFOST_LIB = $(PREFIX)/lib
       MCFOST_INCLUDE = $(PREFIX)/include
       ifeq ("X$(HDF5_DIR)","X")
           HDF5_DIR=$(PREFIX)
       endif
    else
    #--otherwise assume the source code is lying around somewhere
       MCFOST_LIBS = $(MCFOST_INSTALL)/lib/$(FC)
       HDF5_DIR	= $(MCFOST_LIBS)
       MCFOST_INCLUDE = $(MCFOST_INSTALL)/include
       ifeq ("X$(MCFOST_LIB)","X")
          MCFOST_LIB = $(MCFOST_DIR)/src
       endif
    endif
    ifeq ($(MCFOST_XGBOOST), yes)
        LXGBOOST= -lxgboost -ldmlc -lrabit
    else
        LXGBOOST=""
    endif

    FPPFLAGS+= -DMCFOST
    LDFLAGS+= -I$(MCFOST_INCLUDE) -I$(MCFOST_INCLUDE)/voro++ -I$(MCFOST_INCLUDE)/hdf5 -I$(MCFOST_INCLUDE)/$(FC) \
	-L$(MCFOST_LIB) -lmcfost -L$(MCFOST_LIBS) $(LIBCXX) -lcfitsio -lvoro++ -lsprng \
   -L$(HDF5_DIR) -lhdf5_fortran -lhdf5 -lz #$(LXGBOOST)
endif

include Makefile_systems

FFLAGS+=-fPIC
# Set some default files if not defined above
ifdef MAXP
    FPPFLAGS += -DMAXP=${MAXP}
endif
ifdef MAXPTMASS
    FPPFLAGS += -DMAXPTMASS=${MAXPTMASS}
endif
ifdef MAXNEIGH
    FPPFLAGS += -DMAXNEIGH=${MAXNEIGH}
endif
ifdef NCELLSMAX
    FPPFLAGS += -DNCELLSMAX=${NCELLSMAX}
endif
ifdef STACKSIZE
    FPPFLAGS += -DSTACKSIZE=${STACKSIZE}
endif
# Set other optional flags depending on settings

ifeq ($(DEBUG), yes)
    FFLAGS += ${DEBUGFLAG}
    FFLAGS := $(FFLAGS:-O3=-O0)
    FFLAGS := $(FFLAGS:-ipo= )
endif

ifeq ($(ENDIAN), BIG)
    FFLAGS += ${ENDIANFLAGBIG}
endif

ifeq ($(ENDIAN), LITTLE)
    FFLAGS += ${ENDIANFLAGLITTLE}
endif

ifeq ($(OPENMP), yes)
    FFLAGS += ${OMPFLAGS}
endif

ifeq ($(PERIODIC), yes)
    FPPFLAGS += -DPERIODIC
endif

ifeq ($(GRAVITY), yes)
    FPPFLAGS += -DGRAVITY
endif

ifeq ($(ISOTHERMAL), yes)
    FPPFLAGS += -DISOTHERMAL
endif

ifeq ($(MHD), yes)
    FPPFLAGS += -DMHD
endif

ifeq ($(GR), yes)
    FPPFLAGS += -DGR
ifeq ($(ISENTROPIC), yes)
    FPPFLAGS += -DISENTROPIC
    FPPFLAGS += -DLIGHTCURVE
endif
    CONST_AV=yes
endif

ifeq ($(DUST), yes)
    FPPFLAGS += -DDUST
    ifndef KERNEL
        KERNEL=quintic
    endif
endif

ifdef MAXDUSTSMALL
    FPPFLAGS += -DMAXDUSTSMALL=${MAXDUSTSMALL}
endif
ifdef MAXDUSTLARGE
    FPPFLAGS += -DMAXDUSTLARGE=${MAXDUSTLARGE}
endif

ifeq ($(DUSTGROWTH), yes)
    FPPFLAGS += -DDUSTGROWTH
endif

ifeq ($(SMOL), yes)
    FPPFLAGS += -DSMOL
    LDFLAGS += -L$(SMOL_DIR) -lsmol
endif

ifeq ($(NONIDEALMHD), yes)
    FPPFLAGS += -DNONIDEALMHD
endif

ifeq ($(DISC_VISCOSITY), yes)
    FPPFLAGS += -DDISC_VISCOSITY
endif

ifeq ($(CONST_AV), yes)
    FPPFLAGS += -DCONST_AV
endif

ifeq ($(MORRIS_MONAGHAN), yes)
    FPPFLAGS += -DUSE_MORRIS_MONAGHAN
endif

ifeq ($(CONST_ARTRES), yes)
    FPPFLAGS += -DCONST_ARTRES
endif

ifeq ($(CURLV), yes)
    FPPFLAGS += -DCURLV
endif

ifeq ($(IND_TIMESTEPS), yes)
    FPPFLAGS += -DIND_TIMESTEPS
endif

ifeq ($(STS_TIMESTEPS), yes)
    FPPFLAGS += -DSTS_TIMESTEPS
endif

ifeq ($(RADIATION), yes)
    FPPFLAGS += -DRADIATION
endif

ifeq ($(SINK_RADIATION), yes)
    FPPFLAGS += -DSINK_RADIATION
endif

ifeq ($(DUST_NUCLEATION), yes)
    FPPFLAGS += -DDUST_NUCLEATION
endif

ifdef SRCTURB
    FPPFLAGS += -DDRIVING
endif

ifeq ($(KROME), krome)
    FPPFLAGS += -DKROME
ifeq ($(SYSTEM), ifort)
    LDFLAGS  += -llapack
else
    # LDFLAGS  += -L/usr/lib/x86_64-linux-gnu -lmkl_core -lmkl_gnu_thread -lmkl_gf_lp64 -fopenmp
    LDFLAGS  += -llapack
endif
endif

ifeq ($(AOCC), yes)
    FPPFLAGS += -DAOCC
endif
#
# kernel choice
#
ifndef SRCKERNEL
ifdef KERNEL
    SRCKERNEL= kernel_${KERNEL}.f90
else
    SRCKERNEL= kernel_cubic.f90
    KERNEL=cubic
endif
endif

#
# can turn particle injection off
# by setting INJECT_PARTICLES=no
# on command line. Otherwise on
# if injection module selected
#
ifeq ($(INJECT_PARTICLES), yes)
    FPPFLAGS += -DINJECT_PARTICLES
endif

ifdef LIGHTCURVE
    FPPFLAGS += -DLIGHTCURVE
endif

# do double precision flag last (append only to FFLAGS)

ZZFFLAGS := ${FFLAGS}
ifeq ($(DOUBLEPRECISION), yes)
    FFLAGS += ${DBLFLAG}
endif

ifeq ($(ANALYSISONLY), yes)
    FPPFLAGS += -DANALYSIS
endif

ifeq ($(LIVE_ANALYSIS), yes)
    FPPFLAGS += -DLIVE_ANALYSIS
    SRCAN = $(ANALYSIS)
else
    SRCAN=
endif

#
# MPI flavour (mostly openmpi these days)
#
ifeq ($(MPI), yes)
    FC= mpif90 `mpif90 --showme:compile`
    CC= mpicc `mpicc --showme:compile`
    USEMPI=yes
endif

ifeq ($(MPI), openmpi)
    FC= openmpif90 `openmpif90 --showme:compile`
    LDFLAGS+= `openmpif90 --showme:link`
    USEMPI=yes
endif

ifeq ($(MPI), zen)
    FC= mpif90
    LDFLAGS+= -lwmpi -lmpiif
    USEMPI=yes
endif

ifeq ($(MPI), psxe)
    FC= mpiifort
    LDFLAGS+= `mpiifort--showme:link`
    USEMPI=yes
endif

ifeq ($(MPI), mpifort)
    FC= mpifort
    USEMPI=yes
endif

ifeq ($(MPI), mpiifort)
    FC= mpiifort
    USEMPI=yes
endif

ifeq ($(MPI), intel)
    FC= mpif90
    USEMPI=yes
endif

ifeq ($(MPI), cray)
    FC= ftn
    CC= cc
    USEMPI=yes
endif

ifeq ($(USEMPI), yes)
    ifeq (X$(MPIEXEC), X)
        RUNMPI=mpirun -np 2
    else
        RUNMPI=$(MPIEXEC)
    endif
    FPPFLAGS += -DMPI
else
    RUNMPI=
endif

#
# HDF5 libraries (if required)
#
# Requires two directories:
#   - include for Fortran .mod files
#   - lib for the shared library .so files
#
# Often both directories are under one root,
# e.g. HDF5_DIR= /usr/local/opt/hdf5
# In this case just set HDF5_DIR for your machine.
#
# However, sometimes these directories are separate,
# then you must set both HDF5INCLUDE and HDF5LIB.
#
ifeq ($(HDF5), yes)
ifeq (X$(HDF5_DIR), X)
    HDF5_DIR= /usr/local/opt/hdf5
endif
ifeq (X$(HDF5INCLUDE), X)
    HDF5INCLUDE= $(HDF5_DIR)/include
endif
ifeq (X$(HDF5LIB), X)
    HDF5LIB= $(HDF5_DIR)/lib
endif
    FFLAGS+= -I$(HDF5INCLUDE)
    CCFLAGS+= -I$(HDF5INCLUDE)
    LDFLAGS+= -L$(HDF5LIB) -lhdf5 -lhdf5_fortran
    FPPFLAGS+= -DHDF5
endif

IDFLAGS=$(FPPFLAGS)
ifeq ($(DEBUG), yes)
    IDFLAGS += -DDEBUG
endif
#
# select domain decomposition type
#
DOMAIN= mpi_domain.F90
OBJDIR=obj

# define the implicit rule to make a .o file from a .f90 file

.SUFFIXES:
.SUFFIXES: .o .f90 .F90 .c .f

%.o : %.f90
	$(FC) -c $(FFLAGS) $< -o $@

%.o : %.F90
	$(FC) -c $(FFLAGS) ${FPP_PREFIX} $(FPPFLAGS) $< -o $@

%.o : %.c
	$(CC) -c $(CCFLAGS) $< -o $@

%.o : %.f
	$(FC) -c $(FFLAGS) $< -o $@

#
# external forces
#
ifeq (X$(SRCPOTS), X)
SRCPOTS= extern_gr.F90 \
         extern_corotate.f90 \
         extern_binary.f90 \
         extern_spiral.f90 \
         extern_lensethirring.f90 \
         extern_gnewton.f90 \
         extern_prdrag.f90 \
         extern_Bfield.f90 \
         extern_densprofile.f90 \
         extern_staticsine.f90 \
         extern_gwinspiral.f90 \
         extern_geopot.f90 \
         externalforces.f90
endif
ifeq (X$(SRCPOT), X)
SRCPOT=${SRCPOTS}
endif
#
# metrics for GR
#
ifeq ($(GR),yes)
    SRCPOT=$(SRCPOTS:externalforces.f90=externalforces_gr.f90)
endif

ifdef METRIC
    SRCMETRIC= metric_${METRIC}.f90
else
    SRCMETRIC= metric_minkowski.f90
endif
SRCGR=inverse4x4.f90 einsteintk_utils.f90 $(SRCMETRIC) metric_tools.f90 utils_gr.f90 interpolate3D.f90 tmunu2grid.f90
#
# chemistry and cooling
#
SRCCHEM= fs_data.f90 mol_data.f90 utils_spline.f90 \
         cooling_gammie_PL.f90 \
         cooling_gammie.f90 \
         cooling_koyamainutsuka.f90 \
         cooling_ism.f90 \
         cooling_molecular.f90 \
         cooling_functions.f90 \
         cooling_solver.f90 \
         h2chem.f90 cooling.f90
#
# equations of state
#
SRCMESA= eos_mesa_microphysics.f90 eos_mesa.f90
SRCEOS = eos_barotropic.f90 eos_stratified.f90 eos_piecewise.f90 ${SRCMESA} eos_shen.f90 eos_helmholtz.f90 eos_idealplusrad.f90 ionization.F90 eos_gasradrec.f90 eos.f90

ifeq ($(HDF5), yes)
    SRCREADWRITE_DUMPS= utils_hdf5.f90 utils_dumpfiles_hdf5.f90 readwrite_dumps_common.f90 readwrite_dumps_fortran.F90 readwrite_dumps_hdf5.F90 readwrite_dumps.F90
else
    SRCREADWRITE_DUMPS= readwrite_dumps_common.f90 readwrite_dumps_fortran.F90 readwrite_dumps.F90
endif

ifeq ($(KROME), krome)
    SRCKROME=krome.f90
else
    SRCKROME=
endif

SOURCES= physcon.f90 ${CONFIG} ${SRCKERNEL} io.F90 units.f90 \
         mpi_dens.F90 mpi_force.F90 mpi_utils.F90 dtype_kdtree.F90 utils_omp.F90 utils_cpuinfo.f90 \
         utils_infiles.f90 utils_allocate.f90 icosahedron.f90 quartic.f90 \
         utils_system.f90 utils_mathfunc.f90 part.F90 ${DOMAIN} boundary.f90 boundary_dynamic.f90 utils_timing.f90 mpi_balance.F90 \
         setup_params.f90 timestep.f90 utils_dumpfiles.f90 utils_indtimesteps.F90 \
         utils_sort.f90 utils_supertimestep.F90 utils_tables.f90 utils_gravwave.f90 \
         utils_sphNG.f90 utils_vectors.f90 utils_datafiles.f90 datafiles.f90 \
         gitinfo.f90 ${SRCFASTMATH} random.f90 ${SRCEOS} cullendehnen.f90 ${SRCNIMHD} ${SRCGR} \
         checkoptions.F90 viscosity.f90 damping.f90 options.f90 cons2primsolver.f90 radiation_utils.f90 cons2prim.f90 \
         centreofmass.f90 ${SRCPOT} checkconserved.f90 \
         utils_filenames.f90 utils_summary.F90 ${SRCCHEM} ${SRCDUST} \
         mpi_memory.f90 mpi_derivs.F90 mpi_tree.F90 kdtree.F90 linklist_kdtree.F90 utils_healpix.f90 utils_raytracer.f90 \
         partinject.F90 utils_inject.f90 dust_formation.f90 ptmass_radiation.f90 ptmass_heating.f90 \
         utils_deriv.f90 utils_implicit.f90 radiation_implicit.f90 ${SRCTURB} \
         ${SRCINJECT_DEPS} wind_equations.f90 wind.F90 ${SRCINJECT} \
         ${SRCKROME} memory.f90 ${SRCREADWRITE_DUMPS}  \
<<<<<<< HEAD
         quitdump.f90 utils_sampling.f90 ptmass.F90 \
=======
         utils_subgroup.f90 utils_kepler.f90 subgroup.f90\
         quitdump.f90 ptmass.F90 \
>>>>>>> a7e5c6ab
         readwrite_infile.F90 dens.F90 force.F90 deriv.F90 energies.F90 sort_particles.f90 \
         utils_shuffleparticles.F90 evwrite.f90 substepping.F90 step_leapfrog.F90 writeheader.F90 ${SRCAN} step_supertimestep.F90 \
         mf_write.f90 evolve.F90 utils_orbits.f90 utils_linalg.f90 \
         checksetup.f90 initial.F90

# Needed as einsteintk_wrapper depends on initial
ifeq ($(GR),yes)
	SOURCES+=einsteintk_wrapper.f90
endif
OBJECTS1 = $(SOURCES:.f90=.o)
OBJECTS = $(OBJECTS1:.F90=.o)

ifeq ($(KROME), krome)
    .PHONY: all

    all: checksystem checkparams krome_setup krome phantom
    include MakeKrome
else
    .PHONY: phantom
endif

phantom: checksystem checkparams $(OBJECTS) phantom.o
	$(FC) $(FFLAGS) -o $(BINDIR)/$@ $(OBJECTS) phantom.o $(LDFLAGS)
ifeq ($(UNAME), Darwin)
	dsymutil $(BINDIR)/$@
endif


ifeq ($(KROME), krome)
	@echo ""
	@echo "=============== CHEMISTRY ==============="
	@echo ""
	@echo "krome coupling status = enabled"
	@echo ""
	@echo "========================================="
endif
	@sh ../scripts/phantom_version_gen.sh "$(IDFLAGS)"
	@echo ""
	@echo "The Phantom is here (in $(BINDIR)/phantom)"
	@echo ""

#----------------------------------------------------
# generic target for compiling ALL phantom utilities
# this is used in the nightly build checks
#
utils: phantomsetup phantomanalysis \
       multirun phantom_moddump \
       phantom2divv phantom2divb combinedustdumps \
       diffdumps showheader showarrays ev2mdot phantomevcompare acc2ang \
       phantom2sphNG phantom2gadget testbinary \
       sfutils phantom2pdf-amr splitpart \
       phantom2struct libphantom

cleanutils: cleansetup cleananalysis \
            cleanmultirun cleantestbinary cleanmoddump \
            cleanphantom2divv cleanphantom2divb \
            cleandiffdumps cleanshowheader cleanshowarrays cleanev2mdot cleanacc2ang \
            cleanp2s cleanphantom2gadget \
            cleansfutils cleanphantom2pdf-amr cleansplitpart \
            cleanphantom2struct cleanphantomevcompare cleanlibphantom cleanphantomsinks

#--------------------------------------------------------------
# edit target opens current setup module in the default editor
#
edit: checksetup
	$(EDITOR) ../src/setup/$(SETUPFILE)

#----------------------------------------------------
# these are the sources for anything which uses the readwrite_dumps module
#
SRCDUMP= physcon.f90 ${CONFIG} ${SRCKERNEL} utils_omp.F90 io.F90 units.f90 mpi_utils.F90 \
         utils_timing.f90 utils_infiles.f90 dtype_kdtree.f90 utils_allocate.f90 part.F90 \
         ${DOMAIN} mpi_dens.F90 mpi_force.F90 boundary.f90 boundary_dynamic.f90 \
         mpi_balance.F90 mpi_memory.f90 mpi_derivs.F90 mpi_tree.F90 kdtree.F90 linklist_kdtree.F90 \
         utils_dumpfiles.f90 utils_vectors.f90 utils_mathfunc.f90 \
         utils_datafiles.f90 utils_filenames.f90 utils_system.f90 utils_tables.f90 datafiles.f90 gitinfo.f90 \
         centreofmass.f90 \
         timestep.f90 ${SRCEOS} cullendehnen.f90 dust_formation.f90 \
         ${SRCGR} ${SRCPOT} \
         memory.f90 \
         utils_sphNG.f90 \
         setup_params.f90 ${SRCFASTMATH} checkoptions.F90 \
         viscosity.f90 damping.f90 options.f90 checkconserved.f90 prompting.f90 dust.f90 \
         ${SRCREADWRITE_DUMPS} \
         utils_sort.f90 sort_particles.f90
OBJDUMP1= $(SRCDUMP:.f90=.o)
OBJDUMP= $(OBJDUMP1:.F90=.o)

#-------------------------------------------------------
# these are the sources for phantom libsetup
# must NOT contain .F90 files or pre-processing options
#
LIBSETUP=$(BINDIR)/libphantomsetup.a
SRCLIBSETUP=physcon.f90 geometry.f90 random.f90 utils_tables.f90 utils_vectors.f90 stretchmap.f90 \
            utils_binary.f90 set_binary.f90 set_flyby.f90 \
            set_hierarchical_utils.f90 \
            set_unifdis.f90 set_sphere.f90 set_shock.f90 \
            set_dust.f90 libsetup.f90
OBJLIBSETUP=${SRCLIBSETUP:.f90=.o}

libsetup: $(OBJLIBSETUP)
	@echo ""
	@echo "Phantom libsetup built"
	@echo ""
	$(LIBTOOL) $(LIBSETUP) $^

#----------------------------------------------------
# these are the sources for phantom setup utility
# (just the list of extra files not included in libphantom)
#
.PHONY: phantomsetup
phantomsetup: setup

SRCSETUP= prompting.f90 utils_omp.F90 setup_params.f90 \
          set_dust_options.f90 set_units.f90 \
          density_profiles.f90 readwrite_kepler.f90 readwrite_mesa.f90 \
          set_slab.f90 set_disc.F90 \
          set_cubic_core.f90 set_fixedentropycore.f90 set_softened_core.f90 \
          set_star_utils.f90 relax_star.f90 set_star.f90 set_hierarchical.f90 \
          set_vfield.f90 set_Bfield.f90 \
          ${SETUPFILE}

OBJSETUP1= $(SRCSETUP:.f90=.o)
OBJSETUP= $(OBJSETUP1:.F90=.o) phantomsetup.o

setup: checksystem checkparams libsetup libphantom $(OBJSETUP)
	$(FC) $(FFLAGS) -o $(BINDIR)/phantomsetup  $(OBJSETUP) $(LIBSETUP) $(LIBPHANTOM) $(LDFLAGS) $(LIBS)
	@echo ""
	@echo "Phantom setup built"
	@echo ""

cleansetup:
	rm -f $(BINDIR)/phantomsetup

#----------------------------------------------------
# phantom test suite
#
ifeq ($(MPI),yes)
    SRCTESTMPI = test_mpi.f90
else
    SRCTESTMPI =
endif

# 22/4/24: added setup_params to avoid weird build failure with ifort on Mac OS
SRCTESTS=utils_testsuite.f90 ${TEST_FASTMATH} test_kernel.f90 \
         test_dust.f90 test_growth.f90 test_smol.F90 \
         test_nonidealmhd.F90 directsum.f90 test_gravity.f90 \
         test_derivs.F90 test_cooling.f90 test_eos_stratified.f90 \
         test_eos.f90 test_externf.f90 test_rwdump.f90 \
         test_step.F90 test_indtstep.F90 set_disc.F90 test_setdisc.F90 \
         test_hierarchical.f90 test_damping.f90 test_wind.f90 test_iorig.f90 \
         test_link.F90 test_kdtree.F90 test_part.f90 test_ptmass.f90 test_luminosity.F90\
         test_gnewton.f90 test_corotate.f90 test_geometry.f90 \
         ${SRCTESTMPI} test_sedov.F90 test_poly.f90 test_radiation.F90 \
         testsuite.F90 setup_params.f90 phantomtest.f90

ifeq (X$(SRCTEST), X)
SRCTEST=${SRCTESTS}
endif
# replace a few test routines for the GR code
ifeq ($(GR),yes)
    SRCTEST1 = $(SRCTESTS:test_externf.f90=test_externf_gr.f90)
    SRCTEST2 = $(SRCTEST1:test_gnewton.f90=)
    SRCTEST = $(SRCTEST2:test_corotate.f90=test_gr.f90)
endif
OBJTEST1= $(SRCTEST:.f90=.o)
OBJTEST= $(OBJTEST1:.F90=.o)

.PHONY: phantomtest

phantomtest: checksystem checkparams libphantom libsetup $(OBJTEST)
	@echo ""
	@echo "Phantomtest: Getting your life back one test at a time"
	@echo ""
	$(FC) $(FFLAGS) -o $(BINDIR)/phantomtest $(OBJTEST) $(LDFLAGS) $(LIBS) $(LIBPHANTOM) $(LIBSETUP)

cleantest:
	rm -f $(BINDIR)/phantomtest

#----------------------------------------------------
# update phantom version number
#
config.o: phantom-version.h

phantom-version.h:
	@echo "creating $@"
	@echo "#define PHANTOM_VERSION_MAJOR $(PHANTOM_VERSION_MAJOR)" > $@
	@echo "#define PHANTOM_VERSION_MINOR $(PHANTOM_VERSION_MINOR)" >> $@
	@echo "#define PHANTOM_VERSION_MICRO $(PHANTOM_VERSION_MICRO)" >> $@
	@echo "#define PHANTOM_VERSION_STRING \"$(VERSION)\"" >> $@

#----------------------------------------------------
# Smoluchowsky library
growth_smol.o: checksmol ../src/main/growth_smol.f90
	$(FC) -c $(FFLAGS) ${FPP_PREFIX} $(FPPFLAGS) ../src/main/growth_smol.f90 -I$(SMOL_DIR) -o $@

#----------------------------------------------------
# Probability Distribution Functions from fixed grid
# (produced via splash to grid)
# these are the sources for the grid2pdf utility
#
utils_outputhdf5.o: checkhdf5

write_grid_hdf5.o: checkhdf5

pdfs.o: checksplash $(SPLASH_DIR)/src/pdfs.f90
	$(FC) $(FFLAGS) -o $@ -c $(SPLASH_DIR)/src/pdfs.f90

# In case you need the old pdfs.f90 module located in phantom/src/utils/
# rather than the on located in splash. (e.g. analysis_MWpdf.f90 requires the
# phantom version)
phantom_pdfs.o: ../src/utils/pdfs.f90
	$(FC) $(FFLAGS) -o $@ -c $<

asciiutils.o: checksplash $(SPLASH_DIR)/src/asciiutils.f90
	$(FC) $(FFLAGS) -o $@ -c $(SPLASH_DIR)/src/asciiutils.f90

write_griddata.o: checksplash $(SPLASH_DIR)/src/write_griddata.F90
	$(FC) $(FFLAGS) -o $@ -c $(SPLASH_DIR)/src/write_griddata.F90

OBJG2PDF= io.o utils_filenames.o asciiutils.o write_griddata.o \
          hdf5utils.o read_grid_hdf5.o write_grid_hdf5.o io_grid.o pdfs.o rhomach.o grid2pdf.o

.PHONY: grid2pdf
grid2pdf: checksys checkparams checkhdf5 $(OBJG2PDF)
	@echo "objects are $(OBJG2PDF)"
	$(FC) $(FFLAGS) -o $(BINDIR)/grid2pdf $(OBJG2PDF) $(LDFLAGS) -L$(HDF5_DIR)/lib -lhdf5
	@echo ""
	@echo "Grid2pdf: we are Possibly Dangerously Fanatical"
	@echo ""

cleang2p:
	rm -f $(BINDIR)/grid2pdf

#------------------------------------------------------
# Probability Distribution Functions via adaptive mesh
#
phantom2pdf: phantom2pdf-amr

.PHONY: phantom2pdf-amr
phantom2pdf-amr:
	${MAKE} phantomanalysis ANALYSIS="adaptivemesh.f90 interpolate3D_amr.F90 asciiutils.f90 pdfs.f90 analysis_pdfs.f90"\
        ANALYSISBIN=$@ ANALYSISONLY=yes

cleanphantom2pdf-amr:
	rm -f $(BINDIR)/phantom2struct

analysis_pdfs.o: interpolate3D_amr.o adaptivemesh.o
interpolate3D_amr.o: adaptivemesh.o

#----------------------------------------------------
# these are the sources for the phantom_moddump utility
#
ifndef MODDUMPBIN
MODDUMPBIN=phantommoddump
endif
OBJMOD1 = prompting.o set_Bfield.o density_profiles.o utils_omp.o\
          readwrite_mesa.o ${MODFILE:.f90=.o} phantom_moddump.o
OBJMOD = ${OBJMOD1:.F90=.o}

phantom_moddump: checksystem checkparams libphantom libsetup $(OBJMOD)
	@echo ""
	@echo "phantom_moddump: we are here to help you"
	@echo ""
	$(FC) $(FFLAGS) -o $(BINDIR)/$(MODDUMPBIN) $(OBJMOD) $(LDFLAGS) $(LIBS) $(LIBPHANTOM) $(LIBSETUP)

moddump: phantom_moddump

cleanmoddump:
	rm -f $(BINDIR)/phantommoddump

# files from MCFOST used by phantommoddump
mess_up_SPH.o: checkmcfost $(MCFOST_DIR)/src/mess_up_SPH.f90
	$(FC) $(FFLAGS) -o $@ -c $(MCFOST_DIR)/src/mess_up_SPH.f90

#----------------------------------------------------
# these are the sources for the phantomanalysis utility
# 17/5/23: added setup_params and options to avoid
#          weird build failure with ifort on Mac OS
#
OBJAN1= ${ANALYSIS:.f90=.o}
OBJAN= ${OBJAN1:.F90=.o}
OBJA= leastsquares.o solvelinearsystem.o prompting.o \
      setup_params.o options.o \
      utils_disc.o set_dust.o utils_binary.o set_binary.o ${OBJAN} phantomanalysis.o

ifndef ANALYSISBIN
ANALYSISBIN=phantomanalysis
endif

.PHONY: phantomanalysis
phantomanalysis: checksystem checkparams libphantom $(OBJA)
	@echo ""
	@echo "phantomanalysis: we live to serve you"
	@echo ""
	$(FC) $(FFLAGS) -o $(BINDIR)/$(ANALYSISBIN) $(OBJA) $(LDFLAGS) $(LIBS) $(LIBPHANTOM)

analysis: phantomanalysis

cleananalysis:
	rm -f $(BINDIR)/phantomanalysis

#------------------------------------------------------
# compile phantom as a library so the core routines
# can be called by various utilities
# (phantomsetup, phantomtest etc.)
#
.PHONY: libphantom

LIBPHANTOM=$(BINDIR)/libphantom.a

libphantom.a: checksystem checkparams $(OBJECTS)
	$(LIBTOOL) $(LIBPHANTOM) $(OBJECTS)

libphantom.so: checksystem checkparams phantom $(OBJECTS)
	$(FC) -shared $(FFLAGS) $(FPPFLAGS) $(DBLFLAG) $(OBJECTS) $(LDFLAGS) -o $(BINDIR)/libphantom.so

libphantom: libphantom.a

cleanlibphantom:
	rm -f $(BINDIR)/libphantom.so $(LIBPHANTOM)

.PHONY: pyanalysis
pyanalysis: libphantom.so

#------------------------------------------------------
# Various utilities for computing structure functions
# and manipulating the resulting output
#
.PHONY: phantom2struct
phantom2struct:
	${MAKE} phantomanalysis ANALYSIS="utils_timing.f90 io_structurefn.f90 random.f90 struct_part.f90 analysis_structurefn.f90"\
        ANALYSISBIN=$@ ANALYSISONLY=yes

cleanphantom2struct:
	rm -f $(BINDIR)/phantom2struct

# conversion between structure function file formats
.PHONY: struct2struct
STRUCT2STRUCTOBJ= utils_filenames.o io_structurefn.o struct2struct.o
struct2struct: checksys checkparams ${STRUCT2STRUCTOBJ}
	$(FC) $(FFLAGS) -o $(BINDIR)/$@ ${STRUCT2STRUCTOBJ}

cleanstruct2struct:
	rm -f $(BINDIR)/struct2struct

# structure function slope calculation
.PHONY: get_struct_slope get_struct_slope
GETSLOPESFOBJ=utils_filenames.o io_structurefn.o leastsquares.o get_struct_slope.o
get_slope_sf: get_struct_slope
get_struct_slope: checksys checkparams ${GETSLOPESFOBJ}
	$(FC) $(FFLAGS) -o $(BINDIR)/$@ ${GETSLOPESFOBJ}

cleanget_struct_slope:
	rm -f $(BINDIR)/get_struct_slope

sfutils: structutils
structutils: struct2struct get_slope_sf

cleansfutils: cleanstructutils
cleanstructutils: cleanstruct2struct cleanget_struct_slope

#------------------------------------------------------
# particle splitting utility (this is a moddump compiled as a standalone utility)
#
.PHONY: splitpart
splitpart:
	${MAKE} moddump MODFILE="utils_indtimesteps.F90 utils_getneighbours.F90 utils_splitmerge.f90 splitpart.f90 moddump_splitpart.f90"\
        MODDUMPBIN=$@

cleansplitpart:
	rm -f $(BINDIR)/splitpart

#------------------------------------------------------
# particle merging utility (this is a moddump compiled as a standalone utility)
#
.PHONY: mergepart
mergepart:
	${MAKE} moddump MODFILE="utils_indtimesteps.F90 utils_getneighbours.F90 utils_splitmerge.f90 splitpart.f90 moddump_mergepart.f90"\
        MODDUMPBIN=$@

cleanmergepart:
	rm -f $(BINDIR)/mergepart

#----------------------------------------------------
# utility to calculate divv from a dump file
# compile using all phantom files
#
phantom2divv: checksys checkparams $(OBJECTS) phantom2divv.o
	@echo ""
	@echo "phantom2divv: divergence is beautiful"
	@echo ""
	$(FC) $(FFLAGS) -o $(BINDIR)/$@ $(OBJECTS) phantom2divv.o

cleanphantom2divv:
	rm -f $(BINDIR)/phantom2divv

#----------------------------------------------------
# utility to calculate divB & curlB from a dump file
# compile using all phantom files
#
phantom2divb: checksys checkparams $(OBJECTS) phantom2divb.o
	@echo ""
	@echo "phantom2divb: divergence should be eradicated"
	@echo ""
	$(FC) $(FFLAGS) -o $(BINDIR)/$@ $(OBJECTS) phantom2divb.o

cleanphantom2divb:
	rm -f $(BINDIR)/phantom2divb

#----------------------------------------------------
# these are the sources for the diffdumps utility
#
diffdumps: checksys checkparams $(OBJDUMP) utils_testsuite.o diffdumps.o
	@echo ""
	@echo "diffdumps: we welcome you"
	@echo ""
	$(FC) $(FFLAGS) -o $(BINDIR)/$@ $(OBJDUMP) utils_testsuite.o diffdumps.o $(LDFLAGS)

cleandiffdumps:
	rm -f $(BINDIR)/phantom2divb

#----------------------------------------------------
# these are the sources for the phantom2sphNG utility
#
phantom2sphNG: checksystem checkparams $(OBJDUMP) phantom2sphNG.o
	@echo ""
	@echo "phantom2sphNG: now why would you want to do that?"
	@echo ""
	$(FC) $(FFLAGS) -o $(BINDIR)/$@ $(OBJDUMP) phantom2sphNG.o

p2s: phantom2sphNG

cleanp2s:
	rm -f $(BINDIR)/phantom2sphNG

#----------------------------------------------------
# these are the sources for the phantom2sphNG utility
#
phantom2gadget: checksystem checkparams $(OBJDUMP) phantom2gadget.o
	@echo ""
	@echo "phantom2gadget: now why would you want to do that?"
	@echo ""
	$(FC) $(FFLAGS) -o $(BINDIR)/$@ $(OBJDUMP) phantom2gadget.o

p2g: phantom2gadget

cleanphantom2gadget:
	rm -f $(BINDIR)/phantom2gadget

#----------------------------------------------------
# these are the sources for the phantom2mcfost utility
#
.PHONY: phantom2mcfost
phantom2mcfost: checkmcfost
	${MAKE} phantomanalysis ANALYSIS="analysis_mcfost.f90"\
        ANALYSISBIN=$@ ANALYSISONLY=yes LDFLAGS="-L$(MCFOST_DIR)/src -lmcfost $(LIBCXX)"

analysis_mcfost.o: analysis_mcfost.f90
	$(FC) -c $(FFLAGS) -I$(MCFOST_INCLUDE) -I$(MCFOST_DIR)/src $< -o $@

analysis_mcfost.o: checkmcfost

cleanphantom2mcfost:
	rm -f $(BINDIR)/phantom2mcfost

#----------------------------------------------------
# these are the sources for the phantom2hdf5 utility
#
checkhdf5flags:
   ifneq ($(HDF5), yes)
	@echo "-----------------------------"
	@echo "Need to compile with HDF5=yes"
	@echo "-----------------------------"
	${MAKE} err
   endif

.PHONY: phantom2hdf5
phantom2hdf5: checksystem checkparams checkhdf5flags $(OBJDUMP) readwrite_dumps.o phantom2hdf5.o
	@echo ""
	@echo "phantom2hdf5: welcome to the future"
	@echo ""
	$(FC) $(FFLAGS) -o $(BINDIR)/$@ $(OBJDUMP)  phantom2hdf5.o $(LDFLAGS)

p2h: phantom2hdf5

cleanphantom2hdf5:
	rm -f $(BINDIR)/phantom2hdf5

#----------------------------------------------------
# utility to rewrite .ev files using a common header
#
SRCEV=utils_infiles.f90 utils_evfiles.f90 prompting.f90 phantomevcompare.f90
OBJEVC1 = ${SRCEV:.f90=.o}
OBJEVC = ${OBJEVC1:.F90=.o}

.PHONY: phantomevcompare
phantomevcompare: $(OBJEVC)
	@echo ""
	@echo "phantomevcompare: let the graphing begin!"
	@echo ""
	$(FC) $(FFLAGS) -o $(BINDIR)/$@ $(OBJEVC)

cleanphantomevcompare:
	rm -f $(BINDIR)/phantomevcompare

#----------------------------------------------------
# utility to extract sink information from a master file
#
.PHONY: phantomsinks
phantomsinks: phantomextractsinks.o
	@echo ""
	@echo "phantomsinks: extracting sink information!"
	@echo ""
	$(FC) $(FFLAGS) -o $(BINDIR)/$@ phantomextractsinks.o

cleanphantomsinks:
	rm -f $(BINDIR)/phantomextractsinks

#----------------------------------------------------
# these are the sources for the multirun utility
#
SRCMULT = prompting.f90 utils_omp.F90 ${MULTIRUNFILE}
OBJM1 = ${SRCMULT:.f90=.o}
OBJMULT = ${OBJM1:.F90=.o}

multirun: checksystem checkparams libphantom $(OBJMULT)
	@echo ""
	@echo "multirun: your hope is our desire"
	@echo ""
	$(FC) $(FFLAGS) -o $(BINDIR)/$@ $(OBJMULT) $(LIBPHANTOM) $(LDFLAGS)

cleanmultirun:
	rm -f $(BINDIR)/multirun

#----------------------------------------------------
# utility to plot orbits based on orbital elements (a,e,i,o,w,f)
#
SRCBIN = prompting.f90 utils_datafiles.f90 datafiles.f90 ${CONFIG} physcon.f90 io.F90 \
         mpi_utils.F90 utils_allocate.f90 utils_binary.f90 set_binary.f90 test_binary.f90 testbinary.f90
OBJBIN1 = ${SRCBIN:.f90=.o}
OBJBIN = ${OBJBIN1:.F90=.o}

.PHONY: testbinary

testbin: testbinary

testbinary: checksys checkparams $(OBJBIN)
	@echo ""
	@echo "test_binary: may your orbits orbit"
	@echo ""
	$(FC) $(FFLAGS) -o $(BINDIR)/testbinary $(OBJBIN)

cleantestbinary:
	rm -f $(BINDIR)/testbinary

#----------------------------------------------------
# check for anything that depends on HDF5
#
checkhdf5:
   ifeq (X${HDF5_DIR}, X)
	@echo; echo "ERROR: HDF5_DIR should be set before compiling with HDF5 utilities"; echo; ${MAKE} err;
   else
	@if [ -d $$HDF5_DIR ]; then echo; echo "HDF5_DIR=$$HDF5_DIR"; echo; else echo; echo "ERROR: Directory given by HDF5_DIR=$$HDF5_DIR does not exist"; echo; ${MAKE} err; fi;
   endif

#----------------------------------------------------
# these are the sources for the plot_kernel utility
#

OBJPLOTK= physcon.o ${SRCKERNEL:.f90=.o} giza-fortran.o plot_kernel.o

plotkernel: checksys checkparams checksplash $(OBJPLOTK)
	@echo ""
	@echo "plot_kernel: may your kernels be normalised"
	@echo ""
	$(FC) $(FFLAGS) -o $(BINDIR)/$@ $(OBJPLOTK) $(LDFLAGS) -L$(SPLASH_DIR)/giza/lib -lgiza

plot_kernel.o: ${SRCKERNEL:.f90=.o}
#giza-fortran.o: ${SPLASH_DIR}/giza/src/$@
#	$(FC) $(FFLAGS) -o $@ -c ${SPLASH_DIR}/giza/interface/giza-fortran.F90

cleanplotkernel:
	rm -f $(BINDIR)/plotkernel

#----------------------------------------------------
# these are the sources for the showheader utility
#
SRCSHOWHEADER= utils_dumpfiles.f90 showheader.f90
OBJSHOWHEADER= $(SRCSHOWHEADER:.f90=.o)
showheader: checksys $(OBJSHOWHEADER)
	@echo ""
	@echo "showheader: show me the header!"
	@echo ""
	$(FC) $(FFLAGS) -o $(BINDIR)/$@ $(OBJSHOWHEADER)

cleanshowheader:
	rm -f $(BINDIR)/showheader

#----------------------------------------------------
# these are the sources for the showarrays utility
#
SRCSHOWARRAYS= utils_dumpfiles.f90 showarrays.f90
OBJSHOWARRAYS= $(SRCSHOWARRAYS:.f90=.o)
showarrays: checksys $(OBJSHOWARRAYS)
	@echo ""
	@echo "showarrays: show me the arrays!"
	@echo ""
	$(FC) $(FFLAGS) -o $(BINDIR)/$@ $(OBJSHOWARRAYS)

cleanshowarrays:
	rm -f $(BINDIR)/showheader

#----------------------------------------------------
# these are the sources for the evol_dustywaves utility
#
SRCDUSTEVOL= cubicsolve.f90 dustywaves.f90 evol_dustywaves.f90
OBJDUSTEVOL= $(SRCDUSTEVOL:.f90=.o)

evol_dustywaves: checksys $(OBJDUSTEVOL)
	@echo ""
	@echo "dusty wave .ev solutions^TM: All the energy you need."
	@echo ""
	$(FC) $(FFLAGS) -o $(BINDIR)/$@ $(OBJDUSTEVOL)

#----------------------------------------------------
# these are the sources for the ev2mdot utility
#
.PHONY: ev2mdot
ev2mdot: checksys utils_filenames.o utils_infiles.o utils_evfiles.o ev2mdot.o
	@echo ""
	@echo "ev2mdot: Accretion rates R us."
	@echo ""
	$(FC) $(FFLAGS) -o $(BINDIR)/$@ ev2mdot.o utils_filenames.o utils_evfiles.o utils_infiles.o

cleanev2mdot:
	rm -f $(BINDIR)/ev2mdot
#----------------------------------------------------
# these are the sources for the ev2kdot utility
#
.PHONY: ev2kdot
ev2kdot: checksys utils_filenames.o utils_infiles.o utils_evfiles.o ev2kdot.o
	$(FC) $(FFLAGS) -o $(BINDIR)/$@ ev2kdot.o utils_filenames.o utils_evfiles.o utils_infiles.o

cleanev2kdot:
	rm -f $(BINDIR)/ev2kdot

#----------------------------------------------------
# these are the sources for the acc2ang utility
#
.PHONY: acc2ang
acc2ang: checksys acc2ang.o
	@echo ""
	@echo "acc2ang: Accreted ang. mom. R us."
	@echo ""
	$(FC) $(FFLAGS) -o $(BINDIR)/$@ acc2ang.o

cleanacc2ang:
	rm -f $(BINDIR)/acc2ang

#---------------------------
# sources for the mass_flow utility
#
OBJMF1 = ${ANALYSIS:.f90=.o}
OBJMF2 = ${OBJMF1:.F90=.o}
OBJMF = ${OBJMF2:.f=.o}
OBJM= utils_sort.o leastsquares.o solvelinearsystem.o ${OBJDUMP} ${OBJMF} utils_binary.o set_binary.o mf_write.o

.PHONY: mflow
mflow: checksys $(OBJM)  mflow.o ev2mdot lombperiod
	@echo ""
	@echo "mflow: mass flow R us."
	@echo ""
	$(FC) $(FFLAGS) -o $(BINDIR)/$@  $(OBJM) mflow.o

.PHONY:lombperiod
lombperiod: powerspectrums.o lombperiod.o
	$(FC) $(FFLAGS) -o $(BINDIR)/$@  lombperiod.o powerspectrums.o

#----------------------------------------------------
# these are the sources for the combinedustdumps utility
#
OBJCDD= ${OBJECTS} combinedustdumps.o

combinedustdumps: checksys checkparams $(OBJCDD)
	@echo ""
	@echo "combinedustdumps: many grains make light work"
	@echo ""
	$(FC) $(FFLAGS) -o $(BINDIR)/$@ $(OBJCDD) $(LDFLAGS)

cleancombinedustdumps:
	rm -f $(BINDIR)/combinedustdumps


include Makefile_qscripts

#----------------------------------------------------
# run test suite
#
.PHONY: test test2 testcyl testgrav testall
test:
	${MAKE} SETUP=test phantomtest && $(RUNMPI) $(BINDIR)/phantomtest

test2:
	${MAKE} SETUP=test2 phantomtest && $(RUNMPI) $(BINDIR)/phantomtest

testkd:
	${MAKE} SETUP=testkd phantomtest && $(RUNMPI) $(BINDIR)/phantomtest

testcyl:
	${MAKE} SETUP=testcyl phantomtest && $(RUNMPI) $(BINDIR)/phantomtest

testgrav:
	${MAKE} SETUP=testgrav phantomtest && $(RUNMPI) $(BINDIR)/phantomtest gravity

testdust:
	${MAKE} SETUP=testdust phantomtest && $(RUNMPI) $(BINDIR)/phantomtest dust

testgr:
	${MAKE} SETUP=testgr phantomtest && $(RUNMPI) $(BINDIR)/phantomtest gr

testgrowth:
	${MAKE} SETUP=testgrowth phantomtest && $(RUNMPI) $(BINDIR)/phantomtest growth

testnimhd:
	${MAKE} SETUP=testnimhd phantomtest && $(RUNMPI) $(BINDIR)/phantomtest nimhd

testmpi:
	${MAKE} MPI=yes _testmpi

_testmpi:
	${MAKE} SETUP=test phantomtest && $(RUNMPI) $(BINDIR)/phantomtest mpi

testall: test test2 testcyl testgrav

include Makefile_fastmath

LASTSYSTEM = ${shell if [ -e .make_lastsystem ]; then cat .make_lastsystem; fi}
LASTSETUP = ${shell if [ -e .make_lastsetup ]; then cat .make_lastsetup; fi}
LASTFPPFLAGS = ${shell if [ -e .make_lastfppflags ]; then cat .make_lastfppflags; fi}
LASTFFLAGS = ${shell if [ -e .make_lastfflags ]; then cat .make_lastfflags; fi}

include Makefile_checks

giza-fortran.o : $(SPLASH_DIR)/giza/interface/giza-fortran.F90 $(SPLASH_DIR)/giza/lib/libgiza.a
	$(FC) $(FFLAGS) -I$(SPLASH_DIR)/giza/include/ -c $< -o $@

compilers:
	@echo "I suggest one of the following, based on detected Fortran compilers..."; echo;
	@if type -p ifort > /dev/null; then echo "make SYSTEM=ifort"; fi;
	@if type -p pathf90 > /dev/null; then echo "make SYSTEM=pathf90"; fi;
	@if type -p pgf90 > /dev/null; then echo "make SYSTEM=pgf90"; fi;
	@if type -p xlf90_r > /dev/null; then echo "make SYSTEM=ukaff1a [uses xlf90_r]"; fi;
	@if type -p gfortran > /dev/null; then echo "make SYSTEM=gfortran"; fi;
	@if type -p g95 > /dev/null; then echo "make SYSTEM=g95"; fi;
	@if type -p aocc > /dev/null; then echo "make SYSTEM=aocc"; fi;
	@echo "(end of possible selections)"; echo;

#----------------------------------------------------
# target to automatically include dependencies in Makefile
# relies on the g95 compiler being present
# (does not have to be used for the main compilation)

depends: clean checksetup
	#@echo '*********************************************************************************'
	#@echo 'First run of Makefile -- creating dependency lines using gfortran, writing to .depends'
	#@echo '*********************************************************************************'
	#@gfortran -M -cpp -c ../src/*/*.*90 > .depends
	#@echo '*************************************************************************'
	#@echo 'If no errors above, then Makefile dependencies were created successfully '
	#@echo ' -- be sure to run "make depends" again if you alter code dependencies'
	#@echo '*************************************************************************'
	#@${MAKE} clean

.depends:
	@if type -p gfortran; then touch .depends; ${MAKE} --quiet SETUP=test depends; else echo "warning: no gfortran so dependencies not calculated"; touch .depends; fi;

include .depends

getdims:
	@echo $(MAXP)

get_setup_opts:
	@echo "${GR:yes=GR} ${METRIC} ${MHD:yes=MHD} ${NONIDEALMHD:yes=non-ideal} ${DUST:yes=dust} ${GRAVITY:yes=self-gravity} ${RADIATION:yes=radiation} ${DISC_VISCOSITY:yes=disc_viscosity} ${ISOTHERMAL:yes=isothermal} ${PERIODIC:yes=periodic}" | xargs | sed -e 's/ /, /g' -e 's/_/ /g'

get_setup_file:
	@echo "$(SETUPFILE)"

err:
	$(error aborting);

clean: cleanlibphantom
	rm -f *.o *.mod phantom-version.h
	cd $(BINDIR); rm -f phantom phantomsetup
ifeq ($(KROME),krome)
	rm -f ${KROMEPATH}/build/*.o ${KROMEPATH}/build/*.mod
endif

cleanall: clean cleanmathflags
	cd $(BINDIR); rm -f phantom phantomsetup

cleandist: clean cleanall
	rm -f .make_lastsystem .make_lastsetup .make_lastfppflags .depends

cleanmathflags:
	rm -f .make_mathflags bin/getmathflags<|MERGE_RESOLUTION|>--- conflicted
+++ resolved
@@ -535,12 +535,8 @@
          utils_deriv.f90 utils_implicit.f90 radiation_implicit.f90 ${SRCTURB} \
          ${SRCINJECT_DEPS} wind_equations.f90 wind.F90 ${SRCINJECT} \
          ${SRCKROME} memory.f90 ${SRCREADWRITE_DUMPS}  \
-<<<<<<< HEAD
+         utils_subgroup.f90 utils_kepler.f90 subgroup.f90\
          quitdump.f90 utils_sampling.f90 ptmass.F90 \
-=======
-         utils_subgroup.f90 utils_kepler.f90 subgroup.f90\
-         quitdump.f90 ptmass.F90 \
->>>>>>> a7e5c6ab
          readwrite_infile.F90 dens.F90 force.F90 deriv.F90 energies.F90 sort_particles.f90 \
          utils_shuffleparticles.F90 evwrite.f90 substepping.F90 step_leapfrog.F90 writeheader.F90 ${SRCAN} step_supertimestep.F90 \
          mf_write.f90 evolve.F90 utils_orbits.f90 utils_linalg.f90 \
