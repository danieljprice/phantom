#--------------------------------------------------------------------------!
# The Phantom Smoothed Particle Hydrodynamics code, by Daniel Price et al. !
# Copyright (c) 2007-2024 The Authors (see AUTHORS)                        !
# See LICENCE file for usage and distribution conditions                   !
# http://users.monash.edu.au/~dprice/phantom                               !
#--------------------------------------------------------------------------!
#+
#  The Phantom Makefile
#
#  DESCRIPTION:
#   This is the main Makefile for all of the code and utilities
#   Compiler settings are grouped under the SYSTEM variable while
#   compile-time settings for different problems are grouped under
#   the SETUP variable
#
#  OWNER: Daniel Price
#+
#--------------------------------------------------------------------------

.KEEP_STATE:

PHANTOM_VERSION_MAJOR=2024
PHANTOM_VERSION_MINOR=0
PHANTOM_VERSION_MICRO=0
VERSION=$(PHANTOM_VERSION_MAJOR).$(PHANTOM_VERSION_MINOR).$(PHANTOM_VERSION_MICRO)

KNOWN_SYSTEM=no
SHELL = /bin/bash
VPATH = "${RUNDIR}" ../src/main ../src/utils ../src/setup ../src/tests ../src/lib/NICIL/src
BINDIR= ../bin
UNAME=${shell uname}
UNAMEP=${shell uname -p}
#----------------------------------------------------------------
# Sensible defaults for phantom configuration
#----------------------------------------------------------------
CONFIG        = config.F90
SETUPFILE     = setup_unifdis.f90
MODFILE       = moddump_default.f90
ANALYSIS      = analysis_dtheader.f90
MULTIRUNFILE  = multirun.f90
LIVE_ANALYSIS = no
DEBUG         = no
#
# can comment out the following lines and instead set
# the parameters as environment variables
#
ifndef DOUBLEPRECISION
    DOUBLEPRECISION= yes
endif
ifndef EDITOR
    EDITOR= emacs
endif
ifndef OPENMP
    OPENMP= yes
endif
ifndef SPLASH_DIR
    SPLASH_DIR=${shell if [ -d $$HOME/splash ]; then echo $$HOME/splash; fi}
endif
#MPI= yes
#
# endian can be "BIG", "LITTLE" or anything else which has no effect
#
# ENDIAN= default
#
CC = gcc
CCFLAGS = -O5
LIBCXX = -lstdc++
#FPPFLAGS=
LDFLAGS=
LIBTOOL=ar rcs

#----------------------------------------------------------------
# here follows specific configuration options used
# for various types of simulations
#
# preprocessor options are as follows:
#
# -DPERIODIC            ! periodic boundaries
# -DIND_TIMESTEPS       ! individual particle timesteps
# -DSTS_TIMESTEPS       ! super-timestepping
# -DDISC_VISCOSITY      ! use artificial disc viscosity ( nu \propto alpha_sph cs h
#                       ! and calculated for both approaching and receding particles
# -DDRIVING             ! use turbulence driving
# -DMHD                 ! magnetic fields
# -DNONIDEALMHD         ! non-ideal magnetic fields including ionisation; uses NICIL
# -DLIGHTCURVE          ! lightcurve estimation

include Makefile_setups

ifndef SETUPFILE
    SETUPFILE= setup_unifdis.f90
endif

ifndef SRCNIMHD
    SRCNIMHD = nicil.F90 nicil_supplement.f90
endif

ifndef SRCDUST
<<<<<<< HEAD
    SRCDUST = dust.F90 growth.F90 porosity.f90
=======
    SRCDUST = dust.f90 growth.F90
>>>>>>> e01f76c3
endif

ifdef SMOL
    SRCDUST+= growth_smol.f90
endif

ifdef SRCINJECT
    INJECT_PARTICLES=yes
else
    # compile with default wind injection modules but INJECT_PARTICLES=yes or no
    # is still optional in the setup block
    SRCINJECT=utils_binary.f90 set_binary.f90 inject_wind.f90
endif

#ifndef SRCGROWTH
#    SRCGROWTH = growth.F90
#endif

#---  live feedback from mcfost
ifeq ($(MCFOST), yes)
    ANALYSIS= analysis_mcfost.f90
    LIVE_ANALYSIS=yes
    ISOTHERMAL=no
    MCFOST=yes

    #--if PREFIX is set (e.g. to /usr/local) set all the flags needed for mcfost
    ifneq ("X$(PREFIX)", "X")
       MCFOST_LIBS = $(PREFIX)/lib
       MCFOST_LIB = $(PREFIX)/lib
       MCFOST_INCLUDE = $(PREFIX)/include
       ifeq ("X$(HDF5_DIR)","X")
           HDF5_DIR=$(PREFIX)
       endif
    else
    #--otherwise assume the source code is lying around somewhere
       MCFOST_LIBS = $(MCFOST_INSTALL)/lib/$(FC)
       HDF5_DIR	= $(MCFOST_LIBS)
       MCFOST_INCLUDE = $(MCFOST_INSTALL)/include
       ifeq ("X$(MCFOST_LIB)","X")
          MCFOST_LIB = $(MCFOST_DIR)/src
       endif
    endif
    ifeq ($(MCFOST_XGBOOST), yes)
        LXGBOOST= -lxgboost -ldmlc -lrabit
    else
        LXGBOOST=""
    endif

    FPPFLAGS+= -DMCFOST
    LDFLAGS+= -I$(MCFOST_INCLUDE) -I$(MCFOST_INCLUDE)/voro++ -I$(MCFOST_INCLUDE)/hdf5 -I$(MCFOST_INCLUDE)/$(FC) \
	-L$(MCFOST_LIB) -lmcfost -L$(MCFOST_LIBS) $(LIBCXX) -lcfitsio -lvoro++ -lsprng \
   -L$(HDF5_DIR) -lhdf5_fortran -lhdf5 -lz #$(LXGBOOST)
endif

include Makefile_systems

FFLAGS+=-fPIC
# Set some default files if not defined above
ifdef MAXP
    FPPFLAGS += -DMAXP=${MAXP}
endif
ifdef MAXPTMASS
    FPPFLAGS += -DMAXPTMASS=${MAXPTMASS}
endif
ifdef MAXNEIGH
    FPPFLAGS += -DMAXNEIGH=${MAXNEIGH}
endif
ifdef NCELLSMAX
    FPPFLAGS += -DNCELLSMAX=${NCELLSMAX}
endif
ifdef STACKSIZE
    FPPFLAGS += -DSTACKSIZE=${STACKSIZE}
endif
# Set other optional flags depending on settings

ifeq ($(DEBUG), yes)
    FFLAGS += ${DEBUGFLAG}
    FFLAGS := $(FFLAGS:-O3=-O0)
    FFLAGS := $(FFLAGS:-ipo= )
endif

ifeq ($(ENDIAN), BIG)
    FFLAGS += ${ENDIANFLAGBIG}
endif

ifeq ($(ENDIAN), LITTLE)
    FFLAGS += ${ENDIANFLAGLITTLE}
endif

ifeq ($(OPENMP), yes)
    FFLAGS += ${OMPFLAGS}
endif

ifeq ($(PERIODIC), yes)
    FPPFLAGS += -DPERIODIC
endif

ifeq ($(GRAVITY), yes)
    FPPFLAGS += -DGRAVITY
endif

ifeq ($(ISOTHERMAL), yes)
    FPPFLAGS += -DISOTHERMAL
endif

ifeq ($(MHD), yes)
    FPPFLAGS += -DMHD
endif

ifeq ($(GR), yes)
    FPPFLAGS += -DGR
ifeq ($(ISENTROPIC), yes)
    FPPFLAGS += -DISENTROPIC
    FPPFLAGS += -DLIGHTCURVE
endif
    CONST_AV=yes
endif

ifeq ($(DUST), yes)
    FPPFLAGS += -DDUST
    ifndef KERNEL
        KERNEL=quintic
    endif
endif

ifdef MAXDUSTSMALL
    FPPFLAGS += -DMAXDUSTSMALL=${MAXDUSTSMALL}
endif
ifdef MAXDUSTLARGE
    FPPFLAGS += -DMAXDUSTLARGE=${MAXDUSTLARGE}
endif

ifeq ($(DUSTGROWTH), yes)
    FPPFLAGS += -DDUSTGROWTH
endif

ifeq ($(SMOL), yes)
    FPPFLAGS += -DSMOL
    LDFLAGS += -L$(SMOL_DIR) -lsmol
endif

ifeq ($(NONIDEALMHD), yes)
    FPPFLAGS += -DNONIDEALMHD
endif

ifeq ($(DISC_VISCOSITY), yes)
    FPPFLAGS += -DDISC_VISCOSITY
endif

ifeq ($(CONST_AV), yes)
    FPPFLAGS += -DCONST_AV
endif

ifeq ($(MORRIS_MONAGHAN), yes)
    FPPFLAGS += -DUSE_MORRIS_MONAGHAN
endif

ifeq ($(CONST_ARTRES), yes)
    FPPFLAGS += -DCONST_ARTRES
endif

ifeq ($(CURLV), yes)
    FPPFLAGS += -DCURLV
endif

ifeq ($(IND_TIMESTEPS), yes)
    FPPFLAGS += -DIND_TIMESTEPS
endif

ifeq ($(STS_TIMESTEPS), yes)
    FPPFLAGS += -DSTS_TIMESTEPS
endif

ifeq ($(RADIATION), yes)
    FPPFLAGS += -DRADIATION
endif

ifeq ($(SINK_RADIATION), yes)
    FPPFLAGS += -DSINK_RADIATION
endif

ifeq ($(DUST_NUCLEATION), yes)
    FPPFLAGS += -DDUST_NUCLEATION
endif

ifdef SRCTURB
    FPPFLAGS += -DDRIVING
endif

ifeq ($(KROME), krome)
    FPPFLAGS += -DKROME
ifeq ($(SYSTEM), ifort)
    LDFLAGS  += -llapack
else
    # LDFLAGS  += -L/usr/lib/x86_64-linux-gnu -lmkl_core -lmkl_gnu_thread -lmkl_gf_lp64 -fopenmp
    LDFLAGS  += -llapack
endif
endif

ifeq ($(AOCC), yes)
    FPPFLAGS += -DAOCC
endif
#
# kernel choice
#
ifndef SRCKERNEL
ifdef KERNEL
    SRCKERNEL= kernel_${KERNEL}.f90
else
    SRCKERNEL= kernel_cubic.f90
    KERNEL=cubic
endif
endif

#
# can turn particle injection off
# by setting INJECT_PARTICLES=no
# on command line. Otherwise on
# if injection module selected
#
ifeq ($(INJECT_PARTICLES), yes)
    FPPFLAGS += -DINJECT_PARTICLES
endif

ifdef LIGHTCURVE
    FPPFLAGS += -DLIGHTCURVE
endif

# do double precision flag last (append only to FFLAGS)

ZZFFLAGS := ${FFLAGS}
ifeq ($(DOUBLEPRECISION), yes)
    FFLAGS += ${DBLFLAG}
endif

ifeq ($(ANALYSISONLY), yes)
    FPPFLAGS += -DANALYSIS
endif

ifeq ($(LIVE_ANALYSIS), yes)
    FPPFLAGS += -DLIVE_ANALYSIS
    SRCAN = $(ANALYSIS)
else
    SRCAN=
endif

#
# MPI flavour (mostly openmpi these days)
#
ifeq ($(MPI), yes)
    FC= mpif90 `mpif90 --showme:compile`
    CC= mpicc `mpicc --showme:compile`
    USEMPI=yes
endif

ifeq ($(MPI), openmpi)
    FC= openmpif90 `openmpif90 --showme:compile`
    LDFLAGS+= `openmpif90 --showme:link`
    USEMPI=yes
endif

ifeq ($(MPI), zen)
    FC= mpif90
    LDFLAGS+= -lwmpi -lmpiif
    USEMPI=yes
endif

ifeq ($(MPI), psxe)
    FC= mpiifort
    LDFLAGS+= `mpiifort--showme:link`
    USEMPI=yes
endif

ifeq ($(MPI), mpifort)
    FC= mpifort
    USEMPI=yes
endif

ifeq ($(MPI), mpiifort)
    FC= mpiifort
    USEMPI=yes
endif

ifeq ($(MPI), intel)
    FC= mpif90
    USEMPI=yes
endif

ifeq ($(MPI), cray)
    FC= ftn
    CC= cc
    USEMPI=yes
endif

ifeq ($(USEMPI), yes)
    ifeq (X$(MPIEXEC), X)
        RUNMPI=mpirun -np 2
    else
        RUNMPI=$(MPIEXEC)
    endif
    FPPFLAGS += -DMPI
else
    RUNMPI=
endif

#
# HDF5 libraries (if required)
#
# Requires two directories:
#   - include for Fortran .mod files
#   - lib for the shared library .so files
#
# Often both directories are under one root,
# e.g. HDF5_DIR= /usr/local/opt/hdf5
# In this case just set HDF5_DIR for your machine.
#
# However, sometimes these directories are separate,
# then you must set both HDF5INCLUDE and HDF5LIB.
#
ifeq ($(HDF5), yes)
ifeq (X$(HDF5_DIR), X)
    HDF5_DIR= /usr/local/opt/hdf5
endif
ifeq (X$(HDF5INCLUDE), X)
    HDF5INCLUDE= $(HDF5_DIR)/include
endif
ifeq (X$(HDF5LIB), X)
    HDF5LIB= $(HDF5_DIR)/lib
endif
    FFLAGS+= -I$(HDF5INCLUDE)
    CCFLAGS+= -I$(HDF5INCLUDE)
    LDFLAGS+= -L$(HDF5LIB) -lhdf5 -lhdf5_fortran
    FPPFLAGS+= -DHDF5
endif

IDFLAGS=$(FPPFLAGS)
ifeq ($(DEBUG), yes)
    IDFLAGS += -DDEBUG
endif
#
# select domain decomposition type
#
DOMAIN= mpi_domain.F90
OBJDIR=obj

# define the implicit rule to make a .o file from a .f90 file

.SUFFIXES:
.SUFFIXES: .o .f90 .F90 .c .f

%.o : %.f90
	$(FC) -c $(FFLAGS) $< -o $@

%.o : %.F90
	$(FC) -c $(FFLAGS) ${FPP_PREFIX} $(FPPFLAGS) $< -o $@

%.o : %.c
	$(CC) -c $(CCFLAGS) $< -o $@

%.o : %.f
	$(FC) -c $(FFLAGS) $< -o $@

#
# external forces
#
ifeq (X$(SRCPOTS), X)
SRCPOTS= extern_gr.F90 \
         extern_corotate.f90 \
         extern_binary.f90 \
         extern_spiral.f90 \
         extern_lensethirring.f90 \
         extern_gnewton.f90 \
         lumin_nsdisc.F90 extern_prdrag.f90 \
         extern_Bfield.f90 \
         extern_densprofile.f90 \
         extern_staticsine.f90 \
         extern_gwinspiral.f90 \
         extern_geopot.f90 \
         externalforces.f90
endif
ifeq (X$(SRCPOT), X)
SRCPOT=${SRCPOTS}
endif
#
# metrics for GR
#
ifeq ($(GR),yes)
    SRCPOT=$(SRCPOTS:externalforces.f90=externalforces_gr.f90)
endif

ifdef METRIC
    SRCMETRIC= metric_${METRIC}.f90
else
    SRCMETRIC= metric_minkowski.f90
endif
SRCGR=inverse4x4.f90 einsteintk_utils.f90 $(SRCMETRIC) metric_tools.f90 utils_gr.f90 interpolate3D.f90 tmunu2grid.f90
#
# chemistry and cooling
#
SRCCHEM= fs_data.f90 mol_data.f90 utils_spline.f90 \
         cooling_gammie_PL.f90 \
         cooling_gammie.f90 \
         cooling_koyamainutsuka.f90 \
         cooling_ism.f90 \
         cooling_molecular.f90 \
         cooling_functions.f90 \
         cooling_solver.f90 \
         h2chem.f90 cooling.f90
#
# equations of state
#
SRCMESA= eos_mesa_microphysics.f90 eos_mesa.f90
SRCEOS = eos_barotropic.f90 eos_stratified.f90 eos_piecewise.f90 ${SRCMESA} eos_shen.f90 eos_helmholtz.f90 eos_idealplusrad.f90 ionization.F90 eos_gasradrec.f90 eos.f90

ifeq ($(HDF5), yes)
    SRCREADWRITE_DUMPS= utils_hdf5.f90 utils_dumpfiles_hdf5.f90 readwrite_dumps_common.F90 readwrite_dumps_fortran.F90 readwrite_dumps_hdf5.F90 readwrite_dumps.F90
else
    SRCREADWRITE_DUMPS= readwrite_dumps_common.F90 readwrite_dumps_fortran.F90 readwrite_dumps.F90
endif

ifeq ($(KROME), krome)
    SRCKROME=krome.f90
else
    SRCKROME=
endif

SOURCES= physcon.f90 ${CONFIG} ${SRCKERNEL} io.F90 units.f90 \
         mpi_dens.F90 mpi_force.F90 mpi_utils.F90 dtype_kdtree.F90 utils_omp.F90 utils_cpuinfo.f90 \
         utils_infiles.f90 utils_allocate.f90 icosahedron.f90 quartic.f90 \
         utils_system.f90 utils_mathfunc.f90 part.F90 ${DOMAIN} boundary.f90 boundary_dynamic.f90 utils_timing.f90 mpi_balance.F90 \
         setup_params.f90 timestep.f90 utils_dumpfiles.f90 utils_indtimesteps.F90 \
         utils_sort.f90 utils_supertimestep.F90 utils_tables.f90 utils_gravwave.f90 \
         utils_sphNG.f90 utils_vectors.f90 utils_datafiles.f90 datafiles.f90 \
         gitinfo.f90 ${SRCFASTMATH} random.f90 ${SRCEOS} cullendehnen.f90 ${SRCNIMHD} ${SRCGR} \
         checkoptions.F90 viscosity.f90 damping.f90 options.f90 cons2primsolver.f90 radiation_utils.f90 cons2prim.f90 \
         centreofmass.f90 ${SRCPOT} checkconserved.f90 \
         utils_filenames.f90 utils_summary.F90 ${SRCCHEM} ${SRCDUST} \
         mpi_memory.f90 mpi_derivs.F90 mpi_tree.F90 kdtree.F90 linklist_kdtree.F90 utils_healpix.f90 utils_raytracer.f90 \
         partinject.F90 utils_inject.f90 dust_formation.f90 ptmass_radiation.f90 ptmass_heating.f90 \
         utils_deriv.f90 utils_implicit.f90 radiation_implicit.f90 ${SRCTURB} \
         ${SRCINJECT_DEPS} wind_equations.f90 wind.F90 ${SRCINJECT} \
         ${SRCKROME} memory.F90 ${SRCREADWRITE_DUMPS}  \
         quitdump.f90 ptmass.F90 \
         readwrite_infile.F90 dens.F90 force.F90 deriv.F90 energies.F90 sort_particles.f90 \
         utils_shuffleparticles.F90 evwrite.f90 step_leapfrog.F90 writeheader.F90 ${SRCAN} step_supertimestep.F90 \
         mf_write.f90 evolve.F90 utils_orbits.f90 utils_linalg.f90 \
         checksetup.F90 initial.F90

# Needed as einsteintk_wrapper depends on initial
ifeq ($(GR),yes)
	SOURCES+=einsteintk_wrapper.f90
endif
OBJECTS1 = $(SOURCES:.f90=.o)
OBJECTS = $(OBJECTS1:.F90=.o)

ifeq ($(KROME), krome)
    .PHONY: all

    all: checksystem checkparams krome_setup krome phantom
    include MakeKrome
else
    .PHONY: phantom
endif

phantom: checksystem checkparams $(OBJECTS) phantom.o
	$(FC) $(FFLAGS) -o $(BINDIR)/$@ $(OBJECTS) phantom.o $(LDFLAGS)
ifeq ($(UNAME), Darwin)
	dsymutil $(BINDIR)/$@
endif


ifeq ($(KROME), krome)
	@echo ""
	@echo "=============== CHEMISTRY ==============="
	@echo ""
	@echo "krome coupling status = enabled"
	@echo ""
	@echo "========================================="
endif
	@sh ../scripts/phantom_version_gen.sh "$(IDFLAGS)"
	@echo ""
	@echo "The Phantom is here (in $(BINDIR)/phantom)"
	@echo ""

#----------------------------------------------------
# generic target for compiling ALL phantom utilities
# this is used in the nightly build checks
#
utils: phantomsetup phantomanalysis \
       multirun phantom_moddump \
       phantom2divv phantom2divb combinedustdumps \
       diffdumps showheader showarrays ev2mdot phantomevcompare acc2ang \
       phantom2sphNG phantom2gadget testbinary \
       sfutils phantom2pdf-amr splitpart \
       phantom2struct libphantom

cleanutils: cleansetup cleananalysis \
            cleanmultirun cleantestbinary cleanmoddump \
            cleanphantom2divv cleanphantom2divb \
            cleandiffdumps cleanshowheader cleanshowarrays cleanev2mdot cleanacc2ang \
            cleanp2s cleanphantom2gadget \
            cleansfutils cleanphantom2pdf-amr cleansplitpart \
            cleanphantom2struct cleanphantomevcompare cleanlibphantom cleanphantomsinks

#--------------------------------------------------------------
# edit target opens current setup module in the default editor
#
edit: checksetup
	$(EDITOR) ../src/setup/$(SETUPFILE)

#----------------------------------------------------
# these are the sources for anything which uses the readwrite_dumps module
#
SRCDUMP= physcon.f90 ${CONFIG} ${SRCKERNEL} utils_omp.F90 io.F90 units.f90 \
         boundary.f90 boundary_dynamic.f90 mpi_utils.F90 \
         utils_timing.f90 utils_infiles.f90 dtype_kdtree.f90 utils_allocate.f90 part.F90 \
         ${DOMAIN} mpi_dens.F90 mpi_force.F90 \
         mpi_balance.F90 mpi_memory.f90 mpi_derivs.F90 mpi_tree.F90 kdtree.F90 linklist_kdtree.F90 \
         utils_dumpfiles.f90 utils_vectors.f90 utils_mathfunc.f90 \
         utils_datafiles.f90 utils_filenames.f90 utils_system.f90 utils_tables.f90 datafiles.f90 gitinfo.f90 \
         centreofmass.f90 \
         timestep.f90 ${SRCEOS} cullendehnen.f90 dust_formation.f90 \
         ${SRCGR} ${SRCPOT} \
         memory.F90 \
         utils_sphNG.f90 \
         setup_params.f90 ${SRCFASTMATH} checkoptions.F90 \
         viscosity.f90 damping.f90 options.f90 checkconserved.f90 prompting.f90 ${SRCDUST} \
         ${SRCREADWRITE_DUMPS} \
         utils_sort.f90 sort_particles.f90
OBJDUMP1= $(SRCDUMP:.f90=.o)
OBJDUMP= $(OBJDUMP1:.F90=.o)

#-------------------------------------------------------
# these are the sources for phantom libsetup
# must NOT contain .F90 files or pre-processing options
#
LIBSETUP=$(BINDIR)/libphantomsetup.a
SRCLIBSETUP=physcon.f90 geometry.f90 random.f90 utils_tables.f90 utils_vectors.f90 stretchmap.f90 \
            utils_binary.f90 set_binary.f90 set_flyby.f90 \
            set_hierarchical_utils.f90 \
            set_unifdis.f90 set_sphere.f90 set_shock.f90 \
            set_dust.f90 libsetup.f90
OBJLIBSETUP=${SRCLIBSETUP:.f90=.o}

libsetup: $(OBJLIBSETUP)
	@echo ""
	@echo "Phantom libsetup built"
	@echo ""
	$(LIBTOOL) $(LIBSETUP) $^

#----------------------------------------------------
# these are the sources for phantom setup utility
# (just the list of extra files not included in libphantom)
#
.PHONY: phantomsetup
phantomsetup: setup

SRCSETUP= prompting.f90 utils_omp.F90 setup_params.f90 \
          set_dust_options.f90 set_units.f90 \
          density_profiles.f90 readwrite_kepler.f90 readwrite_mesa.f90 \
          set_slab.f90 set_disc.F90 \
          set_cubic_core.f90 set_fixedentropycore.f90 set_softened_core.f90 \
          set_star_utils.f90 relax_star.f90 set_star.f90 set_hierarchical.f90 \
          set_vfield.f90 set_Bfield.f90 \
          ${SETUPFILE}

OBJSETUP1= $(SRCSETUP:.f90=.o)
OBJSETUP= $(OBJSETUP1:.F90=.o) phantomsetup.o

setup: checksystem checkparams libsetup libphantom $(OBJSETUP)
	$(FC) $(FFLAGS) -o $(BINDIR)/phantomsetup  $(OBJSETUP) $(LIBSETUP) $(LIBPHANTOM) $(LDFLAGS) $(LIBS)
	@echo ""
	@echo "Phantom setup built"
	@echo ""

cleansetup:
	rm -f $(BINDIR)/phantomsetup

#----------------------------------------------------
# phantom test suite
#
ifeq ($(MPI),yes)
    SRCTESTMPI = test_mpi.f90
else
    SRCTESTMPI =
endif

SRCTESTS=utils_testsuite.f90 ${TEST_FASTMATH} test_kernel.f90 \
         test_dust.F90 test_growth.f90 test_smol.F90 \
         test_nonidealmhd.F90 directsum.f90 test_gravity.f90 \
         test_derivs.F90 test_cooling.f90 test_eos_stratified.f90 \
         test_eos.f90 test_externf.f90 test_rwdump.f90 \
         test_step.F90 test_indtstep.F90 set_disc.F90 test_setdisc.F90 \
         test_hierarchical.f90 test_damping.f90 test_wind.f90 test_iorig.f90 \
         test_link.F90 test_kdtree.F90 test_part.f90 test_ptmass.f90 test_luminosity.F90\
         test_gnewton.f90 test_corotate.f90 test_geometry.f90 \
         ${SRCTESTMPI} test_sedov.F90 test_poly.f90 test_radiation.F90 \
         testsuite.F90 phantomtest.f90

ifeq (X$(SRCTEST), X)
SRCTEST=${SRCTESTS}
endif
# replace a few test routines for the GR code
ifeq ($(GR),yes)
    SRCTEST1 = $(SRCTESTS:test_externf.f90=test_externf_gr.f90)
    SRCTEST2 = $(SRCTEST1:test_gnewton.f90=)
    SRCTEST = $(SRCTEST2:test_corotate.f90=test_gr.f90)
endif
OBJTEST1= $(SRCTEST:.f90=.o)
OBJTEST= $(OBJTEST1:.F90=.o)

.PHONY: phantomtest

phantomtest: checksystem checkparams libphantom libsetup $(OBJTEST)
	@echo ""
	@echo "Phantomtest: Getting your life back one test at a time"
	@echo ""
	$(FC) $(FFLAGS) -o $(BINDIR)/phantomtest $(OBJTEST) $(LDFLAGS) $(LIBS) $(LIBPHANTOM) $(LIBSETUP)

cleantest:
	rm -f $(BINDIR)/phantomtest

#----------------------------------------------------
# update phantom version number
#
config.o: phantom-version.h

phantom-version.h:
	@echo "creating $@"
	@echo "#define PHANTOM_VERSION_MAJOR $(PHANTOM_VERSION_MAJOR)" > $@
	@echo "#define PHANTOM_VERSION_MINOR $(PHANTOM_VERSION_MINOR)" >> $@
	@echo "#define PHANTOM_VERSION_MICRO $(PHANTOM_VERSION_MICRO)" >> $@
	@echo "#define PHANTOM_VERSION_STRING \"$(VERSION)\"" >> $@

#----------------------------------------------------
# Smoluchowsky library
growth_smol.o: checksmol ../src/main/growth_smol.f90
	$(FC) -c $(FFLAGS) ${FPP_PREFIX} $(FPPFLAGS) ../src/main/growth_smol.f90 -I$(SMOL_DIR) -o $@

#----------------------------------------------------
# Probability Distribution Functions from fixed grid
# (produced via splash to grid)
# these are the sources for the grid2pdf utility
#
utils_outputhdf5.o: checkhdf5

write_grid_hdf5.o: checkhdf5

pdfs.o: checksplash $(SPLASH_DIR)/src/pdfs.f90
	$(FC) $(FFLAGS) -o $@ -c $(SPLASH_DIR)/src/pdfs.f90

# In case you need the old pdfs.f90 module located in phantom/src/utils/
# rather than the on located in splash. (e.g. analysis_MWpdf.f90 requires the
# phantom version)
phantom_pdfs.o: ../src/utils/pdfs.f90
	$(FC) $(FFLAGS) -o $@ -c $<

asciiutils.o: checksplash $(SPLASH_DIR)/src/asciiutils.f90
	$(FC) $(FFLAGS) -o $@ -c $(SPLASH_DIR)/src/asciiutils.f90

write_griddata.o: checksplash $(SPLASH_DIR)/src/write_griddata.F90
	$(FC) $(FFLAGS) -o $@ -c $(SPLASH_DIR)/src/write_griddata.F90

OBJG2PDF= io.o utils_filenames.o asciiutils.o write_griddata.o \
          hdf5utils.o read_grid_hdf5.o write_grid_hdf5.o io_grid.o pdfs.o rhomach.o grid2pdf.o

.PHONY: grid2pdf
grid2pdf: checksys checkparams checkhdf5 $(OBJG2PDF)
	@echo "objects are $(OBJG2PDF)"
	$(FC) $(FFLAGS) -o $(BINDIR)/grid2pdf $(OBJG2PDF) $(LDFLAGS) -L$(HDF5_DIR)/lib -lhdf5
	@echo ""
	@echo "Grid2pdf: we are Possibly Dangerously Fanatical"
	@echo ""

cleang2p:
	rm -f $(BINDIR)/grid2pdf

#------------------------------------------------------
# Probability Distribution Functions via adaptive mesh
#
phantom2pdf: phantom2pdf-amr

.PHONY: phantom2pdf-amr
phantom2pdf-amr:
	${MAKE} phantomanalysis ANALYSIS="adaptivemesh.f90 interpolate3D_amr.F90 asciiutils.f90 pdfs.f90 analysis_pdfs.f90"\
        ANALYSISBIN=$@ ANALYSISONLY=yes

cleanphantom2pdf-amr:
	rm -f $(BINDIR)/phantom2struct

analysis_pdfs.o: interpolate3D_amr.o adaptivemesh.o
interpolate3D_amr.o: adaptivemesh.o

#----------------------------------------------------
# these are the sources for the phantom_moddump utility
#
ifndef MODDUMPBIN
MODDUMPBIN=phantommoddump
endif
OBJMOD1 = prompting.o set_Bfield.o density_profiles.o utils_omp.o\
          readwrite_mesa.o ${MODFILE:.f90=.o} phantom_moddump.o
OBJMOD = ${OBJMOD1:.F90=.o}

phantom_moddump: checksystem checkparams libphantom libsetup $(OBJMOD)
	@echo ""
	@echo "phantom_moddump: we are here to help you"
	@echo ""
	$(FC) $(FFLAGS) -o $(BINDIR)/$(MODDUMPBIN) $(OBJMOD) $(LDFLAGS) $(LIBS) $(LIBPHANTOM) $(LIBSETUP)

moddump: phantom_moddump

cleanmoddump:
	rm -f $(BINDIR)/phantommoddump

# files from MCFOST used by phantommoddump
mess_up_SPH.o: checkmcfost $(MCFOST_DIR)/src/mess_up_SPH.f90
	$(FC) $(FFLAGS) -o $@ -c $(MCFOST_DIR)/src/mess_up_SPH.f90

#----------------------------------------------------
# these are the sources for the phantomanalysis utility
# 17/5/23: added setup_params and options to avoid
#          weird build failure with ifort on Mac OS
#
OBJAN1= ${ANALYSIS:.f90=.o}
OBJAN= ${OBJAN1:.F90=.o}
OBJA= leastsquares.o solvelinearsystem.o prompting.o \
      setup_params.o options.o \
      utils_disc.o set_dust.o utils_binary.o set_binary.o ${OBJAN} phantomanalysis.o

ifndef ANALYSISBIN
ANALYSISBIN=phantomanalysis
endif

.PHONY: phantomanalysis
phantomanalysis: checksystem checkparams libphantom $(OBJA)
	@echo ""
	@echo "phantomanalysis: we live to serve you"
	@echo ""
	$(FC) $(FFLAGS) -o $(BINDIR)/$(ANALYSISBIN) $(OBJA) $(LDFLAGS) $(LIBS) $(LIBPHANTOM)

analysis: phantomanalysis

cleananalysis:
	rm -f $(BINDIR)/phantomanalysis

#------------------------------------------------------
# compile phantom as a library so the core routines
# can be called by various utilities
# (phantomsetup, phantomtest etc.)
#
.PHONY: libphantom

LIBPHANTOM=$(BINDIR)/libphantom.a

libphantom.a: checksystem checkparams $(OBJECTS)
	$(LIBTOOL) $(LIBPHANTOM) $(OBJECTS)

libphantom.so: checksystem checkparams phantom $(OBJECTS)
	$(FC) -shared $(FFLAGS) $(FPPFLAGS) $(DBLFLAG) $(OBJECTS) $(LDFLAGS) -o $(BINDIR)/libphantom.so

libphantom: libphantom.a

cleanlibphantom:
	rm -f $(BINDIR)/libphantom.so $(LIBPHANTOM)

.PHONY: pyanalysis
pyanalysis: libphantom.so

#------------------------------------------------------
# Various utilities for computing structure functions
# and manipulating the resulting output
#
.PHONY: phantom2struct
phantom2struct:
	${MAKE} phantomanalysis ANALYSIS="utils_timing.f90 io_structurefn.f90 random.f90 struct_part.f90 analysis_structurefn.f90"\
        ANALYSISBIN=$@ ANALYSISONLY=yes

cleanphantom2struct:
	rm -f $(BINDIR)/phantom2struct

# conversion between structure function file formats
.PHONY: struct2struct
STRUCT2STRUCTOBJ= utils_filenames.o io_structurefn.o struct2struct.o
struct2struct: checksys checkparams ${STRUCT2STRUCTOBJ}
	$(FC) $(FFLAGS) -o $(BINDIR)/$@ ${STRUCT2STRUCTOBJ}

cleanstruct2struct:
	rm -f $(BINDIR)/struct2struct

# structure function slope calculation
.PHONY: get_struct_slope get_struct_slope
GETSLOPESFOBJ=utils_filenames.o io_structurefn.o leastsquares.o get_struct_slope.o
get_slope_sf: get_struct_slope
get_struct_slope: checksys checkparams ${GETSLOPESFOBJ}
	$(FC) $(FFLAGS) -o $(BINDIR)/$@ ${GETSLOPESFOBJ}

cleanget_struct_slope:
	rm -f $(BINDIR)/get_struct_slope

sfutils: structutils
structutils: struct2struct get_slope_sf

cleansfutils: cleanstructutils
cleanstructutils: cleanstruct2struct cleanget_struct_slope

#------------------------------------------------------
# particle splitting utility (this is a moddump compiled as a standalone utility)
#
.PHONY: splitpart
splitpart:
	${MAKE} moddump MODFILE="utils_indtimesteps.F90 utils_getneighbours.F90 utils_splitmerge.f90 splitpart.f90 moddump_splitpart.f90"\
        MODDUMPBIN=$@

cleansplitpart:
	rm -f $(BINDIR)/splitpart

#------------------------------------------------------
# particle merging utility (this is a moddump compiled as a standalone utility)
#
.PHONY: mergepart
mergepart:
	${MAKE} moddump MODFILE="utils_indtimesteps.F90 utils_getneighbours.F90 utils_splitmerge.f90 splitpart.f90 moddump_mergepart.f90"\
        MODDUMPBIN=$@

cleanmergepart:
	rm -f $(BINDIR)/mergepart

#----------------------------------------------------
# utility to calculate divv from a dump file
# compile using all phantom files
#
phantom2divv: checksys checkparams $(OBJECTS) phantom2divv.o
	@echo ""
	@echo "phantom2divv: divergence is beautiful"
	@echo ""
	$(FC) $(FFLAGS) -o $(BINDIR)/$@ $(OBJECTS) phantom2divv.o

cleanphantom2divv:
	rm -f $(BINDIR)/phantom2divv

#----------------------------------------------------
# utility to calculate divB & curlB from a dump file
# compile using all phantom files
#
phantom2divb: checksys checkparams $(OBJECTS) phantom2divb.o
	@echo ""
	@echo "phantom2divb: divergence should be eradicated"
	@echo ""
	$(FC) $(FFLAGS) -o $(BINDIR)/$@ $(OBJECTS) phantom2divb.o

cleanphantom2divb:
	rm -f $(BINDIR)/phantom2divb

#----------------------------------------------------
# these are the sources for the diffdumps utility
#
diffdumps: checksys checkparams $(OBJDUMP) utils_testsuite.o diffdumps.o
	@echo ""
	@echo "diffdumps: we welcome you"
	@echo ""
	$(FC) $(FFLAGS) -o $(BINDIR)/$@ $(OBJDUMP) utils_testsuite.o diffdumps.o $(LDFLAGS)

cleandiffdumps:
	rm -f $(BINDIR)/phantom2divb

#----------------------------------------------------
# these are the sources for the phantom2sphNG utility
#
phantom2sphNG: checksystem checkparams $(OBJDUMP) phantom2sphNG.o
	@echo ""
	@echo "phantom2sphNG: now why would you want to do that?"
	@echo ""
	$(FC) $(FFLAGS) -o $(BINDIR)/$@ $(OBJDUMP) phantom2sphNG.o

p2s: phantom2sphNG

cleanp2s:
	rm -f $(BINDIR)/phantom2sphNG

#----------------------------------------------------
# these are the sources for the phantom2sphNG utility
#
phantom2gadget: checksystem checkparams $(OBJDUMP) phantom2gadget.o
	@echo ""
	@echo "phantom2gadget: now why would you want to do that?"
	@echo ""
	$(FC) $(FFLAGS) -o $(BINDIR)/$@ $(OBJDUMP) phantom2gadget.o

p2g: phantom2gadget

cleanphantom2gadget:
	rm -f $(BINDIR)/phantom2gadget

#----------------------------------------------------
# these are the sources for the phantom2mcfost utility
#
.PHONY: phantom2mcfost
phantom2mcfost: checkmcfost
	${MAKE} phantomanalysis ANALYSIS="analysis_mcfost.f90"\
        ANALYSISBIN=$@ ANALYSISONLY=yes LDFLAGS="-L$(MCFOST_DIR)/src -lmcfost $(LIBCXX)"

analysis_mcfost.o: analysis_mcfost.f90
	$(FC) -c $(FFLAGS) -I$(MCFOST_INCLUDE) -I$(MCFOST_DIR)/src $< -o $@

analysis_mcfost.o: checkmcfost

cleanphantom2mcfost:
	rm -f $(BINDIR)/phantom2mcfost

#----------------------------------------------------
# these are the sources for the phantom2hdf5 utility
#
checkhdf5flags:
   ifneq ($(HDF5), yes)
	@echo "-----------------------------"
	@echo "Need to compile with HDF5=yes"
	@echo "-----------------------------"
	${MAKE} err
   endif

.PHONY: phantom2hdf5
phantom2hdf5: checksystem checkparams checkhdf5flags $(OBJDUMP) readwrite_dumps.o phantom2hdf5.o
	@echo ""
	@echo "phantom2hdf5: welcome to the future"
	@echo ""
	$(FC) $(FFLAGS) -o $(BINDIR)/$@ $(OBJDUMP)  phantom2hdf5.o $(LDFLAGS)

p2h: phantom2hdf5

cleanphantom2hdf5:
	rm -f $(BINDIR)/phantom2hdf5

#----------------------------------------------------
# utility to rewrite .ev files using a common header
#
SRCEV=utils_infiles.f90 utils_evfiles.f90 prompting.f90 phantomevcompare.f90
OBJEVC1 = ${SRCEV:.f90=.o}
OBJEVC = ${OBJEVC1:.F90=.o}

.PHONY: phantomevcompare
phantomevcompare: $(OBJEVC)
	@echo ""
	@echo "phantomevcompare: let the graphing begin!"
	@echo ""
	$(FC) $(FFLAGS) -o $(BINDIR)/$@ $(OBJEVC)

cleanphantomevcompare:
	rm -f $(BINDIR)/phantomevcompare

#----------------------------------------------------
# utility to extract sink information from a master file
#
.PHONY: phantomsinks
phantomsinks: phantomextractsinks.o
	@echo ""
	@echo "phantomsinks: extracting sink information!"
	@echo ""
	$(FC) $(FFLAGS) -o $(BINDIR)/$@ phantomextractsinks.o

cleanphantomsinks:
	rm -f $(BINDIR)/phantomextractsinks

#----------------------------------------------------
# these are the sources for the multirun utility
#
SRCMULT = prompting.f90 utils_omp.F90 ${MULTIRUNFILE}
OBJM1 = ${SRCMULT:.f90=.o}
OBJMULT = ${OBJM1:.F90=.o}

multirun: checksystem checkparams libphantom $(OBJMULT)
	@echo ""
	@echo "multirun: your hope is our desire"
	@echo ""
	$(FC) $(FFLAGS) -o $(BINDIR)/$@ $(OBJMULT) $(LIBPHANTOM) $(LDFLAGS)

cleanmultirun:
	rm -f $(BINDIR)/multirun

#----------------------------------------------------
# utility to plot orbits based on orbital elements (a,e,i,o,w,f)
#
SRCBIN = prompting.f90 utils_datafiles.f90 datafiles.f90 ${CONFIG} physcon.f90 io.F90 \
         mpi_utils.F90 utils_allocate.f90 utils_binary.f90 set_binary.f90 test_binary.f90 testbinary.f90
OBJBIN1 = ${SRCBIN:.f90=.o}
OBJBIN = ${OBJBIN1:.F90=.o}

.PHONY: testbinary

testbin: testbinary

testbinary: checksys checkparams $(OBJBIN)
	@echo ""
	@echo "test_binary: may your orbits orbit"
	@echo ""
	$(FC) $(FFLAGS) -o $(BINDIR)/testbinary $(OBJBIN)

cleantestbinary:
	rm -f $(BINDIR)/testbinary

#----------------------------------------------------
# check for anything that depends on HDF5
#
checkhdf5:
   ifeq (X${HDF5_DIR}, X)
	@echo; echo "ERROR: HDF5_DIR should be set before compiling with HDF5 utilities"; echo; ${MAKE} err;
   else
	@if [ -d $$HDF5_DIR ]; then echo; echo "HDF5_DIR=$$HDF5_DIR"; echo; else echo; echo "ERROR: Directory given by HDF5_DIR=$$HDF5_DIR does not exist"; echo; ${MAKE} err; fi;
   endif

#----------------------------------------------------
# these are the sources for the plot_kernel utility
#

OBJPLOTK= physcon.o ${SRCKERNEL:.f90=.o} giza-fortran.o plot_kernel.o

plotkernel: checksys checkparams checksplash $(OBJPLOTK)
	@echo ""
	@echo "plot_kernel: may your kernels be normalised"
	@echo ""
	$(FC) $(FFLAGS) -o $(BINDIR)/$@ $(OBJPLOTK) $(LDFLAGS) -L$(SPLASH_DIR)/giza/lib -lgiza

plot_kernel.o: ${SRCKERNEL:.f90=.o}
#giza-fortran.o: ${SPLASH_DIR}/giza/src/$@
#	$(FC) $(FFLAGS) -o $@ -c ${SPLASH_DIR}/giza/interface/giza-fortran.F90

cleanplotkernel:
	rm -f $(BINDIR)/plotkernel

#----------------------------------------------------
# these are the sources for the showheader utility
#
SRCSHOWHEADER= utils_dumpfiles.f90 showheader.f90
OBJSHOWHEADER= $(SRCSHOWHEADER:.f90=.o)
showheader: checksys $(OBJSHOWHEADER)
	@echo ""
	@echo "showheader: show me the header!"
	@echo ""
	$(FC) $(FFLAGS) -o $(BINDIR)/$@ $(OBJSHOWHEADER)

cleanshowheader:
	rm -f $(BINDIR)/showheader

#----------------------------------------------------
# these are the sources for the showarrays utility
#
SRCSHOWARRAYS= utils_dumpfiles.f90 showarrays.f90
OBJSHOWARRAYS= $(SRCSHOWARRAYS:.f90=.o)
showarrays: checksys $(OBJSHOWARRAYS)
	@echo ""
	@echo "showarrays: show me the arrays!"
	@echo ""
	$(FC) $(FFLAGS) -o $(BINDIR)/$@ $(OBJSHOWARRAYS)

cleanshowarrays:
	rm -f $(BINDIR)/showheader

#----------------------------------------------------
# these are the sources for the evol_dustywaves utility
#
SRCDUSTEVOL= cubicsolve.f90 dustywaves.f90 evol_dustywaves.f90
OBJDUSTEVOL= $(SRCDUSTEVOL:.f90=.o)

evol_dustywaves: checksys $(OBJDUSTEVOL)
	@echo ""
	@echo "dusty wave .ev solutions^TM: All the energy you need."
	@echo ""
	$(FC) $(FFLAGS) -o $(BINDIR)/$@ $(OBJDUSTEVOL)

#----------------------------------------------------
# these are the sources for the ev2mdot utility
#
.PHONY: ev2mdot
ev2mdot: checksys utils_filenames.o utils_infiles.o utils_evfiles.o ev2mdot.o
	@echo ""
	@echo "ev2mdot: Accretion rates R us."
	@echo ""
	$(FC) $(FFLAGS) -o $(BINDIR)/$@ ev2mdot.o utils_filenames.o utils_evfiles.o utils_infiles.o

cleanev2mdot:
	rm -f $(BINDIR)/ev2mdot
#----------------------------------------------------
# these are the sources for the ev2kdot utility
#
.PHONY: ev2kdot
ev2kdot: checksys utils_filenames.o utils_infiles.o utils_evfiles.o ev2kdot.o
	$(FC) $(FFLAGS) -o $(BINDIR)/$@ ev2kdot.o utils_filenames.o utils_evfiles.o utils_infiles.o

cleanev2kdot:
	rm -f $(BINDIR)/ev2kdot

#----------------------------------------------------
# these are the sources for the acc2ang utility
#
.PHONY: acc2ang
acc2ang: checksys acc2ang.o
	@echo ""
	@echo "acc2ang: Accreted ang. mom. R us."
	@echo ""
	$(FC) $(FFLAGS) -o $(BINDIR)/$@ acc2ang.o

cleanacc2ang:
	rm -f $(BINDIR)/acc2ang

#---------------------------
# sources for the mass_flow utility
#
OBJMF1 = ${ANALYSIS:.f90=.o}
OBJMF2 = ${OBJMF1:.F90=.o}
OBJMF = ${OBJMF2:.f=.o}
OBJM= utils_sort.o leastsquares.o solvelinearsystem.o ${OBJDUMP} ${OBJMF} utils_binary.o set_binary.o mf_write.o

.PHONY: mflow
mflow: checksys $(OBJM)  mflow.o ev2mdot lombperiod
	@echo ""
	@echo "mflow: mass flow R us."
	@echo ""
	$(FC) $(FFLAGS) -o $(BINDIR)/$@  $(OBJM) mflow.o

.PHONY:lombperiod
lombperiod: powerspectrums.o lombperiod.o
	$(FC) $(FFLAGS) -o $(BINDIR)/$@  lombperiod.o powerspectrums.o

#----------------------------------------------------
# these are the sources for the combinedustdumps utility
#
OBJCDD= ${OBJECTS} combinedustdumps.o

combinedustdumps: checksys checkparams $(OBJCDD)
	@echo ""
	@echo "combinedustdumps: many grains make light work"
	@echo ""
	$(FC) $(FFLAGS) -o $(BINDIR)/$@ $(OBJCDD) $(LDFLAGS)

cleancombinedustdumps:
	rm -f $(BINDIR)/combinedustdumps


include Makefile_qscripts

#----------------------------------------------------
# run test suite
#
.PHONY: test test2 testcyl testgrav testall
test:
	${MAKE} SETUP=test phantomtest && $(RUNMPI) $(BINDIR)/phantomtest

test2:
	${MAKE} SETUP=test2 phantomtest && $(RUNMPI) $(BINDIR)/phantomtest

testkd:
	${MAKE} SETUP=testkd phantomtest && $(RUNMPI) $(BINDIR)/phantomtest

testcyl:
	${MAKE} SETUP=testcyl phantomtest && $(RUNMPI) $(BINDIR)/phantomtest

testgrav:
	${MAKE} SETUP=testgrav phantomtest && $(RUNMPI) $(BINDIR)/phantomtest gravity

testdust:
	${MAKE} SETUP=testdust phantomtest && $(RUNMPI) $(BINDIR)/phantomtest dust

testgr:
	${MAKE} SETUP=testgr phantomtest && $(RUNMPI) $(BINDIR)/phantomtest gr

testgrowth:
	${MAKE} SETUP=testgrowth phantomtest && $(RUNMPI) $(BINDIR)/phantomtest growth

testnimhd:
	${MAKE} SETUP=testnimhd phantomtest && $(RUNMPI) $(BINDIR)/phantomtest nimhd

testmpi:
	${MAKE} MPI=yes _testmpi

_testmpi:
	${MAKE} SETUP=test phantomtest && $(RUNMPI) $(BINDIR)/phantomtest mpi

testall: test test2 testcyl testgrav

include Makefile_fastmath

LASTSYSTEM = ${shell if [ -e .make_lastsystem ]; then cat .make_lastsystem; fi}
LASTSETUP = ${shell if [ -e .make_lastsetup ]; then cat .make_lastsetup; fi}
LASTFPPFLAGS = ${shell if [ -e .make_lastfppflags ]; then cat .make_lastfppflags; fi}
LASTFFLAGS = ${shell if [ -e .make_lastfflags ]; then cat .make_lastfflags; fi}

include Makefile_checks

giza-fortran.o : $(SPLASH_DIR)/giza/interface/giza-fortran.F90 $(SPLASH_DIR)/giza/lib/libgiza.a
	$(FC) $(FFLAGS) -I$(SPLASH_DIR)/giza/include/ -c $< -o $@

compilers:
	@echo "I suggest one of the following, based on detected Fortran compilers..."; echo;
	@if type -p ifort > /dev/null; then echo "make SYSTEM=ifort"; fi;
	@if type -p pathf90 > /dev/null; then echo "make SYSTEM=pathf90"; fi;
	@if type -p pgf90 > /dev/null; then echo "make SYSTEM=pgf90"; fi;
	@if type -p xlf90_r > /dev/null; then echo "make SYSTEM=ukaff1a [uses xlf90_r]"; fi;
	@if type -p gfortran > /dev/null; then echo "make SYSTEM=gfortran"; fi;
	@if type -p g95 > /dev/null; then echo "make SYSTEM=g95"; fi;
	@if type -p aocc > /dev/null; then echo "make SYSTEM=aocc"; fi;
	@echo "(end of possible selections)"; echo;

#----------------------------------------------------
# target to automatically include dependencies in Makefile
# relies on the g95 compiler being present
# (does not have to be used for the main compilation)

depends: clean checksetup
	#@echo '*********************************************************************************'
	#@echo 'First run of Makefile -- creating dependency lines using gfortran, writing to .depends'
	#@echo '*********************************************************************************'
	#@gfortran -M -cpp -c ../src/*/*.*90 > .depends
	#@echo '*************************************************************************'
	#@echo 'If no errors above, then Makefile dependencies were created successfully '
	#@echo ' -- be sure to run "make depends" again if you alter code dependencies'
	#@echo '*************************************************************************'
	#@${MAKE} clean

.depends:
	@if type -p gfortran; then touch .depends; ${MAKE} --quiet SETUP=test depends; else echo "warning: no gfortran so dependencies not calculated"; touch .depends; fi;

include .depends

getdims:
	@echo $(MAXP)

get_setup_opts:
	@echo "${GR:yes=GR} ${METRIC} ${MHD:yes=MHD} ${NONIDEALMHD:yes=non-ideal} ${DUST:yes=dust} ${GRAVITY:yes=self-gravity} ${RADIATION:yes=radiation} ${DISC_VISCOSITY:yes=disc_viscosity} ${ISOTHERMAL:yes=isothermal} ${PERIODIC:yes=periodic}" | xargs | sed -e 's/ /, /g' -e 's/_/ /g'

get_setup_file:
	@echo "$(SETUPFILE)"

err:
	$(error aborting);

clean: cleanlibphantom
	rm -f *.o *.mod phantom-version.h
	cd $(BINDIR); rm -f phantom phantomsetup
ifeq ($(KROME),krome)
	rm -f ${KROMEPATH}/build/*.o ${KROMEPATH}/build/*.mod
endif

cleanall: clean cleanmathflags
	cd $(BINDIR); rm -f phantom phantomsetup

cleandist: clean cleanall
	rm -f .make_lastsystem .make_lastsetup .make_lastfppflags .depends

cleanmathflags:
	rm -f .make_mathflags bin/getmathflags<|MERGE_RESOLUTION|>--- conflicted
+++ resolved
@@ -96,11 +96,7 @@
 endif
 
 ifndef SRCDUST
-<<<<<<< HEAD
     SRCDUST = dust.F90 growth.F90 porosity.f90
-=======
-    SRCDUST = dust.f90 growth.F90
->>>>>>> e01f76c3
 endif
 
 ifdef SMOL
