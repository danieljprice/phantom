#--------------------------------------------------------------------------!
# The Phantom Smoothed Particle Hydrodynamics code, by Daniel Price et al. !
# Copyright (c) 2007-2024 The Authors (see AUTHORS)                        !
# See LICENCE file for usage and distribution conditions                   !
# http://users.monash.edu.au/~dprice/phantom                               !
#--------------------------------------------------------------------------!
#+
#  The Phantom Makefile
#
#  DESCRIPTION:
#   This is the main Makefile for all of the code and utilities
#   Compiler settings are grouped under the SYSTEM variable while
#   compile-time settings for different problems are grouped under
#   the SETUP variable
#
#  OWNER: Daniel Price
#+
#--------------------------------------------------------------------------

.KEEP_STATE:

PHANTOM_VERSION_MAJOR=2024
PHANTOM_VERSION_MINOR=0
PHANTOM_VERSION_MICRO=0
VERSION=$(PHANTOM_VERSION_MAJOR).$(PHANTOM_VERSION_MINOR).$(PHANTOM_VERSION_MICRO)

KNOWN_SYSTEM=no
SHELL = /bin/bash
VPATH = "${RUNDIR}" ../src/main ../src/utils ../src/setup ../src/tests ../src/lib/NICIL/src
BINDIR= ../bin
UNAME=${shell uname}
UNAMEP=${shell uname -p}
#----------------------------------------------------------------
# Sensible defaults for phantom configuration
#----------------------------------------------------------------
CONFIG        = config.F90
SETUPFILE     = setup_unifdis.f90
MODFILE       = moddump_default.f90
ANALYSIS      = analysis_dtheader.f90
MULTIRUNFILE  = multirun.f90
LIVE_ANALYSIS = no
DEBUG         = no
#
# can comment out the following lines and instead set
# the parameters as environment variables
#
ifndef DOUBLEPRECISION
    DOUBLEPRECISION= yes
endif
ifndef EDITOR
    EDITOR= emacs
endif
ifndef OPENMP
    OPENMP= yes
endif
ifndef SPLASH_DIR
    SPLASH_DIR=${shell if [ -d $$HOME/splash ]; then echo $$HOME/splash; fi}
endif
#MPI= yes
#
# endian can be "BIG", "LITTLE" or anything else which has no effect
#
# ENDIAN= default
#
CC = gcc
CCFLAGS = -O5
LIBCXX = -lstdc++
#FPPFLAGS=
LDFLAGS=
LIBTOOL=ar rcs

#----------------------------------------------------------------
# here follows specific configuration options used
# for various types of simulations
#
# preprocessor options are as follows:
#
# -DPERIODIC            ! periodic boundaries
# -DIND_TIMESTEPS       ! individual particle timesteps
# -DSTS_TIMESTEPS       ! super-timestepping
# -DDISC_VISCOSITY      ! use artificial disc viscosity ( nu \propto alpha_sph cs h
#                       ! and calculated for both approaching and receding particles
# -DDRIVING             ! use turbulence driving
# -DMHD                 ! magnetic fields
# -DNONIDEALMHD         ! non-ideal magnetic fields including ionisation; uses NICIL
# -DLIGHTCURVE          ! lightcurve estimation

include Makefile_setups

ifndef SETUPFILE
    SETUPFILE= setup_unifdis.f90
endif

ifndef SRCNIMHD
    SRCNIMHD = nicil.F90 nicil_supplement.f90
endif

ifndef SRCDUST
    SRCDUST = dust.f90 growth.f90 porosity.f90
endif

ifdef SMOL
    SRCDUST+= growth_smol.f90
endif

ifdef SRCINJECT
    INJECT_PARTICLES=yes
else
    # compile with default wind injection modules but INJECT_PARTICLES=yes or no
    # is still optional in the setup block
    SRCINJECT=utils_binary.f90 set_binary.f90 inject_wind.f90
endif

#---  live feedback from mcfost
ifeq ($(MCFOST), yes)
    ANALYSIS= analysis_mcfost.f90
    LIVE_ANALYSIS=yes
    ISOTHERMAL=no
    MCFOST=yes

    #--if PREFIX is set (e.g. to /usr/local) set all the flags needed for mcfost
    ifneq ("X$(PREFIX)", "X")
       MCFOST_LIBS = $(PREFIX)/lib
       MCFOST_LIB = $(PREFIX)/lib
       MCFOST_INCLUDE = $(PREFIX)/include
       ifeq ("X$(HDF5_DIR)","X")
           HDF5_DIR=$(PREFIX)
       endif
    else
    #--otherwise assume the source code is lying around somewhere
       MCFOST_LIBS = $(MCFOST_INSTALL)/lib/$(FC)
       HDF5_DIR	= $(MCFOST_LIBS)
       MCFOST_INCLUDE = $(MCFOST_INSTALL)/include
       ifeq ("X$(MCFOST_LIB)","X")
          MCFOST_LIB = $(MCFOST_DIR)/src
       endif
    endif
    ifeq ($(MCFOST_XGBOOST), yes)
        LXGBOOST= -lxgboost -ldmlc -lrabit
    else
        LXGBOOST=""
    endif

    FPPFLAGS+= -DMCFOST
    LDFLAGS+= -I$(MCFOST_INCLUDE) -I$(MCFOST_INCLUDE)/voro++ -I$(MCFOST_INCLUDE)/hdf5 -I$(MCFOST_INCLUDE)/$(FC) \
	-L$(MCFOST_LIB) -lmcfost -L$(MCFOST_LIBS) $(LIBCXX) -lcfitsio -lvoro++ -lsprng \
   -L$(HDF5_DIR) -lhdf5_fortran -lhdf5 -lz #$(LXGBOOST)
endif

include Makefile_systems

FFLAGS+=-fPIC
# Set some default files if not defined above
ifdef MAXP
    FPPFLAGS += -DMAXP=${MAXP}
endif
ifdef MAXPTMASS
    FPPFLAGS += -DMAXPTMASS=${MAXPTMASS}
endif
ifdef MAXNEIGH
    FPPFLAGS += -DMAXNEIGH=${MAXNEIGH}
endif
ifdef NCELLSMAX
    FPPFLAGS += -DNCELLSMAX=${NCELLSMAX}
endif
ifdef STACKSIZE
    FPPFLAGS += -DSTACKSIZE=${STACKSIZE}
endif
# Set other optional flags depending on settings

ifeq ($(DEBUG), yes)
    FFLAGS += ${DEBUGFLAG}
    FFLAGS := $(FFLAGS:-O3=-O0)
    FFLAGS := $(FFLAGS:-ipo= )
endif

ifeq ($(ENDIAN), BIG)
    FFLAGS += ${ENDIANFLAGBIG}
endif

ifeq ($(ENDIAN), LITTLE)
    FFLAGS += ${ENDIANFLAGLITTLE}
endif

ifeq ($(OPENMP), yes)
    FFLAGS += ${OMPFLAGS}
endif

ifeq ($(PERIODIC), yes)
    FPPFLAGS += -DPERIODIC
endif

ifeq ($(GRAVITY), yes)
    FPPFLAGS += -DGRAVITY
endif

ifeq ($(ISOTHERMAL), yes)
    FPPFLAGS += -DISOTHERMAL
endif

ifeq ($(MHD), yes)
    FPPFLAGS += -DMHD
endif

ifeq ($(GR), yes)
    FPPFLAGS += -DGR
ifeq ($(ISENTROPIC), yes)
    FPPFLAGS += -DISENTROPIC
    FPPFLAGS += -DLIGHTCURVE
endif
    CONST_AV=yes
endif

ifeq ($(DUST), yes)
    FPPFLAGS += -DDUST
    ifndef KERNEL
        KERNEL=quintic
    endif
endif

ifdef MAXDUSTSMALL
    FPPFLAGS += -DMAXDUSTSMALL=${MAXDUSTSMALL}
endif
ifdef MAXDUSTLARGE
    FPPFLAGS += -DMAXDUSTLARGE=${MAXDUSTLARGE}
endif

ifeq ($(DUSTGROWTH), yes)
    FPPFLAGS += -DDUSTGROWTH
endif

ifeq ($(SMOL), yes)
    FPPFLAGS += -DSMOL
    LDFLAGS += -L$(SMOL_DIR) -lsmol
endif

ifeq ($(NONIDEALMHD), yes)
    FPPFLAGS += -DNONIDEALMHD
endif

ifeq ($(DISC_VISCOSITY), yes)
    FPPFLAGS += -DDISC_VISCOSITY
endif

ifeq ($(CONST_AV), yes)
    FPPFLAGS += -DCONST_AV
endif

ifeq ($(MORRIS_MONAGHAN), yes)
    FPPFLAGS += -DUSE_MORRIS_MONAGHAN
endif

ifeq ($(CONST_ARTRES), yes)
    FPPFLAGS += -DCONST_ARTRES
endif

ifeq ($(CURLV), yes)
    FPPFLAGS += -DCURLV
endif

ifeq ($(IND_TIMESTEPS), yes)
    FPPFLAGS += -DIND_TIMESTEPS
endif

ifeq ($(STS_TIMESTEPS), yes)
    FPPFLAGS += -DSTS_TIMESTEPS
endif

ifeq ($(RADIATION), yes)
    FPPFLAGS += -DRADIATION
endif

ifeq ($(SINK_RADIATION), yes)
    FPPFLAGS += -DSINK_RADIATION
endif

ifeq ($(DUST_NUCLEATION), yes)
    FPPFLAGS += -DDUST_NUCLEATION
endif

ifdef SRCTURB
    FPPFLAGS += -DDRIVING
endif

ifeq ($(KROME), krome)
    FPPFLAGS += -DKROME
ifeq ($(SYSTEM), ifort)
    LDFLAGS  += -llapack
else
    # LDFLAGS  += -L/usr/lib/x86_64-linux-gnu -lmkl_core -lmkl_gnu_thread -lmkl_gf_lp64 -fopenmp
    LDFLAGS  += -llapack
endif
endif

ifeq ($(AOCC), yes)
    FPPFLAGS += -DAOCC
endif
#
# kernel choice
#
ifndef SRCKERNEL
ifdef KERNEL
    SRCKERNEL= kernel_${KERNEL}.f90
else
    SRCKERNEL= kernel_cubic.f90
    KERNEL=cubic
endif
endif

#
# can turn particle injection off
# by setting INJECT_PARTICLES=no
# on command line. Otherwise on
# if injection module selected
#
ifeq ($(INJECT_PARTICLES), yes)
    FPPFLAGS += -DINJECT_PARTICLES
endif

ifdef LIGHTCURVE
    FPPFLAGS += -DLIGHTCURVE
endif

# do double precision flag last (append only to FFLAGS)

ZZFFLAGS := ${FFLAGS}
ifeq ($(DOUBLEPRECISION), yes)
    FFLAGS += ${DBLFLAG}
endif

ifeq ($(ANALYSISONLY), yes)
    FPPFLAGS += -DANALYSIS
endif

ifeq ($(LIVE_ANALYSIS), yes)
    FPPFLAGS += -DLIVE_ANALYSIS
    SRCAN = $(ANALYSIS)
else
    SRCAN=
endif

#
# MPI flavour (mostly openmpi these days)
#
ifeq ($(MPI), yes)
    FC= mpif90 `mpif90 --showme:compile`
    CC= mpicc `mpicc --showme:compile`
    USEMPI=yes
endif

ifeq ($(MPI), openmpi)
    FC= openmpif90 `openmpif90 --showme:compile`
    LDFLAGS+= `openmpif90 --showme:link`
    USEMPI=yes
endif

ifeq ($(MPI), zen)
    FC= mpif90
    LDFLAGS+= -lwmpi -lmpiif
    USEMPI=yes
endif

ifeq ($(MPI), psxe)
    FC= mpiifort
    LDFLAGS+= `mpiifort--showme:link`
    USEMPI=yes
endif

ifeq ($(MPI), mpifort)
    FC= mpifort
    USEMPI=yes
endif

ifeq ($(MPI), mpiifort)
    FC= mpiifort
    USEMPI=yes
endif

ifeq ($(MPI), intel)
    FC= mpif90
    USEMPI=yes
endif

ifeq ($(MPI), cray)
    FC= ftn
    CC= cc
    USEMPI=yes
endif

ifeq ($(USEMPI), yes)
    ifeq (X$(MPIEXEC), X)
        RUNMPI=mpirun -np 2
    else
        RUNMPI=$(MPIEXEC)
    endif
    FPPFLAGS += -DMPI
else
    RUNMPI=
endif

#
# HDF5 libraries (if required)
#
# Requires two directories:
#   - include for Fortran .mod files
#   - lib for the shared library .so files
#
# Often both directories are under one root,
# e.g. HDF5_DIR= /usr/local/opt/hdf5
# In this case just set HDF5_DIR for your machine.
#
# However, sometimes these directories are separate,
# then you must set both HDF5INCLUDE and HDF5LIB.
#
ifeq ($(HDF5), yes)
ifeq (X$(HDF5_DIR), X)
    HDF5_DIR= /usr/local/opt/hdf5
endif
ifeq (X$(HDF5INCLUDE), X)
    HDF5INCLUDE= $(HDF5_DIR)/include
endif
ifeq (X$(HDF5LIB), X)
    HDF5LIB= $(HDF5_DIR)/lib
endif
    FFLAGS+= -I$(HDF5INCLUDE)
    CCFLAGS+= -I$(HDF5INCLUDE)
    LDFLAGS+= -L$(HDF5LIB) -lhdf5 -lhdf5_fortran
    FPPFLAGS+= -DHDF5
endif

IDFLAGS=$(FPPFLAGS)
ifeq ($(DEBUG), yes)
    IDFLAGS += -DDEBUG
endif
#
# select domain decomposition type
#
DOMAIN= mpi_domain.F90
OBJDIR=obj

# define the implicit rule to make a .o file from a .f90 file

.SUFFIXES:
.SUFFIXES: .o .f90 .F90 .c .f

%.o : %.f90
	$(FC) -c $(FFLAGS) $< -o $@

%.o : %.F90
	$(FC) -c $(FFLAGS) ${FPP_PREFIX} $(FPPFLAGS) $< -o $@

%.o : %.c
	$(CC) -c $(CCFLAGS) $< -o $@

%.o : %.f
	$(FC) -c $(FFLAGS) $< -o $@

#
# external forces
#
ifeq (X$(SRCPOTS), X)
SRCPOTS= extern_gr.F90 \
         extern_corotate.f90 \
         extern_binary.f90 \
         extern_spiral.f90 \
         extern_lensethirring.f90 \
         extern_gnewton.f90 \
         extern_prdrag.f90 \
         extern_Bfield.f90 \
         extern_densprofile.f90 \
         extern_staticsine.f90 \
         extern_gwinspiral.f90 \
         extern_geopot.f90 \
         externalforces.f90
endif
ifeq (X$(SRCPOT), X)
SRCPOT=${SRCPOTS}
endif
#
# metrics for GR
#
ifeq ($(GR),yes)
    SRCPOT=$(SRCPOTS:externalforces.f90=externalforces_gr.f90)
endif

ifdef METRIC
    SRCMETRIC= metric_${METRIC}.f90
else
    SRCMETRIC= metric_minkowski.f90
endif
SRCGR=inverse4x4.f90 einsteintk_utils.f90 $(SRCMETRIC) metric_tools.f90 utils_gr.f90 interpolate3D.f90 tmunu2grid.f90
#
# chemistry and cooling
#
SRCCHEM= fs_data.f90 mol_data.f90 utils_spline.f90 \
         cooling_gammie_PL.f90 \
         cooling_gammie.f90 \
         cooling_koyamainutsuka.f90 \
         cooling_ism.f90 \
         cooling_molecular.f90 \
         cooling_functions.f90 \
         cooling_solver.f90 \
         h2chem.f90 cooling.f90
#
# equations of state
#
SRCMESA= eos_mesa_microphysics.f90 eos_mesa.f90
SRCEOS = eos_barotropic.f90 eos_stratified.f90 eos_piecewise.f90 ${SRCMESA} eos_shen.f90 eos_helmholtz.f90 eos_idealplusrad.f90 ionization.F90 eos_gasradrec.f90 eos.f90

ifeq ($(HDF5), yes)
    SRCREADWRITE_DUMPS= utils_hdf5.f90 utils_dumpfiles_hdf5.f90 readwrite_dumps_common.f90 readwrite_dumps_fortran.F90 readwrite_dumps_hdf5.F90 readwrite_dumps.F90
else
    SRCREADWRITE_DUMPS= readwrite_dumps_common.f90 readwrite_dumps_fortran.F90 readwrite_dumps.F90
endif

ifeq ($(KROME), krome)
    SRCKROME=krome.f90
else
    SRCKROME=
endif

SOURCES= physcon.f90 ${CONFIG} ${SRCKERNEL} io.F90 units.f90 \
         mpi_dens.F90 mpi_force.F90 mpi_utils.F90 dtype_kdtree.F90 utils_omp.F90 utils_cpuinfo.f90 \
         utils_infiles.f90 utils_allocate.f90 icosahedron.f90 quartic.f90 \
         utils_system.f90 utils_mathfunc.f90 part.F90 ${DOMAIN} boundary.f90 boundary_dynamic.f90 utils_timing.f90 mpi_balance.F90 \
         setup_params.f90 timestep.f90 utils_dumpfiles.f90 utils_indtimesteps.F90 \
         utils_sort.f90 utils_supertimestep.F90 utils_tables.f90 utils_gravwave.f90 \
         utils_sphNG.f90 utils_vectors.f90 utils_datafiles.f90 datafiles.f90 \
         gitinfo.f90 ${SRCFASTMATH} random.f90 ${SRCEOS} cullendehnen.f90 ${SRCNIMHD} ${SRCGR} \
         checkoptions.F90 viscosity.f90 damping.f90 options.f90 cons2primsolver.f90 radiation_utils.f90 cons2prim.f90 \
         centreofmass.f90 ${SRCPOT} checkconserved.f90 \
         utils_filenames.f90 utils_summary.F90 ${SRCCHEM} ${SRCDUST} \
         mpi_memory.f90 mpi_derivs.F90 mpi_tree.F90 kdtree.F90 linklist_kdtree.F90 utils_healpix.f90 utils_raytracer.f90 \
         partinject.F90 utils_inject.f90 dust_formation.f90 ptmass_radiation.f90 ptmass_heating.f90 \
         utils_deriv.f90 utils_implicit.f90 radiation_implicit.f90 ${SRCTURB} \
<<<<<<< HEAD
         ${SRCINJECT_DEPS} wind_equations.f90 wind.F90 ${SRCINJECT} \
         ${SRCKROME} memory.f90 utils_sampling.f90 ptmass.F90 ${SRCREADWRITE_DUMPS}\
         utils_subgroup.f90 utils_kepler.f90 subgroup.f90 quitdump.f90 \
=======
         ${SRCINJECT_DEPS} wind_equations.f90 wind.F90  \
         ${SRCKROME} memory.f90 ${SRCREADWRITE_DUMPS} ${SRCINJECT}  \
         utils_subgroup.f90 utils_kepler.f90 subgroup.f90\
         quitdump.f90 ptmass.F90 H2regions.f90\
>>>>>>> 8333f061
         readwrite_infile.F90 dens.F90 force.F90 deriv.F90 energies.F90 sort_particles.f90 \
         utils_shuffleparticles.F90 evwrite.f90 substepping.F90 step_leapfrog.F90 writeheader.F90 ${SRCAN} step_supertimestep.F90 \
         mf_write.f90 evolve.F90 utils_orbits.f90 utils_linalg.f90 \
         checksetup.f90 initial.F90

# Needed as einsteintk_wrapper depends on initial
ifeq ($(GR),yes)
	SOURCES+=einsteintk_wrapper.f90
endif
OBJECTS1 = $(SOURCES:.f90=.o)
OBJECTS = $(OBJECTS1:.F90=.o)

ifeq ($(KROME), krome)
    .PHONY: all

    all: checksystem checkparams krome_setup krome phantom
    include MakeKrome
else
    .PHONY: phantom
endif

phantom: checksystem checkparams $(OBJECTS) phantom.o
	$(FC) $(FFLAGS) -o $(BINDIR)/$@ $(OBJECTS) phantom.o $(LDFLAGS)
ifeq ($(UNAME), Darwin)
	dsymutil $(BINDIR)/$@
endif


ifeq ($(KROME), krome)
	@echo ""
	@echo "=============== CHEMISTRY ==============="
	@echo ""
	@echo "krome coupling status = enabled"
	@echo ""
	@echo "========================================="
endif
	@sh ../scripts/phantom_version_gen.sh "$(IDFLAGS)"
	@echo ""
	@echo "The Phantom is here (in $(BINDIR)/phantom)"
	@echo ""

#----------------------------------------------------
# generic target for compiling ALL phantom utilities
# this is used in the nightly build checks
#
utils: phantomsetup phantomanalysis \
       multirun phantom_moddump \
       phantom2divv phantom2divb combinedustdumps \
       diffdumps showheader showarrays ev2mdot phantomevcompare acc2ang \
       phantom2sphNG phantom2gadget testbinary \
       sfutils phantom2pdf-amr splitpart \
       phantom2struct libphantom

cleanutils: cleansetup cleananalysis \
            cleanmultirun cleantestbinary cleanmoddump \
            cleanphantom2divv cleanphantom2divb \
            cleandiffdumps cleanshowheader cleanshowarrays cleanev2mdot cleanacc2ang \
            cleanp2s cleanphantom2gadget \
            cleansfutils cleanphantom2pdf-amr cleansplitpart \
            cleanphantom2struct cleanphantomevcompare cleanlibphantom cleanphantomsinks

#--------------------------------------------------------------
# edit target opens current setup module in the default editor
#
edit: checksetup
	$(EDITOR) ../src/setup/$(SETUPFILE)

#----------------------------------------------------
# these are the sources for anything which uses the readwrite_dumps module
#
SRCDUMP= physcon.f90 ${CONFIG} ${SRCKERNEL} utils_omp.F90 io.F90 units.f90 mpi_utils.F90 \
         utils_timing.f90 utils_infiles.f90 dtype_kdtree.f90 utils_allocate.f90 part.F90 \
         ${DOMAIN} mpi_dens.F90 mpi_force.F90 boundary.f90 boundary_dynamic.f90 \
         mpi_balance.F90 mpi_memory.f90 mpi_derivs.F90 mpi_tree.F90 kdtree.F90 linklist_kdtree.F90 \
         utils_dumpfiles.f90 utils_vectors.f90 utils_mathfunc.f90 \
         utils_datafiles.f90 utils_filenames.f90 utils_system.f90 utils_tables.f90 datafiles.f90 gitinfo.f90 \
         centreofmass.f90 \
         timestep.f90 ${SRCEOS} cullendehnen.f90 dust_formation.f90 \
         ${SRCGR} ${SRCPOT} \
         memory.f90 \
         utils_sphNG.f90 \
         setup_params.f90 ${SRCFASTMATH} checkoptions.F90 \
         viscosity.f90 damping.f90 options.f90 checkconserved.f90 prompting.f90 dust.f90 \
         ${SRCREADWRITE_DUMPS} \
         utils_sort.f90 sort_particles.f90
OBJDUMP1= $(SRCDUMP:.f90=.o)
OBJDUMP= $(OBJDUMP1:.F90=.o)

#-------------------------------------------------------
# these are the sources for phantom libsetup
# must NOT contain .F90 files or pre-processing options
#
LIBSETUP=$(BINDIR)/libphantomsetup.a
SRCLIBSETUP=physcon.f90 geometry.f90 random.f90 utils_tables.f90 utils_vectors.f90 stretchmap.f90 \
            utils_binary.f90 set_binary.f90 set_flyby.f90 \
            set_hierarchical_utils.f90 \
            set_unifdis.f90 set_sphere.f90 set_shock.f90 \
            set_dust.f90 libsetup.f90
OBJLIBSETUP=${SRCLIBSETUP:.f90=.o}

libsetup: $(OBJLIBSETUP)
	@echo ""
	@echo "Phantom libsetup built"
	@echo ""
	$(LIBTOOL) $(LIBSETUP) $^

#----------------------------------------------------
# these are the sources for phantom setup utility
# (just the list of extra files not included in libphantom)
#
.PHONY: phantomsetup
phantomsetup: setup

SRCSETUP= prompting.f90 utils_omp.F90 setup_params.f90 \
          set_dust_options.f90 set_units.f90 \
          density_profiles.f90 readwrite_kepler.f90 readwrite_mesa.f90 \
          set_slab.f90 set_disc.F90 set_orbit.f90 \
          set_cubic_core.f90 set_fixedentropycore.f90 set_softened_core.f90 \
          set_star_utils.f90 relax_star.f90 set_star.f90 set_hierarchical.f90 \
          set_vfield.f90 set_Bfield.f90 \
          ${SETUPFILE}

OBJSETUP1= $(SRCSETUP:.f90=.o)
OBJSETUP= $(OBJSETUP1:.F90=.o) phantomsetup.o

setup: checksystem checkparams libsetup libphantom $(OBJSETUP)
	$(FC) $(FFLAGS) -o $(BINDIR)/phantomsetup  $(OBJSETUP) $(LIBSETUP) $(LIBPHANTOM) $(LDFLAGS) $(LIBS)
	@echo ""
	@echo "Phantom setup built"
	@echo ""

cleansetup:
	rm -f $(BINDIR)/phantomsetup

#----------------------------------------------------
# phantom test suite
#
ifeq ($(MPI),yes)
    SRCTESTMPI = test_mpi.f90
else
    SRCTESTMPI =
endif

# 22/4/24: added setup_params to avoid weird build failure with ifort on Mac OS
SRCTESTS=utils_testsuite.f90 ${TEST_FASTMATH} test_kernel.f90 \
         test_dust.f90 test_growth.f90 test_smol.F90 \
         test_nonidealmhd.F90 directsum.f90 test_gravity.f90 \
         test_derivs.F90 test_cooling.f90 test_eos_stratified.f90 \
         test_eos.f90 test_externf.f90 test_rwdump.f90 \
         test_step.F90 test_indtstep.F90 set_disc.F90 test_setdisc.F90 \
         test_hierarchical.f90 test_damping.f90 test_wind.f90 test_iorig.f90 \
         test_link.F90 test_kdtree.F90 test_part.f90 test_ptmass.f90 test_luminosity.F90\
         test_gnewton.f90 test_corotate.f90 test_geometry.f90 \
         ${SRCTESTMPI} test_sedov.F90 test_poly.f90 test_radiation.F90 \
         testsuite.F90 setup_params.f90 phantomtest.f90

ifeq (X$(SRCTEST), X)
SRCTEST=${SRCTESTS}
endif
# replace a few test routines for the GR code
ifeq ($(GR),yes)
    SRCTEST1 = $(SRCTESTS:test_externf.f90=test_externf_gr.f90)
    SRCTEST2 = $(SRCTEST1:test_gnewton.f90=)
    SRCTEST = $(SRCTEST2:test_corotate.f90=test_gr.f90)
endif
OBJTEST1= $(SRCTEST:.f90=.o)
OBJTEST= $(OBJTEST1:.F90=.o)

.PHONY: phantomtest

phantomtest: checksystem checkparams libphantom libsetup $(OBJTEST)
	@echo ""
	@echo "Phantomtest: Getting your life back one test at a time"
	@echo ""
	$(FC) $(FFLAGS) -o $(BINDIR)/phantomtest $(OBJTEST) $(LDFLAGS) $(LIBS) $(LIBPHANTOM) $(LIBSETUP)

cleantest:
	rm -f $(BINDIR)/phantomtest

#----------------------------------------------------
# update phantom version number
#
config.o: phantom-version.h

phantom-version.h:
	@echo "creating $@"
	@echo "#define PHANTOM_VERSION_MAJOR $(PHANTOM_VERSION_MAJOR)" > $@
	@echo "#define PHANTOM_VERSION_MINOR $(PHANTOM_VERSION_MINOR)" >> $@
	@echo "#define PHANTOM_VERSION_MICRO $(PHANTOM_VERSION_MICRO)" >> $@
	@echo "#define PHANTOM_VERSION_STRING \"$(VERSION)\"" >> $@

#----------------------------------------------------
# Smoluchowsky library
growth_smol.o: checksmol ../src/main/growth_smol.f90
	$(FC) -c $(FFLAGS) ${FPP_PREFIX} $(FPPFLAGS) ../src/main/growth_smol.f90 -I$(SMOL_DIR) -o $@

#----------------------------------------------------
# Probability Distribution Functions from fixed grid
# (produced via splash to grid)
# these are the sources for the grid2pdf utility
#
utils_outputhdf5.o: checkhdf5

write_grid_hdf5.o: checkhdf5

pdfs.o: checksplash $(SPLASH_DIR)/src/pdfs.f90
	$(FC) $(FFLAGS) -o $@ -c $(SPLASH_DIR)/src/pdfs.f90

# In case you need the old pdfs.f90 module located in phantom/src/utils/
# rather than the on located in splash. (e.g. analysis_MWpdf.f90 requires the
# phantom version)
phantom_pdfs.o: ../src/utils/pdfs.f90
	$(FC) $(FFLAGS) -o $@ -c $<

asciiutils.o: checksplash $(SPLASH_DIR)/src/asciiutils.f90
	$(FC) $(FFLAGS) -o $@ -c $(SPLASH_DIR)/src/asciiutils.f90

write_griddata.o: checksplash $(SPLASH_DIR)/src/write_griddata.F90
	$(FC) $(FFLAGS) -o $@ -c $(SPLASH_DIR)/src/write_griddata.F90

OBJG2PDF= io.o utils_filenames.o asciiutils.o write_griddata.o \
          hdf5utils.o read_grid_hdf5.o write_grid_hdf5.o io_grid.o pdfs.o rhomach.o grid2pdf.o

.PHONY: grid2pdf
grid2pdf: checksys checkparams checkhdf5 $(OBJG2PDF)
	@echo "objects are $(OBJG2PDF)"
	$(FC) $(FFLAGS) -o $(BINDIR)/grid2pdf $(OBJG2PDF) $(LDFLAGS) -L$(HDF5_DIR)/lib -lhdf5
	@echo ""
	@echo "Grid2pdf: we are Possibly Dangerously Fanatical"
	@echo ""

cleang2p:
	rm -f $(BINDIR)/grid2pdf

#------------------------------------------------------
# Probability Distribution Functions via adaptive mesh
#
phantom2pdf: phantom2pdf-amr

.PHONY: phantom2pdf-amr
phantom2pdf-amr:
	${MAKE} phantomanalysis ANALYSIS="adaptivemesh.f90 interpolate3D_amr.F90 asciiutils.f90 pdfs.f90 analysis_pdfs.f90"\
        ANALYSISBIN=$@ ANALYSISONLY=yes

cleanphantom2pdf-amr:
	rm -f $(BINDIR)/phantom2struct

analysis_pdfs.o: interpolate3D_amr.o adaptivemesh.o
interpolate3D_amr.o: adaptivemesh.o

#----------------------------------------------------
# these are the sources for the phantom_moddump utility
#
ifndef MODDUMPBIN
MODDUMPBIN=phantommoddump
endif
OBJMOD1 = prompting.o set_Bfield.o density_profiles.o utils_omp.o\
          readwrite_mesa.o ${MODFILE:.f90=.o} phantom_moddump.o
OBJMOD = ${OBJMOD1:.F90=.o}

phantom_moddump: checksystem checkparams libphantom libsetup $(OBJMOD)
	@echo ""
	@echo "phantom_moddump: we are here to help you"
	@echo ""
	$(FC) $(FFLAGS) -o $(BINDIR)/$(MODDUMPBIN) $(OBJMOD) $(LDFLAGS) $(LIBS) $(LIBPHANTOM) $(LIBSETUP)

moddump: phantom_moddump

cleanmoddump:
	rm -f $(BINDIR)/phantommoddump

# files from MCFOST used by phantommoddump
mess_up_SPH.o: checkmcfost $(MCFOST_DIR)/src/mess_up_SPH.f90
	$(FC) $(FFLAGS) -o $@ -c $(MCFOST_DIR)/src/mess_up_SPH.f90

#----------------------------------------------------
# these are the sources for the phantomanalysis utility
# 17/5/23: added setup_params and options to avoid
#          weird build failure with ifort on Mac OS
#
OBJAN1= ${ANALYSIS:.f90=.o}
OBJAN= ${OBJAN1:.F90=.o}
OBJA= leastsquares.o solvelinearsystem.o prompting.o \
      setup_params.o options.o \
      utils_disc.o set_dust.o utils_binary.o set_binary.o ${OBJAN} phantomanalysis.o

ifndef ANALYSISBIN
ANALYSISBIN=phantomanalysis
endif

.PHONY: phantomanalysis
phantomanalysis: checksystem checkparams libphantom $(OBJA)
	@echo ""
	@echo "phantomanalysis: we live to serve you"
	@echo ""
	$(FC) $(FFLAGS) -o $(BINDIR)/$(ANALYSISBIN) $(OBJA) $(LDFLAGS) $(LIBS) $(LIBPHANTOM)

analysis: phantomanalysis

cleananalysis:
	rm -f $(BINDIR)/phantomanalysis

#------------------------------------------------------
# compile phantom as a library so the core routines
# can be called by various utilities
# (phantomsetup, phantomtest etc.)
#
.PHONY: libphantom

LIBPHANTOM=$(BINDIR)/libphantom.a

libphantom.a: checksystem checkparams $(OBJECTS)
	$(LIBTOOL) $(LIBPHANTOM) $(OBJECTS)

libphantom.so: checksystem checkparams phantom $(OBJECTS)
	$(FC) -shared $(FFLAGS) $(FPPFLAGS) $(DBLFLAG) $(OBJECTS) $(LDFLAGS) -o $(BINDIR)/libphantom.so

libphantom: libphantom.a

cleanlibphantom:
	rm -f $(BINDIR)/libphantom.so $(LIBPHANTOM)

.PHONY: pyanalysis
pyanalysis: libphantom.so

#------------------------------------------------------
# Various utilities for computing structure functions
# and manipulating the resulting output
#
.PHONY: phantom2struct
phantom2struct:
	${MAKE} phantomanalysis ANALYSIS="utils_timing.f90 io_structurefn.f90 random.f90 struct_part.f90 analysis_structurefn.f90"\
        ANALYSISBIN=$@ ANALYSISONLY=yes

cleanphantom2struct:
	rm -f $(BINDIR)/phantom2struct

# conversion between structure function file formats
.PHONY: struct2struct
STRUCT2STRUCTOBJ= utils_filenames.o io_structurefn.o struct2struct.o
struct2struct: checksys checkparams ${STRUCT2STRUCTOBJ}
	$(FC) $(FFLAGS) -o $(BINDIR)/$@ ${STRUCT2STRUCTOBJ}

cleanstruct2struct:
	rm -f $(BINDIR)/struct2struct

# structure function slope calculation
.PHONY: get_struct_slope get_struct_slope
GETSLOPESFOBJ=utils_filenames.o io_structurefn.o leastsquares.o get_struct_slope.o
get_slope_sf: get_struct_slope
get_struct_slope: checksys checkparams ${GETSLOPESFOBJ}
	$(FC) $(FFLAGS) -o $(BINDIR)/$@ ${GETSLOPESFOBJ}

cleanget_struct_slope:
	rm -f $(BINDIR)/get_struct_slope

sfutils: structutils
structutils: struct2struct get_slope_sf

cleansfutils: cleanstructutils
cleanstructutils: cleanstruct2struct cleanget_struct_slope

#------------------------------------------------------
# particle splitting utility (this is a moddump compiled as a standalone utility)
#
.PHONY: splitpart
splitpart:
	${MAKE} moddump MODFILE="utils_indtimesteps.F90 utils_getneighbours.F90 utils_splitmerge.f90 splitpart.f90 moddump_splitpart.f90"\
        MODDUMPBIN=$@

cleansplitpart:
	rm -f $(BINDIR)/splitpart

#------------------------------------------------------
# particle merging utility (this is a moddump compiled as a standalone utility)
#
.PHONY: mergepart
mergepart:
	${MAKE} moddump MODFILE="utils_indtimesteps.F90 utils_getneighbours.F90 utils_splitmerge.f90 splitpart.f90 moddump_mergepart.f90"\
        MODDUMPBIN=$@

cleanmergepart:
	rm -f $(BINDIR)/mergepart

#----------------------------------------------------
# utility to calculate divv from a dump file
# compile using all phantom files
#
phantom2divv: checksys checkparams $(OBJECTS) phantom2divv.o
	@echo ""
	@echo "phantom2divv: divergence is beautiful"
	@echo ""
	$(FC) $(FFLAGS) -o $(BINDIR)/$@ $(OBJECTS) phantom2divv.o

cleanphantom2divv:
	rm -f $(BINDIR)/phantom2divv

#----------------------------------------------------
# utility to calculate divB & curlB from a dump file
# compile using all phantom files
#
phantom2divb: checksys checkparams $(OBJECTS) phantom2divb.o
	@echo ""
	@echo "phantom2divb: divergence should be eradicated"
	@echo ""
	$(FC) $(FFLAGS) -o $(BINDIR)/$@ $(OBJECTS) phantom2divb.o

cleanphantom2divb:
	rm -f $(BINDIR)/phantom2divb

#----------------------------------------------------
# these are the sources for the diffdumps utility
#
diffdumps: checksys checkparams $(OBJDUMP) utils_testsuite.o diffdumps.o
	@echo ""
	@echo "diffdumps: we welcome you"
	@echo ""
	$(FC) $(FFLAGS) -o $(BINDIR)/$@ $(OBJDUMP) utils_testsuite.o diffdumps.o $(LDFLAGS)

cleandiffdumps:
	rm -f $(BINDIR)/phantom2divb

#----------------------------------------------------
# these are the sources for the phantom2sphNG utility
#
phantom2sphNG: checksystem checkparams $(OBJDUMP) phantom2sphNG.o
	@echo ""
	@echo "phantom2sphNG: now why would you want to do that?"
	@echo ""
	$(FC) $(FFLAGS) -o $(BINDIR)/$@ $(OBJDUMP) phantom2sphNG.o

p2s: phantom2sphNG

cleanp2s:
	rm -f $(BINDIR)/phantom2sphNG

#----------------------------------------------------
# these are the sources for the phantom2sphNG utility
#
phantom2gadget: checksystem checkparams $(OBJDUMP) phantom2gadget.o
	@echo ""
	@echo "phantom2gadget: now why would you want to do that?"
	@echo ""
	$(FC) $(FFLAGS) -o $(BINDIR)/$@ $(OBJDUMP) phantom2gadget.o

p2g: phantom2gadget

cleanphantom2gadget:
	rm -f $(BINDIR)/phantom2gadget

#----------------------------------------------------
# these are the sources for the phantom2mcfost utility
#
.PHONY: phantom2mcfost
phantom2mcfost: checkmcfost
	${MAKE} phantomanalysis ANALYSIS="analysis_mcfost.f90"\
        ANALYSISBIN=$@ ANALYSISONLY=yes LDFLAGS="-L$(MCFOST_DIR)/src -lmcfost $(LIBCXX)"

analysis_mcfost.o: analysis_mcfost.f90
	$(FC) -c $(FFLAGS) -I$(MCFOST_INCLUDE) -I$(MCFOST_DIR)/src $< -o $@

analysis_mcfost.o: checkmcfost

cleanphantom2mcfost:
	rm -f $(BINDIR)/phantom2mcfost

#----------------------------------------------------
# these are the sources for the phantom2hdf5 utility
#
checkhdf5flags:
   ifneq ($(HDF5), yes)
	@echo "-----------------------------"
	@echo "Need to compile with HDF5=yes"
	@echo "-----------------------------"
	${MAKE} err
   endif

.PHONY: phantom2hdf5
phantom2hdf5: checksystem checkparams checkhdf5flags $(OBJDUMP) readwrite_dumps.o phantom2hdf5.o
	@echo ""
	@echo "phantom2hdf5: welcome to the future"
	@echo ""
	$(FC) $(FFLAGS) -o $(BINDIR)/$@ $(OBJDUMP)  phantom2hdf5.o $(LDFLAGS)

p2h: phantom2hdf5

cleanphantom2hdf5:
	rm -f $(BINDIR)/phantom2hdf5

#----------------------------------------------------
# utility to rewrite .ev files using a common header
#
SRCEV=utils_infiles.f90 utils_evfiles.f90 prompting.f90 phantomevcompare.f90
OBJEVC1 = ${SRCEV:.f90=.o}
OBJEVC = ${OBJEVC1:.F90=.o}

.PHONY: phantomevcompare
phantomevcompare: $(OBJEVC)
	@echo ""
	@echo "phantomevcompare: let the graphing begin!"
	@echo ""
	$(FC) $(FFLAGS) -o $(BINDIR)/$@ $(OBJEVC)

cleanphantomevcompare:
	rm -f $(BINDIR)/phantomevcompare

#----------------------------------------------------
# utility to extract sink information from a master file
#
.PHONY: phantomsinks
phantomsinks: phantomextractsinks.o
	@echo ""
	@echo "phantomsinks: extracting sink information!"
	@echo ""
	$(FC) $(FFLAGS) -o $(BINDIR)/$@ phantomextractsinks.o

cleanphantomsinks:
	rm -f $(BINDIR)/phantomextractsinks

#----------------------------------------------------
# these are the sources for the multirun utility
#
SRCMULT = prompting.f90 utils_omp.F90 ${MULTIRUNFILE}
OBJM1 = ${SRCMULT:.f90=.o}
OBJMULT = ${OBJM1:.F90=.o}

multirun: checksystem checkparams libphantom $(OBJMULT)
	@echo ""
	@echo "multirun: your hope is our desire"
	@echo ""
	$(FC) $(FFLAGS) -o $(BINDIR)/$@ $(OBJMULT) $(LIBPHANTOM) $(LDFLAGS)

cleanmultirun:
	rm -f $(BINDIR)/multirun

#----------------------------------------------------
# utility to plot orbits based on orbital elements (a,e,i,o,w,f)
#
SRCBIN = prompting.f90 utils_datafiles.f90 datafiles.f90 ${CONFIG} physcon.f90 io.F90 \
         mpi_utils.F90 utils_allocate.f90 utils_binary.f90 set_binary.f90 test_binary.f90 testbinary.f90
OBJBIN1 = ${SRCBIN:.f90=.o}
OBJBIN = ${OBJBIN1:.F90=.o}

.PHONY: testbinary

testbin: testbinary

testbinary: checksys checkparams $(OBJBIN)
	@echo ""
	@echo "test_binary: may your orbits orbit"
	@echo ""
	$(FC) $(FFLAGS) -o $(BINDIR)/testbinary $(OBJBIN)

cleantestbinary:
	rm -f $(BINDIR)/testbinary

#----------------------------------------------------
# check for anything that depends on HDF5
#
checkhdf5:
   ifeq (X${HDF5_DIR}, X)
	@echo; echo "ERROR: HDF5_DIR should be set before compiling with HDF5 utilities"; echo; ${MAKE} err;
   else
	@if [ -d $$HDF5_DIR ]; then echo; echo "HDF5_DIR=$$HDF5_DIR"; echo; else echo; echo "ERROR: Directory given by HDF5_DIR=$$HDF5_DIR does not exist"; echo; ${MAKE} err; fi;
   endif

#----------------------------------------------------
# these are the sources for the plot_kernel utility
#

OBJPLOTK= physcon.o ${SRCKERNEL:.f90=.o} giza-fortran.o plot_kernel.o

plotkernel: checksys checkparams checksplash $(OBJPLOTK)
	@echo ""
	@echo "plot_kernel: may your kernels be normalised"
	@echo ""
	$(FC) $(FFLAGS) -o $(BINDIR)/$@ $(OBJPLOTK) $(LDFLAGS) -L$(SPLASH_DIR)/giza/lib -lgiza

plot_kernel.o: ${SRCKERNEL:.f90=.o}
#giza-fortran.o: ${SPLASH_DIR}/giza/src/$@
#	$(FC) $(FFLAGS) -o $@ -c ${SPLASH_DIR}/giza/interface/giza-fortran.F90

cleanplotkernel:
	rm -f $(BINDIR)/plotkernel

#----------------------------------------------------
# these are the sources for the showheader utility
#
SRCSHOWHEADER= utils_dumpfiles.f90 showheader.f90
OBJSHOWHEADER= $(SRCSHOWHEADER:.f90=.o)
showheader: checksys $(OBJSHOWHEADER)
	@echo ""
	@echo "showheader: show me the header!"
	@echo ""
	$(FC) $(FFLAGS) -o $(BINDIR)/$@ $(OBJSHOWHEADER)

cleanshowheader:
	rm -f $(BINDIR)/showheader

#----------------------------------------------------
# these are the sources for the showarrays utility
#
SRCSHOWARRAYS= utils_dumpfiles.f90 showarrays.f90
OBJSHOWARRAYS= $(SRCSHOWARRAYS:.f90=.o)
showarrays: checksys $(OBJSHOWARRAYS)
	@echo ""
	@echo "showarrays: show me the arrays!"
	@echo ""
	$(FC) $(FFLAGS) -o $(BINDIR)/$@ $(OBJSHOWARRAYS)

cleanshowarrays:
	rm -f $(BINDIR)/showheader

#----------------------------------------------------
# these are the sources for the evol_dustywaves utility
#
SRCDUSTEVOL= cubicsolve.f90 dustywaves.f90 evol_dustywaves.f90
OBJDUSTEVOL= $(SRCDUSTEVOL:.f90=.o)

evol_dustywaves: checksys $(OBJDUSTEVOL)
	@echo ""
	@echo "dusty wave .ev solutions^TM: All the energy you need."
	@echo ""
	$(FC) $(FFLAGS) -o $(BINDIR)/$@ $(OBJDUSTEVOL)

#----------------------------------------------------
# these are the sources for the ev2mdot utility
#
.PHONY: ev2mdot
ev2mdot: checksys utils_filenames.o utils_infiles.o utils_evfiles.o ev2mdot.o
	@echo ""
	@echo "ev2mdot: Accretion rates R us."
	@echo ""
	$(FC) $(FFLAGS) -o $(BINDIR)/$@ ev2mdot.o utils_filenames.o utils_evfiles.o utils_infiles.o

cleanev2mdot:
	rm -f $(BINDIR)/ev2mdot
#----------------------------------------------------
# these are the sources for the ev2kdot utility
#
.PHONY: ev2kdot
ev2kdot: checksys utils_filenames.o utils_infiles.o utils_evfiles.o ev2kdot.o
	$(FC) $(FFLAGS) -o $(BINDIR)/$@ ev2kdot.o utils_filenames.o utils_evfiles.o utils_infiles.o

cleanev2kdot:
	rm -f $(BINDIR)/ev2kdot

#----------------------------------------------------
# these are the sources for the acc2ang utility
#
.PHONY: acc2ang
acc2ang: checksys acc2ang.o
	@echo ""
	@echo "acc2ang: Accreted ang. mom. R us."
	@echo ""
	$(FC) $(FFLAGS) -o $(BINDIR)/$@ acc2ang.o

cleanacc2ang:
	rm -f $(BINDIR)/acc2ang

#---------------------------
# sources for the mass_flow utility
#
OBJMF1 = ${ANALYSIS:.f90=.o}
OBJMF2 = ${OBJMF1:.F90=.o}
OBJMF = ${OBJMF2:.f=.o}
OBJM= utils_sort.o leastsquares.o solvelinearsystem.o ${OBJDUMP} ${OBJMF} utils_binary.o set_binary.o mf_write.o

.PHONY: mflow
mflow: checksys $(OBJM)  mflow.o ev2mdot lombperiod
	@echo ""
	@echo "mflow: mass flow R us."
	@echo ""
	$(FC) $(FFLAGS) -o $(BINDIR)/$@  $(OBJM) mflow.o

.PHONY:lombperiod
lombperiod: powerspectrums.o lombperiod.o
	$(FC) $(FFLAGS) -o $(BINDIR)/$@  lombperiod.o powerspectrums.o

#----------------------------------------------------
# these are the sources for the combinedustdumps utility
#
OBJCDD= ${OBJECTS} combinedustdumps.o

combinedustdumps: checksys checkparams $(OBJCDD)
	@echo ""
	@echo "combinedustdumps: many grains make light work"
	@echo ""
	$(FC) $(FFLAGS) -o $(BINDIR)/$@ $(OBJCDD) $(LDFLAGS)

cleancombinedustdumps:
	rm -f $(BINDIR)/combinedustdumps


include Makefile_qscripts

#----------------------------------------------------
# run test suite
#
.PHONY: test test2 testcyl testgrav testall
test:
	${MAKE} SETUP=test phantomtest && $(RUNMPI) $(BINDIR)/phantomtest

test2:
	${MAKE} SETUP=test2 phantomtest && $(RUNMPI) $(BINDIR)/phantomtest

testkd:
	${MAKE} SETUP=testkd phantomtest && $(RUNMPI) $(BINDIR)/phantomtest

testcyl:
	${MAKE} SETUP=testcyl phantomtest && $(RUNMPI) $(BINDIR)/phantomtest

testgrav:
	${MAKE} SETUP=testgrav phantomtest && $(RUNMPI) $(BINDIR)/phantomtest gravity

testdust:
	${MAKE} SETUP=testdust phantomtest && $(RUNMPI) $(BINDIR)/phantomtest dust

testgr:
	${MAKE} SETUP=testgr phantomtest && $(RUNMPI) $(BINDIR)/phantomtest gr

testgrowth:
	${MAKE} SETUP=testgrowth phantomtest && $(RUNMPI) $(BINDIR)/phantomtest growth

testnimhd:
	${MAKE} SETUP=testnimhd phantomtest && $(RUNMPI) $(BINDIR)/phantomtest nimhd

testmpi:
	${MAKE} MPI=yes _testmpi

_testmpi:
	${MAKE} SETUP=test phantomtest && $(RUNMPI) $(BINDIR)/phantomtest mpi

testall: test test2 testcyl testgrav

include Makefile_fastmath

LASTSYSTEM = ${shell if [ -e .make_lastsystem ]; then cat .make_lastsystem; fi}
LASTSETUP = ${shell if [ -e .make_lastsetup ]; then cat .make_lastsetup; fi}
LASTFPPFLAGS = ${shell if [ -e .make_lastfppflags ]; then cat .make_lastfppflags; fi}
LASTFFLAGS = ${shell if [ -e .make_lastfflags ]; then cat .make_lastfflags; fi}

include Makefile_checks

giza-fortran.o : $(SPLASH_DIR)/giza/interface/giza-fortran.F90 $(SPLASH_DIR)/giza/lib/libgiza.a
	$(FC) $(FFLAGS) -I$(SPLASH_DIR)/giza/include/ -c $< -o $@

compilers:
	@echo "I suggest one of the following, based on detected Fortran compilers..."; echo;
	@if type -p ifort > /dev/null; then echo "make SYSTEM=ifort"; fi;
	@if type -p pathf90 > /dev/null; then echo "make SYSTEM=pathf90"; fi;
	@if type -p pgf90 > /dev/null; then echo "make SYSTEM=pgf90"; fi;
	@if type -p xlf90_r > /dev/null; then echo "make SYSTEM=ukaff1a [uses xlf90_r]"; fi;
	@if type -p gfortran > /dev/null; then echo "make SYSTEM=gfortran"; fi;
	@if type -p g95 > /dev/null; then echo "make SYSTEM=g95"; fi;
	@if type -p aocc > /dev/null; then echo "make SYSTEM=aocc"; fi;
	@echo "(end of possible selections)"; echo;

#----------------------------------------------------
# target to automatically include dependencies in Makefile
# relies on the g95 compiler being present
# (does not have to be used for the main compilation)

depends: clean checksetup
	#@echo '*********************************************************************************'
	#@echo 'First run of Makefile -- creating dependency lines using gfortran, writing to .depends'
	#@echo '*********************************************************************************'
	#@gfortran -M -cpp -c ../src/*/*.*90 > .depends
	#@echo '*************************************************************************'
	#@echo 'If no errors above, then Makefile dependencies were created successfully '
	#@echo ' -- be sure to run "make depends" again if you alter code dependencies'
	#@echo '*************************************************************************'
	#@${MAKE} clean

.depends:
	@if type -p gfortran; then touch .depends; ${MAKE} --quiet SETUP=test depends; else echo "warning: no gfortran so dependencies not calculated"; touch .depends; fi;

include .depends

getdims:
	@echo $(MAXP)

get_setup_opts:
	@echo "${GR:yes=GR} ${METRIC} ${MHD:yes=MHD} ${NONIDEALMHD:yes=non-ideal} ${DUST:yes=dust} ${GRAVITY:yes=self-gravity} ${RADIATION:yes=radiation} ${DISC_VISCOSITY:yes=disc_viscosity} ${ISOTHERMAL:yes=isothermal} ${PERIODIC:yes=periodic}" | xargs | sed -e 's/ /, /g' -e 's/_/ /g'

get_setup_file:
	@echo "$(SETUPFILE)"

err:
	$(error aborting);

clean: cleanlibphantom
	rm -f *.o *.mod phantom-version.h
	cd $(BINDIR); rm -f phantom phantomsetup
ifeq ($(KROME),krome)
	rm -f ${KROMEPATH}/build/*.o ${KROMEPATH}/build/*.mod
endif

cleanall: clean cleanmathflags
	cd $(BINDIR); rm -f phantom phantomsetup

cleandist: clean cleanall
	rm -f .make_lastsystem .make_lastsetup .make_lastfppflags .depends

cleanmathflags:
	rm -f .make_mathflags bin/getmathflags<|MERGE_RESOLUTION|>--- conflicted
+++ resolved
@@ -533,16 +533,9 @@
          mpi_memory.f90 mpi_derivs.F90 mpi_tree.F90 kdtree.F90 linklist_kdtree.F90 utils_healpix.f90 utils_raytracer.f90 \
          partinject.F90 utils_inject.f90 dust_formation.f90 ptmass_radiation.f90 ptmass_heating.f90 \
          utils_deriv.f90 utils_implicit.f90 radiation_implicit.f90 ${SRCTURB} \
-<<<<<<< HEAD
          ${SRCINJECT_DEPS} wind_equations.f90 wind.F90 ${SRCINJECT} \
          ${SRCKROME} memory.f90 utils_sampling.f90 ptmass.F90 ${SRCREADWRITE_DUMPS}\
-         utils_subgroup.f90 utils_kepler.f90 subgroup.f90 quitdump.f90 \
-=======
-         ${SRCINJECT_DEPS} wind_equations.f90 wind.F90  \
-         ${SRCKROME} memory.f90 ${SRCREADWRITE_DUMPS} ${SRCINJECT}  \
-         utils_subgroup.f90 utils_kepler.f90 subgroup.f90\
-         quitdump.f90 ptmass.F90 H2regions.f90\
->>>>>>> 8333f061
+         utils_subgroup.f90 utils_kepler.f90 subgroup.f90 quitdump.f90 H2regions.f90\
          readwrite_infile.F90 dens.F90 force.F90 deriv.F90 energies.F90 sort_particles.f90 \
          utils_shuffleparticles.F90 evwrite.f90 substepping.F90 step_leapfrog.F90 writeheader.F90 ${SRCAN} step_supertimestep.F90 \
          mf_write.f90 evolve.F90 utils_orbits.f90 utils_linalg.f90 \
