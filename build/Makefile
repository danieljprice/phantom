--- conflicted
+++ resolved
@@ -40,12 +40,8 @@
 ANALYSIS      = analysis_dtheader.f90
 MULTIRUNFILE  = multirun.f90
 LIVE_ANALYSIS = no
-<<<<<<< HEAD
 LINKLIST      = dtype_kdtree.F90 kdtree2.F90 linklist_kdtree.F90
-=======
-LINKLIST      = dtype_kdtree.F90 kdtree.F90 linklist_kdtree.F90
 DEBUG         = no
->>>>>>> 3563d226
 #
 # can comment out the following lines and instead set
 # the parameters as environment variables
@@ -1781,17 +1777,10 @@
          checkoptions.F90 viscosity.f90 options.f90 radiation_utils.f90 cons2prim.f90 \
          centreofmass.f90 ${SRCPOT} damping.f90 checkconserved.f90 \
          partinject.F90 utils_inject.f90 utils_filenames.f90 utils_summary.F90 ${SRCCHEM} \
-<<<<<<< HEAD
-         ${SRCDUST} \
+         ${SRCDUST} dust_formation.F90 ptmass_radiation.F90 \
          mpi_dens.F90 mpi_force.F90 stack.F90 mpi_derivs.F90 kdtree2.F90 linklist_kdtree.F90 ${SRCTURB} \
-         ${SRCNIMHD} ${SRCPHOTO} ${SRCINJECT} memory.F90 ${SRCREADWRITE_DUMPS}  \
-         quitdump.f90 ptmass.F90 radiation_utils.f90 \
-=======
-         ${SRCDUST} dust_formation.F90 ptmass_radiation.F90 \
-         mpi_dens.F90 mpi_force.F90 stack.F90 mpi_derivs.F90 kdtree.F90 linklist_kdtree.F90 ${SRCTURB} \
          ${SRCPHOTO} ${SRCINJECT} ${SRCKROME} memory.F90 ${SRCREADWRITE_DUMPS}  \
          quitdump.f90 ptmass.F90 \
->>>>>>> 3563d226
          readwrite_infile.F90 dens.F90 force.F90 utils_deriv.f90 deriv.F90 energies.F90 sort_particles.F90 \
          evwrite.F90 step_leapfrog.F90 writeheader.F90 ${SRCAN} step_supertimestep.F90 mf_write.f90 evolve.F90 \
          checksetup.F90 initial.F90
