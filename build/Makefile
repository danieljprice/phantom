--- conflicted
+++ resolved
@@ -96,11 +96,7 @@
 endif
 
 ifndef SRCDUST
-<<<<<<< HEAD
-    SRCDUST = fsolve.f90 integrate.f90 reconstruct_from_moments.f90 dust.f90 growth.F90
-=======
-    SRCDUST = dust.f90 growth.f90 porosity.f90
->>>>>>> 11749fe1
+    SRCDUST = fsolve.f90 integrate.f90 reconstruct_from_moments.f90 dust.f90 growth.f90 porosity.f90
 endif
 
 ifdef SMOL
