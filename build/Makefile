#--------------------------------------------------------------------------!
# The Phantom Smoothed Particle Hydrodynamics code, by Daniel Price et al. !
# Copyright (c) 2007-2024 The Authors (see AUTHORS)                        !
# See LICENCE file for usage and distribution conditions                   !
# http://users.monash.edu.au/~dprice/phantom                               !
#--------------------------------------------------------------------------!
#+
#  The Phantom Makefile
#
#  DESCRIPTION:
#   This is the main Makefile for all of the code and utilities
#   Compiler settings are grouped under the SYSTEM variable while
#   compile-time settings for different problems are grouped under
#   the SETUP variable
#
#  OWNER: Daniel Price
#+
#--------------------------------------------------------------------------

.KEEP_STATE:

PHANTOM_VERSION_MAJOR=2024
PHANTOM_VERSION_MINOR=0
PHANTOM_VERSION_MICRO=0
VERSION=$(PHANTOM_VERSION_MAJOR).$(PHANTOM_VERSION_MINOR).$(PHANTOM_VERSION_MICRO)

KNOWN_SYSTEM=no
SHELL = /bin/bash
VPATH = "${RUNDIR}" ../src/main ../src/utils ../src/setup ../src/tests ../src/lib/NICIL/src
BINDIR= ../bin
UNAME=${shell uname}
UNAMEP=${shell uname -p}
#----------------------------------------------------------------
# Sensible defaults for phantom configuration
#----------------------------------------------------------------
CONFIG        = config.F90
SETUPFILE     = setup_unifdis.f90
MODFILE       = moddump_default.f90
ANALYSIS      = analysis_dtheader.f90
MULTIRUNFILE  = multirun.f90
LIVE_ANALYSIS = no
DEBUG         = no
#
# can comment out the following lines and instead set
# the parameters as environment variables
#
ifndef DOUBLEPRECISION
    DOUBLEPRECISION= yes
endif
ifndef EDITOR
    EDITOR= emacs
endif
ifndef OPENMP
    OPENMP= yes
endif
ifndef SPLASH_DIR
    SPLASH_DIR=${shell if [ -d $$HOME/splash ]; then echo $$HOME/splash; fi}
endif
#MPI= yes
#
# endian can be "BIG", "LITTLE" or anything else which has no effect
#
# ENDIAN= default
#
CC = gcc
CCFLAGS = -O5
LIBCXX = -lstdc++
#FPPFLAGS=
LDFLAGS=
LIBTOOL=ar rcs

#----------------------------------------------------------------
# here follows specific configuration options used
# for various types of simulations
#
# preprocessor options are as follows:
#
# -DPERIODIC            ! periodic boundaries
# -DIND_TIMESTEPS       ! individual particle timesteps
# -DSTS_TIMESTEPS       ! super-timestepping
# -DDISC_VISCOSITY      ! use artificial disc viscosity ( nu \propto alpha_sph cs h
#                       ! and calculated for both approaching and receding particles
# -DDRIVING             ! use turbulence driving
# -DMHD                 ! magnetic fields
# -DNONIDEALMHD         ! non-ideal magnetic fields including ionisation; uses NICIL
# -DLIGHTCURVE          ! lightcurve estimation

include Makefile_setups

ifndef SETUPFILE
    SETUPFILE= setup_unifdis.f90
endif

ifndef SRCNIMHD
    SRCNIMHD = nicil.F90 nicil_supplement.f90
endif

ifndef SRCDUST
    SRCDUST = dust.f90 growth.F90
endif

ifdef SMOL
    SRCDUST+= growth_smol.f90
endif

ifdef SRCINJECT
    INJECT_PARTICLES=yes
else
    # compile with default wind injection modules but INJECT_PARTICLES=yes or no
    # is still optional in the setup block
    SRCINJECT=utils_binary.f90 set_binary.f90 inject_wind.f90
endif

#ifndef SRCGROWTH
#    SRCGROWTH = growth.F90
#endif

#---  live feedback from mcfost
ifeq ($(MCFOST), yes)
    ANALYSIS= analysis_mcfost.f90
    LIVE_ANALYSIS=yes
    ISOTHERMAL=no
    MCFOST=yes

    #--if PREFIX is set (e.g. to /usr/local) set all the flags needed for mcfost
    ifneq ("X$(PREFIX)", "X")
       MCFOST_LIBS = $(PREFIX)/lib
       MCFOST_LIB = $(PREFIX)/lib
       MCFOST_INCLUDE = $(PREFIX)/include
       ifeq ("X$(HDF5_DIR)","X")
           HDF5_DIR=$(PREFIX)
       endif
    else
    #--otherwise assume the source code is lying around somewhere
       MCFOST_LIBS = $(MCFOST_INSTALL)/lib/$(FC)
       MCFOST_INCLUDE = $(MCFOST_INSTALL)/include
       ifeq ("X$(MCFOST_LIB)","X")
          MCFOST_LIB = $(MCFOST_DIR)/src
       endif
    endif
    ifeq ($(MCFOST_XGBOOST), yes)
        LXGBOOST= -lxgboost -ldmlc -lrabit
    else
        LXGBOOST=""
    endif

    FPPFLAGS+= -DMCFOST
    LDFLAGS+= -I$(MCFOST_INCLUDE) -I$(MCFOST_INCLUDE)/voro++ -I$(MCFOST_INCLUDE)/hdf5 -I$(MCFOST_INCLUDE)/$(FC) \
	-L$(MCFOST_LIB) -lmcfost -L$(MCFOST_LIBS) $(LIBCXX) -lcfitsio -lvoro++ -lsprng \
   -L$(HDF5_DIR) -lhdf5_fortran -lhdf5 -lz #$(LXGBOOST)
	#-L$(HDF5_DIR)/lib/Intel -lhdf5_fortran
endif

include Makefile_systems

FFLAGS+=-fPIC
# Set some default files if not defined above
ifdef MAXP
    FPPFLAGS += -DMAXP=${MAXP}
endif
ifdef MAXPTMASS
    FPPFLAGS += -DMAXPTMASS=${MAXPTMASS}
endif
ifdef MAXNEIGH
    FPPFLAGS += -DMAXNEIGH=${MAXNEIGH}
endif
ifdef NCELLSMAX
    FPPFLAGS += -DNCELLSMAX=${NCELLSMAX}
endif
ifdef STACKSIZE
    FPPFLAGS += -DSTACKSIZE=${STACKSIZE}
endif
# Set other optional flags depending on settings

ifeq ($(DEBUG), yes)
    FFLAGS += ${DEBUGFLAG}
    FFLAGS := $(FFLAGS:-O3=-O0)
    FFLAGS := $(FFLAGS:-ipo= )
endif

ifeq ($(ENDIAN), BIG)
    FFLAGS += ${ENDIANFLAGBIG}
endif

ifeq ($(ENDIAN), LITTLE)
    FFLAGS += ${ENDIANFLAGLITTLE}
endif

ifeq ($(OPENMP), yes)
    FFLAGS += ${OMPFLAGS}
endif

ifeq ($(PERIODIC), yes)
    FPPFLAGS += -DPERIODIC
endif

ifeq ($(GRAVITY), yes)
    FPPFLAGS += -DGRAVITY
endif

ifeq ($(ISOTHERMAL), yes)
    FPPFLAGS += -DISOTHERMAL
endif

ifeq ($(MHD), yes)
    FPPFLAGS += -DMHD
endif

ifeq ($(GR), yes)
    FPPFLAGS += -DGR
ifeq ($(ISENTROPIC), yes)
    FPPFLAGS += -DISENTROPIC
    FPPFLAGS += -DLIGHTCURVE
endif
    CONST_AV=yes
endif

ifeq ($(DUST), yes)
    FPPFLAGS += -DDUST
    ifndef KERNEL
        KERNEL=quintic
    endif
endif

ifdef MAXDUSTSMALL
    FPPFLAGS += -DMAXDUSTSMALL=${MAXDUSTSMALL}
endif
ifdef MAXDUSTLARGE
    FPPFLAGS += -DMAXDUSTLARGE=${MAXDUSTLARGE}
endif

ifeq ($(DUSTGROWTH), yes)
    FPPFLAGS += -DDUSTGROWTH
endif

ifeq ($(SMOL), yes)
    FPPFLAGS += -DSMOL
    LDFLAGS += -L$(SMOL_DIR) -lsmol
endif

ifeq ($(NONIDEALMHD), yes)
    FPPFLAGS += -DNONIDEALMHD
endif

ifeq ($(DISC_VISCOSITY), yes)
    FPPFLAGS += -DDISC_VISCOSITY
endif

ifeq ($(CONST_AV), yes)
    FPPFLAGS += -DCONST_AV
endif

ifeq ($(MORRIS_MONAGHAN), yes)
    FPPFLAGS += -DUSE_MORRIS_MONAGHAN
endif

ifeq ($(CONST_ARTRES), yes)
    FPPFLAGS += -DCONST_ARTRES
endif

ifeq ($(CURLV), yes)
    FPPFLAGS += -DCURLV
endif

ifeq ($(IND_TIMESTEPS), yes)
    FPPFLAGS += -DIND_TIMESTEPS
endif

ifeq ($(STS_TIMESTEPS), yes)
    FPPFLAGS += -DSTS_TIMESTEPS
endif

ifeq ($(RADIATION), yes)
    FPPFLAGS += -DRADIATION
endif

ifeq ($(SINK_RADIATION), yes)
    FPPFLAGS += -DSINK_RADIATION
endif

ifeq ($(DUST_NUCLEATION), yes)
    FPPFLAGS += -DDUST_NUCLEATION
endif

ifdef SRCTURB
    FPPFLAGS += -DDRIVING
endif

ifeq ($(KROME), krome)
    FPPFLAGS += -DKROME
ifeq ($(SYSTEM), ifort)
    LDFLAGS  += -mkl
else
    LDFLAGS  += -L/usr/lib/x86_64-linux-gnu -lmkl_core -lmkl_gnu_thread -lmkl_gf_lp64 -fopenmp
endif
endif

ifeq ($(AOCC), yes)
    FPPFLAGS += -DAOCC
endif
#
# kernel choice
#
ifndef SRCKERNEL
ifdef KERNEL
    SRCKERNEL= kernel_${KERNEL}.f90
else
    SRCKERNEL= kernel_cubic.f90
    KERNEL=cubic
endif
endif

#
# can turn particle injection off
# by setting INJECT_PARTICLES=no
# on command line. Otherwise on
# if injection module selected
#
ifeq ($(INJECT_PARTICLES), yes)
    FPPFLAGS += -DINJECT_PARTICLES
endif

ifdef LIGHTCURVE
    FPPFLAGS += -DLIGHTCURVE
endif

# do double precision flag last (append only to FFLAGS)

ZZFFLAGS := ${FFLAGS}
ifeq ($(DOUBLEPRECISION), yes)
    FFLAGS += ${DBLFLAG}
endif

ifeq ($(ANALYSISONLY), yes)
    FPPFLAGS += -DANALYSIS
endif

ifeq ($(LIVE_ANALYSIS), yes)
    FPPFLAGS += -DLIVE_ANALYSIS
    SRCAN = $(ANALYSIS)
else
    SRCAN=
endif

#
# MPI flavour (mostly openmpi these days)
#
ifeq ($(MPI), yes)
    FC= mpif90 `mpif90 --showme:compile`
    CC= mpicc `mpicc --showme:compile`
    USEMPI=yes
endif

ifeq ($(MPI), openmpi)
    FC= openmpif90 `openmpif90 --showme:compile`
    LDFLAGS+= `openmpif90 --showme:link`
    USEMPI=yes
endif

ifeq ($(MPI), zen)
    FC= mpif90
    LDFLAGS+= -lwmpi -lmpiif
    USEMPI=yes
endif

ifeq ($(MPI), psxe)
    FC= mpiifort
    LDFLAGS+= `mpiifort--showme:link`
    USEMPI=yes
endif

ifeq ($(MPI), mpifort)
    FC= mpifort
    USEMPI=yes
endif

ifeq ($(MPI), mpiifort)
    FC= mpiifort
    USEMPI=yes
endif

ifeq ($(MPI), intel)
    FC= mpif90
    USEMPI=yes
endif

ifeq ($(MPI), cray)
    FC= ftn
    CC= cc
    USEMPI=yes
endif

ifeq ($(USEMPI), yes)
    ifeq (X$(MPIEXEC), X)
        RUNMPI=mpirun -np 2
    else
        RUNMPI=$(MPIEXEC)
    endif
    FPPFLAGS += -DMPI
else
    RUNMPI=
endif

#
# HDF5 libraries (if required)
#
# Requires two directories:
#   - include for Fortran .mod files
#   - lib for the shared library .so files
#
# Often both directories are under one root,
# e.g. HDF5_DIR= /usr/local/opt/hdf5
# In this case just set HDF5_DIR for your machine.
#
# However, sometimes these directories are separate,
# then you must set both HDF5INCLUDE and HDF5LIB.
#
ifeq ($(HDF5), yes)
ifeq (X$(HDF5_DIR), X)
    HDF5_DIR= /usr/local/opt/hdf5
endif
ifeq (X$(HDF5INCLUDE), X)
    HDF5INCLUDE= $(HDF5_DIR)/include
endif
ifeq (X$(HDF5LIB), X)
    HDF5LIB= $(HDF5_DIR)/lib
endif
    FFLAGS+= -I$(HDF5INCLUDE)
    CCFLAGS+= -I$(HDF5INCLUDE)
    LDFLAGS+= -L$(HDF5LIB) -lhdf5 -lhdf5_fortran
    FPPFLAGS+= -DHDF5
endif

IDFLAGS=$(FPPFLAGS)
ifeq ($(DEBUG), yes)
    IDFLAGS += -DDEBUG
endif
#
# select domain decomposition type
#
DOMAIN= mpi_domain.F90
OBJDIR=obj

# define the implicit rule to make a .o file from a .f90 file

.SUFFIXES:
.SUFFIXES: .o .f90 .F90 .c .f

%.o : %.f90
	$(FC) -c $(FFLAGS) $< -o $@

%.o : %.F90
	$(FC) -c $(FFLAGS) ${FPP_PREFIX} $(FPPFLAGS) $< -o $@

%.o : %.c
	$(CC) -c $(CCFLAGS) $< -o $@

%.o : %.f
	$(FC) -c $(FFLAGS) $< -o $@

#
# external forces
#
ifeq (X$(SRCPOTS), X)
SRCPOTS= extern_gr.F90 \
         extern_corotate.f90 \
         extern_binary.f90 \
         extern_spiral.f90 \
         extern_lensethirring.f90 \
         extern_gnewton.f90 \
         lumin_nsdisc.F90 extern_prdrag.f90 \
         extern_Bfield.f90 \
         extern_densprofile.f90 \
         extern_staticsine.f90 \
         extern_gwinspiral.f90 \
         extern_geopot.f90 \
         externalforces.f90
endif
ifeq (X$(SRCPOT), X)
SRCPOT=${SRCPOTS}
endif
#
# metrics for GR
#
ifeq ($(GR),yes)
    SRCPOT=$(SRCPOTS:externalforces.f90=externalforces_gr.f90)
endif

ifdef METRIC
    SRCMETRIC= metric_${METRIC}.f90
else
    SRCMETRIC= metric_minkowski.f90
endif
SRCGR=inverse4x4.f90 einsteintk_utils.f90 $(SRCMETRIC) metric_tools.f90 utils_gr.f90 interpolate3D.f90 tmunu2grid.f90 
#
# chemistry and cooling
#
SRCCHEM= fs_data.f90 mol_data.f90 utils_spline.f90 \
         cooling_gammie_PL.f90 \
         cooling_gammie.f90 \
         cooling_koyamainutsuka.f90 \
         cooling_ism.f90 \
         cooling_molecular.f90 \
         cooling_functions.f90 \
         cooling_solver.f90 \
         h2chem.f90 cooling.f90
#
# equations of state
#
SRCMESA= eos_mesa_microphysics.f90 eos_mesa.f90
SRCEOS = eos_barotropic.f90 eos_stratified.f90 eos_piecewise.f90 ${SRCMESA} eos_shen.f90 eos_helmholtz.f90 eos_idealplusrad.f90 ionization.F90 eos_gasradrec.f90 eos.f90

ifeq ($(HDF5), yes)
    SRCREADWRITE_DUMPS= utils_hdf5.f90 utils_dumpfiles_hdf5.f90 readwrite_dumps_common.F90 readwrite_dumps_fortran.F90 readwrite_dumps_hdf5.F90 readwrite_dumps.F90
else
    SRCREADWRITE_DUMPS= readwrite_dumps_common.F90 readwrite_dumps_fortran.F90 readwrite_dumps.F90
endif

ifeq ($(KROME), krome)
    SRCKROME=krome.f90
else
    SRCKROME=
endif

SOURCES= physcon.f90 ${CONFIG} ${SRCKERNEL} io.F90 units.f90 \
         mpi_dens.F90 mpi_force.F90 mpi_utils.F90 dtype_kdtree.F90 utils_omp.F90 utils_cpuinfo.f90 \
         utils_infiles.f90 utils_allocate.f90 icosahedron.f90 quartic.f90 \
         utils_system.f90 utils_mathfunc.f90 part.F90 ${DOMAIN} boundary.f90 boundary_dynamic.f90 utils_timing.f90 mpi_balance.F90 \
         setup_params.f90 timestep.f90 utils_dumpfiles.f90 utils_indtimesteps.F90 \
         utils_sort.f90 utils_supertimestep.F90 utils_tables.f90 utils_gravwave.f90 \
         utils_sphNG.f90 utils_vectors.f90 utils_datafiles.f90 datafiles.f90 \
         gitinfo.f90 ${SRCFASTMATH} random.f90 ${SRCEOS} cullendehnen.f90 ${SRCNIMHD} ${SRCGR} \
         checkoptions.F90 viscosity.f90 damping.f90 options.f90 cons2primsolver.f90 radiation_utils.f90 cons2prim.f90 \
         centreofmass.f90 ${SRCPOT} checkconserved.f90 \
         utils_filenames.f90 utils_summary.F90 ${SRCCHEM} ${SRCDUST} \
         mpi_memory.f90 mpi_derivs.F90 mpi_tree.F90 kdtree.F90 linklist_kdtree.F90 utils_healpix.f90 utils_raytracer.f90 \
         partinject.F90 utils_inject.f90 dust_formation.f90 ptmass_radiation.f90 ptmass_heating.f90 \
         utils_deriv.f90 utils_implicit.f90 radiation_implicit.f90 ${SRCTURB} \
         ${SRCINJECT_DEPS} wind_equations.f90 wind.F90 ${SRCINJECT} \
         ${SRCKROME} memory.F90 ${SRCREADWRITE_DUMPS}  \
         quitdump.f90 ptmass.F90 \
<<<<<<< HEAD
         readwrite_infile.F90 dens.F90 force.F90 utils_deriv.f90 boundary_particles.F90 deriv.F90 energies.F90 sort_particles.F90 \
         utils_shuffleparticles.F90 evwrite.F90 step_leapfrog.F90 writeheader.F90 ${SRCAN} step_supertimestep.F90 \
=======
         readwrite_infile.F90 dens.F90 force.F90 deriv.F90 energies.F90 sort_particles.f90 \
         utils_shuffleparticles.F90 evwrite.f90 step_leapfrog.F90 writeheader.F90 ${SRCAN} step_supertimestep.F90 \
>>>>>>> c8a53085
         mf_write.f90 evolve.F90 utils_orbits.f90 utils_linalg.f90 \
         checksetup.F90 initial.F90

# Needed as einsteintk_wrapper depends on initial
ifeq ($(GR),yes)
	SOURCES+=einsteintk_wrapper.f90
endif
OBJECTS1 = $(SOURCES:.f90=.o)
OBJECTS = $(OBJECTS1:.F90=.o)

ifeq ($(KROME), krome)
    .PHONY: all

    all: checksystem krome_setup krome phantom
    include MakeKrome
else
    .PHONY: phantom
endif

phantom: checksystem checkparams $(OBJECTS) phantom.o
	$(FC) $(FFLAGS) -o $(BINDIR)/$@ $(OBJECTS) phantom.o $(LDFLAGS)
ifeq ($(UNAME), Darwin)
	dsymutil $(BINDIR)/$@
endif


ifeq ($(KROME), krome)
	@echo ""
	@echo "=============== CHEMISTRY ==============="
	@echo ""
	@echo "krome coupling status = enabled"
	@echo ""
	@echo "========================================="
endif
	@sh ../scripts/phantom_version_gen.sh "$(IDFLAGS)"
	@echo ""
	@echo "The Phantom is here (in $(BINDIR)/phantom)"
	@echo ""

#----------------------------------------------------
# generic target for compiling ALL phantom utilities
# this is used in the nightly build checks
#
utils: phantomsetup phantomanalysis \
       multirun phantom_moddump \
       phantom2divv phantom2divb combinedustdumps \
       diffdumps showheader showarrays ev2mdot phantomevcompare acc2ang \
       phantom2sphNG phantom2gadget testbinary \
       sfutils phantom2pdf-amr splitpart \
       phantom2struct libphantom

cleanutils: cleansetup cleananalysis \
            cleanmultirun cleantestbinary cleanmoddump \
            cleanphantom2divv cleanphantom2divb \
            cleandiffdumps cleanshowheader cleanshowarrays cleanev2mdot cleanacc2ang \
            cleanp2s cleanphantom2gadget \
            cleansfutils cleanphantom2pdf-amr cleansplitpart \
            cleanphantom2struct cleanphantomevcompare cleanlibphantom cleanphantomsinks

#--------------------------------------------------------------
# edit target opens current setup module in the default editor
#
edit: checksetup
	$(EDITOR) ../src/setup/$(SETUPFILE)

#----------------------------------------------------
# these are the sources for anything which uses the readwrite_dumps module
#
SRCDUMP= physcon.f90 ${CONFIG} ${SRCKERNEL} utils_omp.F90 io.F90 units.f90 \
         boundary.f90 boundary_dynamic.f90 mpi_utils.F90 \
         utils_timing.f90 utils_infiles.f90 dtype_kdtree.f90 utils_allocate.f90 part.F90 \
         ${DOMAIN} mpi_dens.F90 mpi_force.F90 \
         mpi_balance.F90 mpi_memory.f90 mpi_derivs.F90 mpi_tree.F90 kdtree.F90 linklist_kdtree.F90 \
         utils_dumpfiles.f90 utils_vectors.f90 utils_mathfunc.f90 \
         utils_datafiles.f90 utils_filenames.f90 utils_system.f90 utils_tables.f90 datafiles.f90 gitinfo.f90 \
         centreofmass.f90 \
         timestep.f90 ${SRCEOS} cullendehnen.f90 dust_formation.f90 \
         ${SRCGR} ${SRCPOT} \
         memory.F90 \
         utils_sphNG.f90 \
         setup_params.f90 ${SRCFASTMATH} checkoptions.F90 \
         viscosity.f90 damping.f90 options.f90 checkconserved.f90 prompting.f90 ${SRCDUST} \
         ${SRCREADWRITE_DUMPS} \
         utils_sort.f90 sort_particles.f90
OBJDUMP1= $(SRCDUMP:.f90=.o)
OBJDUMP= $(OBJDUMP1:.F90=.o)

#-------------------------------------------------------
# these are the sources for phantom libsetup
# must NOT contain .F90 files or pre-processing options
#
LIBSETUP=$(BINDIR)/libphantomsetup.a
SRCLIBSETUP=physcon.f90 geometry.f90 random.f90 utils_tables.f90 utils_vectors.f90 stretchmap.f90 \
            utils_binary.f90 set_binary.f90 set_flyby.f90 \
            set_hierarchical_utils.f90 \
            set_unifdis.f90 set_sphere.f90 set_shock.f90 \
            set_dust.f90 libsetup.f90
OBJLIBSETUP=${SRCLIBSETUP:.f90=.o}

libsetup: $(OBJLIBSETUP)
	@echo ""
	@echo "Phantom libsetup built"
	@echo ""
	$(LIBTOOL) $(LIBSETUP) $^

#----------------------------------------------------
# these are the sources for phantom setup utility
# (just the list of extra files not included in libphantom)
#
.PHONY: phantomsetup
phantomsetup: setup

SRCSETUP= prompting.f90 utils_omp.F90 setup_params.f90 \
          set_dust_options.f90 set_units.f90 \
          density_profiles.f90 readwrite_kepler.f90 readwrite_mesa.f90 \
          set_slab.f90 set_disc.F90 \
          set_cubic_core.f90 set_fixedentropycore.f90 set_softened_core.f90 \
          set_star_utils.f90 relax_star.f90 set_star.f90 set_hierarchical.f90 \
          set_vfield.f90 set_Bfield.f90 \
          ${SETUPFILE}

OBJSETUP1= $(SRCSETUP:.f90=.o)
OBJSETUP= $(OBJSETUP1:.F90=.o) phantomsetup.o

setup: checksystem checkparams libsetup libphantom $(OBJSETUP)
	$(FC) $(FFLAGS) -o $(BINDIR)/phantomsetup  $(OBJSETUP) $(LIBSETUP) $(LIBPHANTOM) $(LDFLAGS) $(LIBS)
	@echo ""
	@echo "Phantom setup built"
	@echo ""

cleansetup:
	rm -f $(BINDIR)/phantomsetup

#----------------------------------------------------
# phantom test suite
#
ifeq ($(MPI),yes)
    SRCTESTMPI = test_mpi.f90
else
    SRCTESTMPI =
endif

SRCTESTS=utils_testsuite.f90 ${TEST_FASTMATH} test_kernel.f90 \
         test_dust.F90 test_growth.f90 test_smol.F90 \
         test_nonidealmhd.F90 directsum.f90 test_gravity.f90 \
         test_derivs.F90 test_cooling.f90 test_eos_stratified.f90 \
         test_eos.f90 test_externf.f90 test_rwdump.f90 \
         test_step.F90 test_indtstep.F90 set_disc.F90 test_setdisc.F90 \
         test_hierarchical.f90 test_damping.f90 test_wind.f90 \
         test_link.F90 test_kdtree.F90 test_part.f90 test_ptmass.f90 test_luminosity.F90\
         test_gnewton.f90 test_corotate.f90 test_geometry.f90 \
         ${SRCTESTMPI} test_sedov.F90 test_poly.f90 test_radiation.F90 \
         testsuite.F90 phantomtest.f90

ifeq (X$(SRCTEST), X)
SRCTEST=${SRCTESTS}
endif
# replace a few test routines for the GR code
ifeq ($(GR),yes)
    SRCTEST1 = $(SRCTESTS:test_externf.f90=test_externf_gr.f90)
    SRCTEST2 = $(SRCTEST1:test_gnewton.f90=)
    SRCTEST = $(SRCTEST2:test_corotate.f90=test_gr.f90)
endif
OBJTEST1= $(SRCTEST:.f90=.o)
OBJTEST= $(OBJTEST1:.F90=.o)

.PHONY: phantomtest

phantomtest: checksystem checkparams libphantom libsetup $(OBJTEST)
	@echo ""
	@echo "Phantomtest: Getting your life back one test at a time"
	@echo ""
	$(FC) $(FFLAGS) -o $(BINDIR)/phantomtest $(OBJTEST) $(LDFLAGS) $(LIBS) $(LIBPHANTOM) $(LIBSETUP)

cleantest:
	rm -f $(BINDIR)/phantomtest

#----------------------------------------------------
# update phantom version number
#
config.o: phantom-version.h

phantom-version.h:
	@echo "creating $@"
	@echo "#define PHANTOM_VERSION_MAJOR $(PHANTOM_VERSION_MAJOR)" > $@
	@echo "#define PHANTOM_VERSION_MINOR $(PHANTOM_VERSION_MINOR)" >> $@
	@echo "#define PHANTOM_VERSION_MICRO $(PHANTOM_VERSION_MICRO)" >> $@
	@echo "#define PHANTOM_VERSION_STRING \"$(VERSION)\"" >> $@

#----------------------------------------------------
# Smoluchowsky library
growth_smol.o: checksmol ../src/main/growth_smol.f90
	$(FC) -c $(FFLAGS) ${FPP_PREFIX} $(FPPFLAGS) ../src/main/growth_smol.f90 -I$(SMOL_DIR) -o $@

#----------------------------------------------------
# Probability Distribution Functions from fixed grid
# (produced via splash to grid)
# these are the sources for the grid2pdf utility
#
utils_outputhdf5.o: checkhdf5

write_grid_hdf5.o: checkhdf5

pdfs.o: checksplash $(SPLASH_DIR)/src/pdfs.f90
	$(FC) $(FFLAGS) -o $@ -c $(SPLASH_DIR)/src/pdfs.f90

# In case you need the old pdfs.f90 module located in phantom/src/utils/
# rather than the on located in splash. (e.g. analysis_MWpdf.f90 requires the
# phantom version)
phantom_pdfs.o: ../src/utils/pdfs.f90
	$(FC) $(FFLAGS) -o $@ -c $<

asciiutils.o: checksplash $(SPLASH_DIR)/src/asciiutils.f90
	$(FC) $(FFLAGS) -o $@ -c $(SPLASH_DIR)/src/asciiutils.f90

write_griddata.o: checksplash $(SPLASH_DIR)/src/write_griddata.F90
	$(FC) $(FFLAGS) -o $@ -c $(SPLASH_DIR)/src/write_griddata.F90

OBJG2PDF= io.o utils_filenames.o asciiutils.o write_griddata.o \
          hdf5utils.o read_grid_hdf5.o write_grid_hdf5.o io_grid.o pdfs.o rhomach.o grid2pdf.o

.PHONY: grid2pdf
grid2pdf: checksys checkparams checkhdf5 $(OBJG2PDF)
	@echo "objects are $(OBJG2PDF)"
	$(FC) $(FFLAGS) -o $(BINDIR)/grid2pdf $(OBJG2PDF) $(LDFLAGS) -L$(HDF5_DIR)/lib -lhdf5
	@echo ""
	@echo "Grid2pdf: we are Possibly Dangerously Fanatical"
	@echo ""

cleang2p:
	rm -f $(BINDIR)/grid2pdf

#------------------------------------------------------
# Probability Distribution Functions via adaptive mesh
#
phantom2pdf: phantom2pdf-amr

.PHONY: phantom2pdf-amr
phantom2pdf-amr:
	${MAKE} phantomanalysis ANALYSIS="adaptivemesh.f90 interpolate3D_amr.F90 asciiutils.f90 pdfs.f90 analysis_pdfs.f90"\
        ANALYSISBIN=$@ ANALYSISONLY=yes

cleanphantom2pdf-amr:
	rm -f $(BINDIR)/phantom2struct

analysis_pdfs.o: interpolate3D_amr.o adaptivemesh.o
interpolate3D_amr.o: adaptivemesh.o

#----------------------------------------------------
# these are the sources for the phantom_moddump utility
#
ifndef MODDUMPBIN
MODDUMPBIN=phantommoddump
endif
OBJMOD1 = prompting.o set_Bfield.o density_profiles.o utils_omp.o\
          readwrite_mesa.o ${MODFILE:.f90=.o} phantom_moddump.o
OBJMOD = ${OBJMOD1:.F90=.o}

phantom_moddump: checksystem checkparams libphantom libsetup $(OBJMOD)
	@echo ""
	@echo "phantom_moddump: we are here to help you"
	@echo ""
	$(FC) $(FFLAGS) -o $(BINDIR)/$(MODDUMPBIN) $(OBJMOD) $(LDFLAGS) $(LIBS) $(LIBPHANTOM) $(LIBSETUP)

moddump: phantom_moddump

cleanmoddump:
	rm -f $(BINDIR)/phantommoddump

# files from MCFOST used by phantommoddump
mess_up_SPH.o: checkmcfost $(MCFOST_DIR)/src/mess_up_SPH.f90
	$(FC) $(FFLAGS) -o $@ -c $(MCFOST_DIR)/src/mess_up_SPH.f90

#----------------------------------------------------
# these are the sources for the phantomanalysis utility
# 17/5/23: added setup_params and options to avoid
#          weird build failure with ifort on Mac OS
#
OBJAN1= ${ANALYSIS:.f90=.o}
OBJAN= ${OBJAN1:.F90=.o}
OBJA= leastsquares.o solvelinearsystem.o prompting.o \
      setup_params.o options.o \
      utils_disc.o set_dust.o utils_binary.o set_binary.o ${OBJAN} phantomanalysis.o

ifndef ANALYSISBIN
ANALYSISBIN=phantomanalysis
endif

.PHONY: phantomanalysis
phantomanalysis: checksystem checkparams libphantom $(OBJA)
	@echo ""
	@echo "phantomanalysis: we live to serve you"
	@echo ""
	$(FC) $(FFLAGS) -o $(BINDIR)/$(ANALYSISBIN) $(OBJA) $(LDFLAGS) $(LIBS) $(LIBPHANTOM)

analysis: phantomanalysis

cleananalysis:
	rm -f $(BINDIR)/phantomanalysis

#------------------------------------------------------
# compile phantom as a library so the core routines
# can be called by various utilities
# (phantomsetup, phantomtest etc.)
#
.PHONY: libphantom

LIBPHANTOM=$(BINDIR)/libphantom.a

libphantom.a: checksystem checkparams $(OBJECTS)
	$(LIBTOOL) $(LIBPHANTOM) $(OBJECTS)

libphantom.so: checksystem checkparams phantom $(OBJECTS)
	$(FC) -shared $(FFLAGS) $(FPPFLAGS) $(DBLFLAG) $(OBJECTS) $(LDFLAGS) -o $(BINDIR)/libphantom.so

libphantom: libphantom.a

cleanlibphantom:
	rm -f $(BINDIR)/libphantom.so $(LIBPHANTOM)

.PHONY: pyanalysis
pyanalysis: libphantom.so

#------------------------------------------------------
# Various utilities for computing structure functions
# and manipulating the resulting output
#
.PHONY: phantom2struct
phantom2struct:
	${MAKE} phantomanalysis ANALYSIS="utils_timing.f90 io_structurefn.f90 random.f90 struct_part.f90 analysis_structurefn.f90"\
        ANALYSISBIN=$@ ANALYSISONLY=yes

cleanphantom2struct:
	rm -f $(BINDIR)/phantom2struct

# conversion between structure function file formats
.PHONY: struct2struct
STRUCT2STRUCTOBJ= utils_filenames.o io_structurefn.o struct2struct.o
struct2struct: checksys checkparams ${STRUCT2STRUCTOBJ}
	$(FC) $(FFLAGS) -o $(BINDIR)/$@ ${STRUCT2STRUCTOBJ}

cleanstruct2struct:
	rm -f $(BINDIR)/struct2struct

# structure function slope calculation
.PHONY: get_struct_slope get_struct_slope
GETSLOPESFOBJ=utils_filenames.o io_structurefn.o leastsquares.o get_struct_slope.o
get_slope_sf: get_struct_slope
get_struct_slope: checksys checkparams ${GETSLOPESFOBJ}
	$(FC) $(FFLAGS) -o $(BINDIR)/$@ ${GETSLOPESFOBJ}

cleanget_struct_slope:
	rm -f $(BINDIR)/get_struct_slope

sfutils: structutils
structutils: struct2struct get_slope_sf

cleansfutils: cleanstructutils
cleanstructutils: cleanstruct2struct cleanget_struct_slope

#------------------------------------------------------
# particle splitting utility (this is a moddump compiled as a standalone utility)
#
.PHONY: splitpart
splitpart:
	${MAKE} moddump MODFILE="utils_indtimesteps.F90 utils_getneighbours.F90 utils_splitmerge.f90 splitpart.f90 moddump_splitpart.f90"\
        MODDUMPBIN=$@

cleansplitpart:
	rm -f $(BINDIR)/splitpart

#------------------------------------------------------
# particle merging utility (this is a moddump compiled as a standalone utility)
#
.PHONY: mergepart
mergepart:
	${MAKE} moddump MODFILE="utils_indtimesteps.F90 utils_getneighbours.F90 utils_splitmerge.f90 splitpart.f90 moddump_mergepart.f90"\
        MODDUMPBIN=$@

cleanmergepart:
	rm -f $(BINDIR)/mergepart

#----------------------------------------------------
# utility to calculate divv from a dump file
# compile using all phantom files
#
phantom2divv: checksys checkparams $(OBJECTS) phantom2divv.o
	@echo ""
	@echo "phantom2divv: divergence is beautiful"
	@echo ""
	$(FC) $(FFLAGS) -o $(BINDIR)/$@ $(OBJECTS) phantom2divv.o

cleanphantom2divv:
	rm -f $(BINDIR)/phantom2divv

#----------------------------------------------------
# utility to calculate divB & curlB from a dump file
# compile using all phantom files
#
phantom2divb: checksys checkparams $(OBJECTS) phantom2divb.o
	@echo ""
	@echo "phantom2divb: divergence should be eradicated"
	@echo ""
	$(FC) $(FFLAGS) -o $(BINDIR)/$@ $(OBJECTS) phantom2divb.o

cleanphantom2divb:
	rm -f $(BINDIR)/phantom2divb

#----------------------------------------------------
# these are the sources for the diffdumps utility
#
diffdumps: checksys checkparams $(OBJDUMP) utils_testsuite.o diffdumps.o
	@echo ""
	@echo "diffdumps: we welcome you"
	@echo ""
	$(FC) $(FFLAGS) -o $(BINDIR)/$@ $(OBJDUMP) utils_testsuite.o diffdumps.o $(LDFLAGS)

cleandiffdumps:
	rm -f $(BINDIR)/phantom2divb

#----------------------------------------------------
# these are the sources for the phantom2sphNG utility
#
phantom2sphNG: checksystem checkparams $(OBJDUMP) phantom2sphNG.o
	@echo ""
	@echo "phantom2sphNG: now why would you want to do that?"
	@echo ""
	$(FC) $(FFLAGS) -o $(BINDIR)/$@ $(OBJDUMP) phantom2sphNG.o

p2s: phantom2sphNG

cleanp2s:
	rm -f $(BINDIR)/phantom2sphNG

#----------------------------------------------------
# these are the sources for the phantom2sphNG utility
#
phantom2gadget: checksystem checkparams $(OBJDUMP) phantom2gadget.o
	@echo ""
	@echo "phantom2gadget: now why would you want to do that?"
	@echo ""
	$(FC) $(FFLAGS) -o $(BINDIR)/$@ $(OBJDUMP) phantom2gadget.o

p2g: phantom2gadget

cleanphantom2gadget:
	rm -f $(BINDIR)/phantom2gadget

#----------------------------------------------------
# these are the sources for the phantom2mcfost utility
#
.PHONY: phantom2mcfost
phantom2mcfost: checkmcfost
	${MAKE} phantomanalysis ANALYSIS="analysis_mcfost.f90"\
        ANALYSISBIN=$@ ANALYSISONLY=yes LDFLAGS="-L$(MCFOST_DIR)/src -lmcfost $(LIBCXX)"

analysis_mcfost.o: analysis_mcfost.f90
	$(FC) -c $(FFLAGS) -I$(MCFOST_INCLUDE) $< -o $@

analysis_mcfost.o: checkmcfost

cleanphantom2mcfost:
	rm -f $(BINDIR)/phantom2mcfost

#----------------------------------------------------
# these are the sources for the phantom2hdf5 utility
#
checkhdf5flags:
   ifneq ($(HDF5), yes)
	@echo "-----------------------------"
	@echo "Need to compile with HDF5=yes"
	@echo "-----------------------------"
	${MAKE} err
   endif

.PHONY: phantom2hdf5
phantom2hdf5: checksystem checkparams checkhdf5flags $(OBJDUMP) readwrite_dumps.o phantom2hdf5.o
	@echo ""
	@echo "phantom2hdf5: welcome to the future"
	@echo ""
	$(FC) $(FFLAGS) -o $(BINDIR)/$@ $(OBJDUMP)  phantom2hdf5.o $(LDFLAGS)

p2h: phantom2hdf5

cleanphantom2hdf5:
	rm -f $(BINDIR)/phantom2hdf5

#----------------------------------------------------
# utility to rewrite .ev files using a common header
#
SRCEV=utils_infiles.f90 utils_evfiles.f90 prompting.f90 phantomevcompare.f90
OBJEVC1 = ${SRCEV:.f90=.o}
OBJEVC = ${OBJEVC1:.F90=.o}

.PHONY: phantomevcompare
phantomevcompare: $(OBJEVC)
	@echo ""
	@echo "phantomevcompare: let the graphing begin!"
	@echo ""
	$(FC) $(FFLAGS) -o $(BINDIR)/$@ $(OBJEVC)

cleanphantomevcompare:
	rm -f $(BINDIR)/phantomevcompare

#----------------------------------------------------
# utility to extract sink information from a master file
#
.PHONY: phantomsinks
phantomsinks: phantomextractsinks.o
	@echo ""
	@echo "phantomsinks: extracting sink information!"
	@echo ""
	$(FC) $(FFLAGS) -o $(BINDIR)/$@ phantomextractsinks.o

cleanphantomsinks:
	rm -f $(BINDIR)/phantomextractsinks

#----------------------------------------------------
# these are the sources for the multirun utility
#
SRCMULT = prompting.f90 utils_omp.F90 ${MULTIRUNFILE}
OBJM1 = ${SRCMULT:.f90=.o}
OBJMULT = ${OBJM1:.F90=.o}

multirun: checksystem checkparams libphantom $(OBJMULT)
	@echo ""
	@echo "multirun: your hope is our desire"
	@echo ""
	$(FC) $(FFLAGS) -o $(BINDIR)/$@ $(OBJMULT) $(LIBPHANTOM) $(LDFLAGS)

cleanmultirun:
	rm -f $(BINDIR)/multirun

#----------------------------------------------------
# utility to plot orbits based on orbital elements (a,e,i,o,w,f)
#
SRCBIN = prompting.f90 utils_datafiles.f90 datafiles.f90 ${CONFIG} physcon.f90 io.F90 \
         mpi_utils.F90 utils_allocate.f90 utils_binary.f90 set_binary.f90 test_binary.f90 testbinary.f90
OBJBIN1 = ${SRCBIN:.f90=.o}
OBJBIN = ${OBJBIN1:.F90=.o}

.PHONY: testbinary

testbin: testbinary

testbinary: checksys checkparams $(OBJBIN)
	@echo ""
	@echo "test_binary: may your orbits orbit"
	@echo ""
	$(FC) $(FFLAGS) -o $(BINDIR)/testbinary $(OBJBIN)

cleantestbinary:
	rm -f $(BINDIR)/testbinary

#----------------------------------------------------
# check for anything that depends on HDF5
#
checkhdf5:
   ifeq (X${HDF5_DIR}, X)
	@echo; echo "ERROR: HDF5_DIR should be set before compiling with HDF5 utilities"; echo; ${MAKE} err;
   else
	@if [ -d $$HDF5_DIR ]; then echo; echo "HDF5_DIR=$$HDF5_DIR"; echo; else echo; echo "ERROR: Directory given by HDF5_DIR=$$HDF5_DIR does not exist"; echo; ${MAKE} err; fi;
   endif

#----------------------------------------------------
# these are the sources for the plot_kernel utility
#

OBJPLOTK= physcon.o ${SRCKERNEL:.f90=.o} giza-fortran.o plot_kernel.o

plotkernel: checksys checkparams checksplash $(OBJPLOTK)
	@echo ""
	@echo "plot_kernel: may your kernels be normalised"
	@echo ""
	$(FC) $(FFLAGS) -o $(BINDIR)/$@ $(OBJPLOTK) $(LDFLAGS) -L$(SPLASH_DIR)/giza/lib -lgiza

plot_kernel.o: ${SRCKERNEL:.f90=.o}
#giza-fortran.o: ${SPLASH_DIR}/giza/src/$@
#	$(FC) $(FFLAGS) -o $@ -c ${SPLASH_DIR}/giza/interface/giza-fortran.F90

cleanplotkernel:
	rm -f $(BINDIR)/plotkernel

#----------------------------------------------------
# these are the sources for the showheader utility
#
SRCSHOWHEADER= utils_dumpfiles.f90 showheader.f90
OBJSHOWHEADER= $(SRCSHOWHEADER:.f90=.o)
showheader: checksys $(OBJSHOWHEADER)
	@echo ""
	@echo "showheader: show me the header!"
	@echo ""
	$(FC) $(FFLAGS) -o $(BINDIR)/$@ $(OBJSHOWHEADER)

cleanshowheader:
	rm -f $(BINDIR)/showheader

#----------------------------------------------------
# these are the sources for the showarrays utility
#
SRCSHOWARRAYS= utils_dumpfiles.f90 showarrays.f90
OBJSHOWARRAYS= $(SRCSHOWARRAYS:.f90=.o)
showarrays: checksys $(OBJSHOWARRAYS)
	@echo ""
	@echo "showarrays: show me the arrays!"
	@echo ""
	$(FC) $(FFLAGS) -o $(BINDIR)/$@ $(OBJSHOWARRAYS)

cleanshowarrays:
	rm -f $(BINDIR)/showheader

#----------------------------------------------------
# these are the sources for the evol_dustywaves utility
#
SRCDUSTEVOL= cubicsolve.f90 dustywaves.f90 evol_dustywaves.f90
OBJDUSTEVOL= $(SRCDUSTEVOL:.f90=.o)

evol_dustywaves: checksys $(OBJDUSTEVOL)
	@echo ""
	@echo "dusty wave .ev solutions^TM: All the energy you need."
	@echo ""
	$(FC) $(FFLAGS) -o $(BINDIR)/$@ $(OBJDUSTEVOL)

#----------------------------------------------------
# these are the sources for the ev2mdot utility
#
.PHONY: ev2mdot
ev2mdot: checksys utils_filenames.o utils_infiles.o utils_evfiles.o ev2mdot.o
	@echo ""
	@echo "ev2mdot: Accretion rates R us."
	@echo ""
	$(FC) $(FFLAGS) -o $(BINDIR)/$@ ev2mdot.o utils_filenames.o utils_evfiles.o utils_infiles.o

cleanev2mdot:
	rm -f $(BINDIR)/ev2mdot
#----------------------------------------------------
# these are the sources for the ev2kdot utility
#
.PHONY: ev2kdot
ev2kdot: checksys utils_filenames.o utils_infiles.o utils_evfiles.o ev2kdot.o
	$(FC) $(FFLAGS) -o $(BINDIR)/$@ ev2kdot.o utils_filenames.o utils_evfiles.o utils_infiles.o

cleanev2kdot:
	rm -f $(BINDIR)/ev2kdot

#----------------------------------------------------
# these are the sources for the acc2ang utility
#
.PHONY: acc2ang
acc2ang: checksys acc2ang.o
	@echo ""
	@echo "acc2ang: Accreted ang. mom. R us."
	@echo ""
	$(FC) $(FFLAGS) -o $(BINDIR)/$@ acc2ang.o

cleanacc2ang:
	rm -f $(BINDIR)/acc2ang

#---------------------------
# sources for the mass_flow utility
#
OBJMF1 = ${ANALYSIS:.f90=.o}
OBJMF2 = ${OBJMF1:.F90=.o}
OBJMF = ${OBJMF2:.f=.o}
OBJM= utils_sort.o leastsquares.o solvelinearsystem.o ${OBJDUMP} ${OBJMF} utils_binary.o set_binary.o mf_write.o

.PHONY: mflow
mflow: checksys $(OBJM)  mflow.o ev2mdot lombperiod
	@echo ""
	@echo "mflow: mass flow R us."
	@echo ""
	$(FC) $(FFLAGS) -o $(BINDIR)/$@  $(OBJM) mflow.o

.PHONY:lombperiod
lombperiod: powerspectrums.o lombperiod.o
	$(FC) $(FFLAGS) -o $(BINDIR)/$@  lombperiod.o powerspectrums.o

#----------------------------------------------------
# these are the sources for the combinedustdumps utility
#
OBJCDD= ${OBJECTS} combinedustdumps.o

combinedustdumps: checksys checkparams $(OBJCDD)
	@echo ""
	@echo "combinedustdumps: many grains make light work"
	@echo ""
	$(FC) $(FFLAGS) -o $(BINDIR)/$@ $(OBJCDD) $(LDFLAGS)

cleancombinedustdumps:
	rm -f $(BINDIR)/combinedustdumps


include Makefile_qscripts

#----------------------------------------------------
# run test suite
#
.PHONY: test test2 testcyl testgrav testall
test:
	${MAKE} SETUP=test phantomtest && $(RUNMPI) $(BINDIR)/phantomtest

test2:
	${MAKE} SETUP=test2 phantomtest && $(RUNMPI) $(BINDIR)/phantomtest

testkd:
	${MAKE} SETUP=testkd phantomtest && $(RUNMPI) $(BINDIR)/phantomtest

testcyl:
	${MAKE} SETUP=testcyl phantomtest && $(RUNMPI) $(BINDIR)/phantomtest

testgrav:
	${MAKE} SETUP=testgrav phantomtest && $(RUNMPI) $(BINDIR)/phantomtest gravity

testdust:
	${MAKE} SETUP=testdust phantomtest && $(RUNMPI) $(BINDIR)/phantomtest dust

testgr:
	${MAKE} SETUP=testgr phantomtest && $(RUNMPI) $(BINDIR)/phantomtest gr

testgrowth:
	${MAKE} SETUP=testgrowth phantomtest && $(RUNMPI) $(BINDIR)/phantomtest growth

testnimhd:
	${MAKE} SETUP=testnimhd phantomtest && $(RUNMPI) $(BINDIR)/phantomtest nimhd

testmpi:
	${MAKE} MPI=yes _testmpi

_testmpi:
	${MAKE} SETUP=test phantomtest && $(RUNMPI) $(BINDIR)/phantomtest mpi

testall: test test2 testcyl testgrav

include Makefile_fastmath

LASTSYSTEM = ${shell if [ -e .make_lastsystem ]; then cat .make_lastsystem; fi}
LASTSETUP = ${shell if [ -e .make_lastsetup ]; then cat .make_lastsetup; fi}
LASTFPPFLAGS = ${shell if [ -e .make_lastfppflags ]; then cat .make_lastfppflags; fi}
LASTFFLAGS = ${shell if [ -e .make_lastfflags ]; then cat .make_lastfflags; fi}

include Makefile_checks

giza-fortran.o : $(SPLASH_DIR)/giza/interface/giza-fortran.F90 $(SPLASH_DIR)/giza/lib/libgiza.a
	$(FC) $(FFLAGS) -I$(SPLASH_DIR)/giza/include/ -c $< -o $@

compilers:
	@echo "I suggest one of the following, based on detected Fortran compilers..."; echo;
	@if type -p ifort > /dev/null; then echo "make SYSTEM=ifort"; fi;
	@if type -p pathf90 > /dev/null; then echo "make SYSTEM=pathf90"; fi;
	@if type -p pgf90 > /dev/null; then echo "make SYSTEM=pgf90"; fi;
	@if type -p xlf90_r > /dev/null; then echo "make SYSTEM=ukaff1a [uses xlf90_r]"; fi;
	@if type -p gfortran > /dev/null; then echo "make SYSTEM=gfortran"; fi;
	@if type -p g95 > /dev/null; then echo "make SYSTEM=g95"; fi;
	@if type -p aocc > /dev/null; then echo "make SYSTEM=aocc"; fi;
	@echo "(end of possible selections)"; echo;

#----------------------------------------------------
# target to automatically include dependencies in Makefile
# relies on the g95 compiler being present
# (does not have to be used for the main compilation)

depends: clean checksetup
	#@echo '*********************************************************************************'
	#@echo 'First run of Makefile -- creating dependency lines using gfortran, writing to .depends'
	#@echo '*********************************************************************************'
	#@gfortran -M -cpp -c ../src/*/*.*90 > .depends
	#@echo '*************************************************************************'
	#@echo 'If no errors above, then Makefile dependencies were created successfully '
	#@echo ' -- be sure to run "make depends" again if you alter code dependencies'
	#@echo '*************************************************************************'
	#@${MAKE} clean

.depends:
	@if type -p gfortran; then touch .depends; ${MAKE} --quiet SETUP=test depends; else echo "warning: no gfortran so dependencies not calculated"; touch .depends; fi;

include .depends

getdims:
	@echo $(MAXP)

get_setup_opts:
	@echo "${GR:yes=GR} ${METRIC} ${MHD:yes=MHD} ${NONIDEALMHD:yes=non-ideal} ${DUST:yes=dust} ${GRAVITY:yes=self-gravity} ${RADIATION:yes=radiation} ${DISC_VISCOSITY:yes=disc_viscosity} ${ISOTHERMAL:yes=isothermal} ${PERIODIC:yes=periodic}" | xargs | sed -e 's/ /, /g' -e 's/_/ /g'

get_setup_file:
	@echo "$(SETUPFILE)"

err:
	$(error aborting);

clean: cleanlibphantom
	rm -f *.o *.mod phantom-version.h
	cd $(BINDIR); rm -f phantom phantomsetup
ifeq ($(KROME),krome)
	rm -f ${KROMEPATH}/build/*.o ${KROMEPATH}/build/*.mod
endif

cleanall: clean cleanmathflags
	cd $(BINDIR); rm -f phantom phantomsetup

cleandist: clean cleanall
	rm -f .make_lastsystem .make_lastsetup .make_lastfppflags .depends

cleanmathflags:
	rm -f .make_mathflags bin/getmathflags<|MERGE_RESOLUTION|>--- conflicted
+++ resolved
@@ -539,13 +539,8 @@
          ${SRCINJECT_DEPS} wind_equations.f90 wind.F90 ${SRCINJECT} \
          ${SRCKROME} memory.F90 ${SRCREADWRITE_DUMPS}  \
          quitdump.f90 ptmass.F90 \
-<<<<<<< HEAD
-         readwrite_infile.F90 dens.F90 force.F90 utils_deriv.f90 boundary_particles.F90 deriv.F90 energies.F90 sort_particles.F90 \
-         utils_shuffleparticles.F90 evwrite.F90 step_leapfrog.F90 writeheader.F90 ${SRCAN} step_supertimestep.F90 \
-=======
-         readwrite_infile.F90 dens.F90 force.F90 deriv.F90 energies.F90 sort_particles.f90 \
+         readwrite_infile.F90 dens.F90 force.F90 deriv.F90 boundary_particles.F90 energies.F90 sort_particles.f90 \
          utils_shuffleparticles.F90 evwrite.f90 step_leapfrog.F90 writeheader.F90 ${SRCAN} step_supertimestep.F90 \
->>>>>>> c8a53085
          mf_write.f90 evolve.F90 utils_orbits.f90 utils_linalg.f90 \
          checksetup.F90 initial.F90
 
