#----------------------------------------------------------------
#
# Check for obsolete setups and replace with generic version
#
#----------------------------------------------------------------
ifeq ($(SETUP), HLTau) # [buildbot skip]
    OBSOLETE_SETUP=yes
    OLDSETUP= HLTau
    override SETUP=disc
endif
ifeq ($(SETUP), dustyHLTau) # [buildbot skip]
    OBSOLETE_SETUP=yes
    OLDSETUP= dustyHLTau
    override SETUP=dustydisc
endif
ifeq ($(SETUP), mcfost) # [buildbot skip]
    OBSOLETE_SETUP=yes
    OLDSETUP=mcfost
    override SETUP=disc
    MCFOST=yes
endif
ifeq ($(SETUP), dustymcfost) # [buildbot skip]
    OBSOLETE_SETUP=yes
    OLDSETUP=dustymcfost
    override SETUP=dustydisc
    MCFOST=yes
endif
ifeq ($(SETUP), planets) # [buildbot skip]
    OBSOLETE_SETUP=yes
    OLDSETUP= planets
    override SETUP=disc
endif
ifeq ($(SETUP), binarydisc) # [buildbot skip]
    OBSOLETE_SETUP=yes
    OLDSETUP= binarydisc
    override SETUP=disc
endif
ifeq ($(SETUP), dustybinarydisc) # [buildbot skip]
    OBSOLETE_SETUP=yes
    OLDSETUP= dustybinarydisc
    override SETUP=dustydisc
endif
ifeq ($(SETUP), Lense-Thirring) # [buildbot skip]
    OBSOLETE_SETUP=yes
    OLDSETUP= Lense-Thirring
    override SETUP=disc
endif
ifeq ($(SETUP), warp) # [buildbot skip]
    OBSOLETE_SETUP=yes
    OLDSETUP= warp
    override SETUP=disc
endif
ifeq ($(SETUP), rndisc) # [buildbot skip]
    OBSOLETE_SETUP=yes
    OLDSETUP= rndisc
    override SETUP=lightcurvedisc
endif

#----------------------------------------------------------------
# Current code setup options
#----------------------------------------------------------------
ifeq ($(SETUP), empty)
#   empty setup for external-driver simulation
    SETUPFILE= setup_empty.f90
    IND_TIMESTEPS=yes
    KNOWN_SETUP=yes
endif

ifeq ($(SETUP), wddisc)
#   disc around a white dwarf
    ISOTHERMAL=yes
    SETUPFILE=setup_wddisc.f90
    KNOWN_SETUP=yes
    DUST=yes
endif

ifeq ($(SETUP), asteroidwind)
#   asteroid emitting a wind (Trevascus et al. 2021)
    SETUPFILE=setup_asteroidwind.f90
    SRCINJECT=utils_binary.f90 inject_asteroidwind.f90
    IND_TIMESTEPS=yes
    CONST_AV=yes
    ISOTHERMAL=yes
    KNOWN_SETUP=yes
endif

ifeq ($(SETUP), solarsystem)
#   orbits of minor planets
    ISOTHERMAL=yes
    SETUPFILE=utils_ephemeris.f90 utils_mpc.f90 setup_solarsystem.f90
    KNOWN_SETUP=yes
    DUST=yes
endif

ifeq ($(SETUP), galdisc)
#   galactic disc simulations
    IND_TIMESTEPS=yes
    H2CHEM=yes
    SETUPFILE= setup_galdisc.f90
    KNOWN_SETUP=yes
endif

ifeq ($(SETUP), galdiscmhd)
#   galactic disc simulations with magnetic fields
    IND_TIMESTEPS=yes
    ISOTHERMAL=yes
    MHD=yes
    SETUPFILE= setup_galdisc.f90
    KNOWN_SETUP=yes
endif

ifeq ($(SETUP), turbdrive)
#   driven turbulence
    ifeq ($(IND_TIMESTEPS), yes)
        FPPFLAGS= -DPERIODIC -DCORRECT_BULK_MOTION
    else
        FPPFLAGS= -DPERIODIC # -DCORRECT_MEAN_FORCE
    endif
    SETUPFILE= setup_unifdis.f90
    SRCTURB= forcing.F90
    MULTIRUNFILE= multirun_mach.f90
    KNOWN_SETUP=yes
    CURLV=yes
    ISOTHERMAL=yes
endif

ifeq ($(SETUP), taylorgreen)
#   Taylor-Green vortex problem
    FPPFLAGS= -DPERIODIC -DCURLV
    SETUPFILE= setup_taylorgreen.f90
    ISOTHERMAL=yes
    KNOWN_SETUP=yes
    KERNEL=quintic
    MODFILE= moddump_taylorgreen.f90
endif

ifeq ($(SETUP), turb)
#   driven supersonic turbulence (hydro, mhd, dusty)
    FPPFLAGS      = -DPERIODIC -DCORRECT_BULK_MOTION
    SETUPFILE     = setup_turb.f90
    SRCTURB       = forcing.F90
    IND_TIMESTEPS = yes
    KNOWN_SETUP   = yes
    ISOTHERMAL    = yes
    CURLV         = yes
endif

ifeq ($(SETUP), wd)
#   white dwarf from stellar model
    SETUPFILE     = setup_star.f90
    GRAVITY       = yes
    KNOWN_SETUP   = yes
    MODFILE       = moddump_binarystar.f90
    ANALYSIS      = analysis_gws.f90
endif

ifeq ($(SETUP), disc)
#   locally isothermal gas disc
    DISC_VISCOSITY=yes
    SETUPFILE= setup_disc.f90
    ANALYSIS= analysis_disc.f90
    ISOTHERMAL=yes
    KNOWN_SETUP=yes
    MULTIRUNFILE= multirun.f90
    IND_TIMESTEPS=yes
endif

ifeq ($(SETUP), grtde)
#   tidal disruption event in general relativity
    SETUPFILE= setup_grtde.f90
    GR=yes
    METRIC=kerr
    KNOWN_SETUP=yes
    GRAVITY=yes
    IND_TIMESTEPS=yes
#    ANALYSIS=analysis_tde.f90
    ANALYSIS= analysis_gws.f90
endif

ifeq ($(SETUP), radiotde)
#   radio tidal disruption event in general relativity
    GR=yes
    METRIC=minkowski
    KNOWN_SETUP=yes
    GRAVITY=no
    IND_TIMESTEPS=no
    ANALYSIS=analysis_radiotde.f90
    MODFILE=moddump_radiotde.f90
    SRCINJECT=inject_sim.f90
    SYSTEM=gfortran
endif

ifeq ($(SETUP), srpolytrope)
#   polytrope in special relativity
    FPPFLAGS= -DPRIM2CONS_FIRST
    SETUPFILE= setup_srpolytrope.f90
    GR=yes
    METRIC=minkowski
    KNOWN_SETUP=yes
    IND_TIMESTEPS=yes
    GRAVITY=yes
    MODFILE=moddump_polytrope.f90
endif

ifeq ($(SETUP), grdisc)
#   accretion disc around a Kerr black hole
    SETUPFILE= setup_grdisc.f90
    ANALYSIS= analysis_disc.f90
    GR=yes
    METRIC=kerr
    KNOWN_SETUP=yes
    MULTIRUNFILE= multirun.f90
    IND_TIMESTEPS=yes
    NCELLSMAX=2*maxp
    CONST_AV=yes
endif

ifeq ($(SETUP), firehose)
#   injection of a stream of gas as a firehose
    SRCINJECT= inject_firehose.f90
    SETUPFILE= setup_firehose.f90
    KNOWN_SETUP=yes
endif

ifeq ($(SETUP), adiabaticdisc)
#   adiabatic disc
    DISC_VISCOSITY=yes
    SETUPFILE= setup_disc.f90
    ANALYSIS= analysis_disc.f90
    KNOWN_SETUP=yes
    IND_TIMESTEPS=yes
endif

ifeq ($(SETUP), raddisc)
#   adiabatic disc with radiation
    DISC_VISCOSITY=yes
    SETUPFILE= setup_disc.f90
    ANALYSIS= analysis_disc.f90
    KNOWN_SETUP=yes
    #IND_TIMESTEP=yes
    RADIATION=yes
endif

ifeq ($(SETUP), lightcurvedisc)
#   adiabatic disc with lightcurve
    FPPFLAGS= -DLIGHTCURVE
    SETUPFILE= setup_disc.f90
    ANALYSIS= analysis_disc.f90
    DISC_VISCOSITY=yes
    KNOWN_SETUP=yes
    IND_TIMESTEPS=yes
    MULTIRUNFILE= multirun.f90
endif

ifeq ($(SETUP), gwdisc)
#   disc around inspiralling binary with gravitational wave decay
    DISC_VISCOSITY=yes
    SETUPFILE= setup_gwdisc.f90
    ANALYSIS= analysis_disc.f90
    IND_TIMESTEPS=yes
    ISOTHERMAL=yes
    MULTIRUNFILE= multirun.f90
    SRCPOT= ${SRCPOTS:extern_binary.f90=extern_binary_gw.f90}
    KNOWN_SETUP=yes
endif

ifeq ($(SETUP), nshwdisc)
#   disc around a neutron star
    SETUPFILE= setup_nsdisc.f90
    ANALYSIS= analysis_disc.f90
    MODFILE= moddump_changemass.f90
    ISOTHERMAL=yes
    DISC_VISCOSITY=yes
    IND_TIMESTEPS=yes
    NCELLSMAX=3*maxp
    KNOWN_SETUP=yes
endif

ifeq ($(SETUP), prtest)
#   simple test of Poynting-Robertson drag
    SETUPFILE= setup_prtest.f90
    ISOTHERMAL=yes
    KNOWN_SETUP=yes
endif

ifeq ($(SETUP), binarydiscMFlow)
#   binarydiscMFlow setup
    FPPFLAGS= -DMFLOW #-DVMFLOW -DBINPOS
    SETUPFILE= setup_disc.f90
    ANALYSIS= analysis_disc_MFlow.f90
#    ANALYSIS= analysis_binarydisc.f90
    ISOTHERMAL=yes
    CURLV=yes
    LIVE_ANALYSIS=no
    IND_TIMESTEPS=yes
    MODFILE= moddump_removeparticles_cylinder.f90 #moddump_addpartfortest.f90
    KNOWN_SETUP=yes
endif

ifeq ($(SETUP), planetdisc)
#   planet disc interaction with fixed planet orbit
    SETUPFILE= setup_planetdisc.f90
    ISOTHERMAL=yes
    IND_TIMESTEPS=yes
    CURLV=yes
    ANALYSIS=analysis_disc.f90
    KNOWN_SETUP=yes
endif

ifeq ($(SETUP), exoALMA)
#   exoALMA comparison of planet-disc interaction
    SETUPFILE=setup_disc.f90
    ISOTHERMAL=yes
    IND_TIMESTEPS=yes
    CURLV=yes
    ANALYSIS=analysis_disc.f90
    SRCINJECT=inject_steadydisc.f90
    SRCINJECT_DEPS=set_disc.F90
    KNOWN_SETUP=yes
endif

ifeq ($(SETUP), planetatm)
#   disc interaction with fixed planet orbit + atmosphere
    SETUPFILE= setup_disc.f90
    ISOTHERMAL=yes
    IND_TIMESTEPS=yes
    CURLV=yes
    ANALYSIS=analysis_disc.f90
    KNOWN_SETUP=yes
endif

ifeq ($(SETUP), torus)
#   MRI torus
    SETUPFILE= setup_torus.f90
    ANALYSIS= analysis_torus.f90
    KNOWN_SETUP=yes
endif

ifeq ($(SETUP), galcen)
#   galactic centre
    SETUPFILE= setup_galcen_stars.f90
    SRCINJECT= inject_galcen_winds.f90
    KNOWN_SETUP=yes
endif

ifeq ($(SETUP), starcluster)
#   Cluster of stars (ptmass) 
    SETUPFILE= setup_starcluster.f90
    KNOWN_SETUP=yes
endif

#--- Bondi accretion/wind ---------------------------
ifeq ($(SETUP), bondi)
#   Bondi accretion flow
    SETUPFILE=bondiexact.f90 setup_bondi.f90
    KNOWN_SETUP=yes
    KERNEL=quintic
    ISOTHERMAL=yes
endif
ifeq ($(SETUP), grbondi)
#   Bondi accretion flow in GR
    FPPFLAGS=-DPRIM2CONS_FIRST
    SETUPFILE=bondiexact_gr.f90 setup_bondi.f90
    KNOWN_SETUP=yes
    KERNEL=quintic
    GR=yes
    METRIC=schwarzschild
endif
ifeq ($(SETUP), grbondi-inject)
#   Bondi accretion flow in GR with particle injection
    SETUPFILE= setup_bondiinject.F90
    SRCINJECT=bondiexact_gr.f90 inject_bondi.f90
    KNOWN_SETUP=yes
    KERNEL=quintic
    GR=yes
    METRIC=schwarzschild
endif
#-----------------------------------------------

ifeq ($(SETUP), quebec)
#   Terry Tricco
    SETUPFILE = setup_quebec.f90
    GRAVITY = yes
    KNOWN_SETUP = yes
    MODFILE = moddump_binarystar.f90
endif

ifeq ($(SETUP), tde)
#   tidal disruption simulations
    SETUPFILE= setup_star.f90
#    ANALYSIS=analysis_tde.f90
    ANALYSIS=analysis_gws.f90
    GRAVITY=yes
    ISOTHERMAL=yes
    MODFILE=moddump_tidal.f90
    KNOWN_SETUP=yes
endif

ifeq ($(SETUP), polytrope)
#   single or binary polytrope test
    SETUPFILE= setup_star.f90
#    ANALYSIS=density_profiles.o analysis_polytropes.f90
    ANALYSIS= analysis_gws.f90
    GRAVITY=yes
    ISOTHERMAL=yes
    MODFILE=moddump_binarystar.f90
    KNOWN_SETUP=yes
endif

ifeq ($(SETUP), neutronstar)
#   isolated neutron star
    SETUPFILE= setup_star.f90
    ISOTHERMAL=yes
    KNOWN_SETUP=yes
endif

ifeq ($(SETUP), sphereinbox)
#   sphere-in-box setup
    PERIODIC=yes
    SETUPFILE= velfield_fromcubes.f90 setup_sphereinbox.f90
    KNOWN_SETUP=yes
endif

ifeq ($(SETUP), shock)
#   shock tube tests
    PERIODIC=yes
    SETUPFILE= setup_shock.f90
    KERNEL=quintic
    KNOWN_SETUP=yes
endif

ifeq ($(SETUP), dustyshock)
#   shock tube tests with dust
    PERIODIC=yes
    SETUPFILE= setup_shock.f90
    DUST=yes
    KERNEL=quintic
    KNOWN_SETUP=yes
endif

ifeq ($(SETUP), mhdshock)
#   Ryu & Brio-Wu shock tube tests
    PERIODIC=yes
    SETUPFILE= setup_shock.f90
    MHD=yes
    KERNEL=quintic
    KNOWN_SETUP=yes
endif

ifeq ($(SETUP), nimhdshock)
#   non-ideal mhd standing and C shock tests
    PERIODIC=yes
    SETUPFILE= setup_shock.f90
    MHD=yes
    STS_TIMESTEPS=no
    NONIDEALMHD=yes
    KERNEL=WendlandC4
    ISOTHERMAL=yes
    KNOWN_SETUP=yes
endif

ifeq ($(SETUP), radshock)
#   shock tube in radiation hydrodynamics
    PERIODIC=yes
    RADIATION=yes
    SETUPFILE= setup_shock.f90
    KERNEL=quintic
    KNOWN_SETUP=yes
endif

ifeq ($(SETUP), srshock)
#   special relativistic sod shock tube test
    PERIODIC=yes
    SETUPFILE= setup_shock.f90
    KERNEL=quintic
    GR=yes
    METRIC=minkowski
    KNOWN_SETUP=yes
    CONST_AV=yes
endif

ifeq ($(SETUP), testparticles)
#   test particles
    SETUPFILE= setup_testparticles.f90
    KNOWN_SETUP=yes
    ANALYSIS= analysis_1particle.f90
endif

ifeq ($(SETUP), gr_testparticles)
#   test particles in GR
    SETUPFILE= setup_testparticles.f90
    GR=yes
    METRIC=kerr
    KNOWN_SETUP=yes
    ANALYSIS= analysis_1particle.f90
endif

ifeq ($(SETUP), dustydisc)
#   locally isothermal dusty discs
    SETUPFILE= setup_disc.f90
    MODFILE= moddump_dustadd.f90
    ISOTHERMAL=yes
    DUST=yes
    DISC_VISCOSITY=yes
    KNOWN_SETUP=yes
    IND_TIMESTEPS=yes
    ANALYSIS=analysis_dustydisc.f90
endif

ifeq ($(SETUP), growingdisc)
#   locally isothermal dusty discs with growth and fragmentation
    DISC_VISCOSITY=yes
    SETUPFILE= setup_disc.f90
    MODFILE= moddump_dustadd.f90
    ISOTHERMAL=yes
    DUST=yes
    KNOWN_SETUP=yes
    IND_TIMESTEPS=yes
    DUSTGROWTH = yes
    ANALYSIS=analysis_dustydisc.f90
    MAXDUSTLARGE=1
    MAXDUSTSMALL=1
endif

ifeq ($(SETUP), growthtomulti)
#   transform dustgrowth dump into multi large grains dump
    DISC_VISCOSITY=yes
    MODFILE=moddump_growthtomultigrain.f90
    ISOTHERMAL=yes
    DUST=yes
    KNOWN_SETUP=yes
    IND_TIMESTEPS=yes
    DUSTGROWTH=yes
    MAXDUSTLARGE=25
endif

ifeq ($(SETUP), dustybox)
#   dust in a box
    PERIODIC=yes
    SETUPFILE= setup_dustybox.f90
    MODFILE= moddump_dustadd.f90
    ISOTHERMAL=yes
    DUST=yes
    KNOWN_SETUP=yes
    ANALYSIS= analysis_trackbox.f90
endif

ifeq ($(SETUP), dustysedov)
#   Sedov blast wave test with dust
    PERIODIC=yes
    SETUPFILE= setup_dustysedov.f90
    MODFILE= moddump_dustadd.f90
    DUST=yes
    KNOWN_SETUP=yes
endif

ifeq ($(SETUP), dustywave)
#   dust in a box
    PERIODIC=yes
    SETUPFILE= setup_wave.f90
    MODFILE= moddump_dustadd.f90
    DUST=yes
    KNOWN_SETUP=yes
    ANALYSIS= analysis_trackbox.f90
endif

ifeq ($(SETUP), wave)
#   linear wave
    PERIODIC=yes
    SETUPFILE= setup_wave.f90
    KNOWN_SETUP=yes
    KERNEL=quintic
endif

ifeq ($(SETUP), wavedamp)
#   Wave damping test as per Choi et al (2009)
    PERIODIC=yes
    SETUPFILE= setup_wavedamp.f90
    ISOTHERMAL=yes
    NONIDEALMHD=yes
    MHD=yes
    KNOWN_SETUP=yes
    KERNEL=WendlandC4
    STS_TIMESTEPS=no
    ANALYSIS = analysis_bzrms.f90
endif

ifeq ($(SETUP), sedov)
#   Sedov blast wave test
    PERIODIC=yes
    SETUPFILE= setup_sedov.f90
    IND_TIMESTEPS=yes
    KNOWN_SETUP=yes
endif

ifeq ($(SETUP), srblast)
#   special relativistic blast wave test (spherical)
    PERIODIC=yes
    SETUPFILE=setup_srblast.f90
    GR=yes
    METRIC=minkowski
    KERNEL=quintic
    KNOWN_SETUP=yes
    CONST_AV=yes
endif

ifeq ($(SETUP), blob)
#   Blob evaporation problem
    PERIODIC=yes
    SETUPFILE= setup_blob.f90
    DOUBLEPRECISION=no
    KNOWN_SETUP=yes
endif

ifeq ($(SETUP), kh)
#   Kelvin-Helmholtz problem
    PERIODIC=yes
    SETUPFILE= setup_kh.f90
    KNOWN_SETUP=yes
endif

ifeq ($(SETUP), mhdrotor)
#   MHD rotor problem
    PERIODIC=yes
    SETUPFILE= setup_mhdrotor.f90
    MHD=yes
    KNOWN_SETUP=yes
endif

ifeq ($(SETUP), jadvect)
#   MHD current loop advection problem
    PERIODIC=yes
    SETUPFILE= setup_jadvect.f90
    MHD=yes
    KNOWN_SETUP=yes
endif

ifeq ($(SETUP), alfven)
#   MHD circularly polarised Alfven wave problem
    PERIODIC=yes
    SETUPFILE= setup_alfvenwave.f90
    MHD=yes
    KNOWN_SETUP=yes
    KERNEL=quintic
endif

ifeq ($(SETUP), orstang)
#   Orszag-Tang vortex
    PERIODIC=yes
    SETUPFILE= setup_orstang.f90
    MHD=yes
    KNOWN_SETUP=yes
endif

ifeq ($(SETUP), balsarakim)
#   Balsara-Kim 2004
#   set BalsaraKim=.true. in setup_unifdis.f90 to initialise the correct defaults
    PERIODIC=yes
    SETUPFILE= setup_unifdis.f90
    MHD=yes
    KNOWN_SETUP=yes
    SRCINJECT=inject_sne.f90
    KERNEL=quintic
    IND_TIMESTEPS=yes
    H2CHEM=yes
endif

ifeq ($(SETUP), mhdvortex)
#   Balsara (2004) MHD vortex
    PERIODIC=yes
    SETUPFILE= setup_mhdvortex.f90
    MHD=yes
    KNOWN_SETUP=yes
endif

ifeq ($(SETUP), mhdsine)
#   MHD sine wave
    PERIODIC=yes
    SETUPFILE= setup_mhdsine.f90
    MHD=yes
    KNOWN_SETUP=yes
endif

ifeq ($(SETUP), mhdblast)
#   MHD blast wave test
    SETUPFILE= setup_mhdblast.f90
    PERIODIC=yes
    MHD=yes
    KNOWN_SETUP=yes
endif

ifeq ($(SETUP), mhdwave)
#   propagating isolated MHD wave
    SETUPFILE= setup_mhdwave.f90
    PERIODIC=yes
    MHD=yes
    KNOWN_SETUP=yes
endif

ifeq ($(SETUP), cluster)
#   star cluster formation
    SETUPFILE= velfield_fromcubes.f90 setup_cluster.f90
    MODFILE= moddump_default.f90
    ANALYSIS= phantom_pdfs.o analysis_MWpdf.f90 #analysis_sinkmass.f90
    ISOTHERMAL=yes
    GRAVITY=yes
    IND_TIMESTEPS=yes
    KNOWN_SETUP=yes
    MAXPTMASS=1000
endif

ifeq ($(SETUP), binary)
#   binary stars
    #SRCINJECT= utils_binary.f90 set_binary.f90 inject_rochelobe.f90
    SETUPFILE= setup_binary.f90
    #SETUPFILE= setup_chinchen.f90
    KNOWN_SETUP=yes
    GRAVITY=yes
endif

ifeq ($(SETUP), hierarchical)
#   hierarchical system setup
    #SRCINJECT= set_hierarchical.f90 set_binary.f90 inject_rochelobe.f90 utils_binary.f90
    SETUPFILE= setup_hierarchical.f90
    KNOWN_SETUP=yes
endif


ifeq ($(SETUP), common)
#   binary setup
    SETUPFILE= setup_common.f90
    KNOWN_SETUP=yes
endif

ifeq ($(SETUP), star)
#   import stellar model from 1D stellar evolution code
    SETUPFILE= setup_star.f90
    MODFILE= utils_binary.f90 set_binary.f90 moddump_binary.f90
    ANALYSIS= ${SRCNIMHD} utils_summary.o utils_omp.o ptmass.o energies.o analysis_common_envelope.f90
    KNOWN_SETUP=yes
    GRAVITY=yes
endif

ifeq ($(SETUP), grstar)
#   star in GR using Minkowski metric
    GR=yes
    METRIC=minkowski
    IND_TIMESTEPS=yes
    SETUPFILE= setup_star.f90
    MODFILE= moddump_tidal.f90
    ANALYSIS= ${SRCNIMHD} utils_summary.o utils_omp.o ptmass.o energies.o analysis_common_envelope.f90
    KNOWN_SETUP=yes
    GRAVITY=yes
endif

ifeq ($(SETUP), radstar)
#   setup a star as in the star setup but with radiation
    SETUPFILE= setup_star.f90
    MODFILE= utils_binary.f90 set_binary.f90 moddump_binary.f90
    ANALYSIS= ${SRCNIMHD} utils_summary.o utils_omp.o ptmass.o energies.o analysis_common_envelope.f90
    KNOWN_SETUP=yes
    GRAVITY=yes
    RADIATION=yes
endif

ifeq ($(SETUP), dustystar)
#   import stellar model from 1D stellar evolution code w/dust
    FPPFLAGS= -DDUST_NUCLEATION -DSTAR
    SETUPFILE= setup_star.f90
    MODFILE= utils_binary.f90 set_binary.f90 moddump_binary.f90
    ANALYSIS= ${SRCNIMHD} utils_summary.o utils_omp.o ptmass.o energies.o analysis_common_envelope.f90 dust_formation.f90
    KNOWN_SETUP=yes
    GRAVITY=yes
    SINK_RADIATION=yes
endif

ifeq ($(SETUP), isowind)
#   isothermal spherical wind
    SETUPFILE= setup_wind.f90
    ISOTHERMAL=yes
    INJECT_PARTICLES=yes
    KNOWN_SETUP=yes
endif

ifeq ($(SETUP), wind)
#   wind setup with dust nucleation
    SETUPFILE= setup_wind.f90
    ANALYSIS= analysis_cooling.F90
    SINK_RADIATION=yes
    DUST_NUCLEATION=yes
    INJECT_PARTICLES=yes
    KNOWN_SETUP=yes
endif

ifeq ($(SETUP), ismwind)
#   wind setup with dust nucleation and ISM cooling
    SETUPFILE= setup_wind.f90
    ANALYSIS= analysis_cooling.F90
    H2CHEM=yes
    SINK_RADIATION=yes
    DUST_NUCLEATION=yes
    INJECT_PARTICLES=yes
    KNOWN_SETUP=yes
endif

ifeq ($(SETUP), radwind)
#   wind setup with dust nucleation
    SETUPFILE= setup_wind.f90
    ANALYSIS= utils_getneighbours.f90 utils_raytracer_all.f90 analysis_raytracer.f90
    SINK_RADIATION=yes
    DUST_NUCLEATION=yes
    INJECT_PARTICLES=yes
    KNOWN_SETUP=yes
endif

ifeq ($(SETUP), test)
#   default setup for tests
    PERIODIC=yes
    CONST_ARTRES=yes
    CURLV=yes
    MHD=yes
    DUST=yes
    RADIATION=yes
    SINK_RADIATION=yes
    DUST_NUCLEATION=yes
    KERNEL=cubic
    KNOWN_SETUP=yes
endif

ifeq ($(SETUP), BHL)
#   Bondi-Hoyle-Lyttleton setup
    SETUPFILE= setup_BHL.f90
    SRCINJECT= inject_BHL.f90
    KNOWN_SETUP=yes
    IND_TIMESTEPS=yes
endif

ifeq ($(SETUP), windtunnel)
#   Wind tunnel setup
    SETUPFILE= setup_windtunnel.f90
    SRCINJECT= inject_windtunnel.f90
    GRAVITY=yes
    KNOWN_SETUP=yes
    IND_TIMESTEPS=yes
    ANALYSIS=analysis_common_envelope.f90
endif

ifeq ($(SETUP), jet)
#   Jet simulation from Price, Tricco & Bate (2012)
    SETUPFILE= velfield_fromcubes.f90 setup_sphereinbox.f90
    #ANALYSIS= analysis_jet.f90
    ANALYSIS= ${SRCNIMHD} analysis_protostar_environ.F90
    PERIODIC=yes
    GRAVITY=yes
    ISOTHERMAL=yes
    MHD=yes
    IND_TIMESTEPS=yes
    KNOWN_SETUP=yes
endif

ifeq ($(SETUP), jetnimhd)
#   Simulation from Wurster, Price & Bate (2016,2017) et seq
    SETUPFILE= velfield_fromcubes.f90 setup_sphereinbox.f90
    ANALYSIS= ${SRCNIMHD} analysis_protostar_environ.F90
    PERIODIC=yes
    GRAVITY=yes
    ISOTHERMAL=yes
    MHD=yes
    NONIDEALMHD=yes
    IND_TIMESTEPS=yes
    STS_TIMESTEPS=yes
    MODFILE=moddump_CoM.f90
    KNOWN_SETUP=yes
endif

ifeq ($(SETUP), jetdusty)
#   dust in star formation
    SETUPFILE= velfield_fromcubes.f90 setup_sphereinbox.f90
    PERIODIC=yes
    GRAVITY=yes
    ISOTHERMAL=yes
    MHD=no
    IND_TIMESTEPS=yes
    DUST=yes
    KNOWN_SETUP=yes
endif

ifeq ($(SETUP), converging)
#   Simulation from Wurster & Bonnell (2023)
    SETUPFILE= velfield_fromcubes.f90 setup_collidingclouds.f90
    PERIODIC=yes
    GRAVITY=yes
    ISOTHERMAL=no
    MHD=no
    IND_TIMESTEPS=yes
    ANALYSIS= analysis_clumpfindWB23.F90
    KNOWN_SETUP=yes
endif

ifeq ($(SETUP), sgdisc)
#   self-gravitating disc
    IND_TIMESTEPS=yes
    GRAVITY=yes
    SETUPFILE= setup_disc.f90
#   ANALYSIS = utils_getneighbours.F90 utils_omp.F90 utils_summary.F90 ptmass.F90 analysis_clumpfind.F90
    ANALYSIS = utils_getneighbours.F90 utils_omp.F90 analysis_disc_stresses.f90
#    ANALYSIS = utils_getneighbours.F90 utils_omp.F90 analysis_getneighbours.f90
    KNOWN_SETUP=yes
endif

ifeq ($(SETUP), dustysgdisc)
#   self-gravitating dustydisc
    SETUPFILE= setup_disc.f90
    GRAVITY=yes
    DUST=yes
    KNOWN_SETUP=yes
    IND_TIMESTEPS=yes
    ANALYSIS=analysis_dustydisc.f90
endif

ifeq ($(SETUP), isosgdisc)
#   isothermal self-gravitating disc
    SETUPFILE= setup_disc.f90
    GRAVITY=yes
    IND_TIMESTEPS=yes
    #ANALYSIS=analysis_dustydisc.f90
    ISOTHERMAL=yes
    KNOWN_SETUP=yes
    SRCINJECT= inject_keplerian.f90
    ANALYSIS = utils_getneighbours.F90 utils_omp.F90 analysis_disc_stresses.f90
endif

ifeq ($(SETUP), dustyisosgdisc)
#   isothermal self-gravitating dustydisc
    SETUPFILE= setup_disc.f90
    GRAVITY=yes
    DUST=yes
    IND_TIMESTEPS=yes
    ANALYSIS=analysis_dustydisc.f90
    ISOTHERMAL=yes
    SRCINJECT= inject_keplerian.f90
    KNOWN_SETUP=yes
endif

ifeq ($(SETUP), dustsettle)
#   dust settling test from PL15
    SETUPFILE= setup_dustsettle.f90
    DUST=yes
    PERIODIC=yes
    ISOTHERMAL=yes
    MODFILE=moddump_dustadd.f90
    KNOWN_SETUP=yes
endif

ifeq ($(SETUP), test2)
#   default setup for tests
    DISC_VISCOSITY=yes
    KNOWN_SETUP=yes
endif

ifeq ($(SETUP), testcyl)
#   default setup for tests
    DISC_VISCOSITY=yes
    IND_TIMESTEPS=yes
    CONST_ARTRES=yes
    CURLV=yes
    KNOWN_SETUP=yes
endif

ifeq ($(SETUP), testkd)
#   default setup for tests
    PERIODIC=yes
    IND_TIMESTEPS=yes
    CONST_ARTRES=yes
    CURLV=yes
    MHD=yes
    RADIATION=yes
    SINK_RADIATION=yes
    DUST_NUCLEATION=yes
    KNOWN_SETUP=yes
endif

ifeq ($(SETUP), testgrav)
#   self-gravity unit tests
    GRAVITY=yes
    CONST_ARTRES=yes
    CURLV=yes
    KNOWN_SETUP=yes
endif

ifeq ($(SETUP), testdust)
#   dust unit tests
    PERIODIC=yes
    DUST=yes
    KNOWN_SETUP=yes
endif

ifeq ($(SETUP), testgrowth)
#   dust growth unit tests
    PERIODIC=yes
    DUST=yes
    DUSTGROWTH=yes
    KNOWN_SETUP=yes
endif

ifeq ($(SETUP), testnimhd)
#   non-ideal MHD (+boundary parts+super-timesteps) unit tests
    PERIODIC=yes
    ISOTHERMAL=yes
    NONIDEALMHD=yes
    MHD=yes
    KERNEL=WendlandC4
    STS_TIMESTEPS=yes
    KNOWN_SETUP=yes
endif

ifeq ($(SETUP), testlum)
#   Lense-Thirring setup
    FPPFLAGS= -DLIGHTCURVE
    KNOWN_SETUP=yes
    IND_TIMESTEPS=yes
endif

ifeq ($(SETUP), testgr)
#   unit tests of general relativistic code
    GR=yes
    KNOWN_SETUP=yes
    METRIC=kerr
    SETUPFILE= setup_grdisc.f90
endif

<<<<<<< HEAD
ifeq ($(SETUP), testapr)
#   unit tests for apr
    APR=yes
    KNOWN_SETUP=yes
    PERIODIC=yes
    SETUPFILE= setup_unifdisc.f90
=======
ifeq ($(SETUP), flrw)
#   constant density FLRW cosmology with perturbations
    GR=yes
    KNOWN_SETUP=yes
    IND_TIMESTEPS=no
    METRIC=et
    SETUPFILE= setup_flrw.f90
    PERIODIC=yes
endif

ifeq ($(SETUP), flrwpspec)
#   FLRW universe using a CMB powerspectrum
    GR=yes
    KNOWN_SETUP=yes
    IND_TIMESTEPS=no
    METRIC=et
    SETUPFILE= setup_flrwpspec.f90
    PERIODIC=yes
>>>>>>> c7a393ff
endif

ifeq ($(SETUP), default)
#   default setup, uniform box
    KNOWN_SETUP=yes
    SETUPFILE= setup_unifdis.f90
    PERIODIC=yes
    DUST=yes
endif

ifeq ($(SETUP), galaxies)
#   galaxy merger using data from Wurster & Thacker (2013a,b)
    SETUPFILE= setup_galaxies.f90
    ANALYSIS=analysis_GalMerger.f90
    IND_TIMESTEPS=yes
    GRAVITY=yes
    KNOWN_SETUP=yes
endif

ifeq ($(SETUP), nsmerger)
#   Model a neutron star merger; use option 6
    SETUPFILE= setup_star.f90
    ISOTHERMAL=yes
    GRAVITY=yes
    MODFILE=moddump_binarystar.f90
    ANALYSIS=analysis_NSmerger.f90
    KNOWN_SETUP=yes
endif

ifeq ($(SETUP), evrard)
#   Evrard collapse test problem
    SETUPFILE= setup_star.f90
    GRAVITY=yes
    ANALYSIS=analysis_sphere.f90
    KNOWN_SETUP=yes
endif

ifeq ($(SETUP), tokamak)
#   tokamak torus setup
    ISOTHERMAL=yes
    SETUPFILE= setup_tokamak.f90
    KNOWN_SETUP=yes
endif

ifeq ($(SETUP), sfmcfost) # [buildbot skip]
#   live feedback from mcfost in star formation calculation
    PERIODIC=yes
    SETUPFILE= velfield_fromcubes.f90 setup_sphereinbox.f90
    ANALYSIS= analysis_mcfost.f90
    LIVE_ANALYSIS=yes
    KNOWN_SETUP=yes
    MULTIRUNFILE= multirun.f90
    IND_TIMESTEPS=yes
    GRAVITY=yes
    MCFOST=yes
endif

ifeq ($(SETUP), mcfostcmdline) # [buildbot skip]
#   live feedback from mcfost, superseded by mcfost setup
    DISC_VISCOSITY=yes
    SETUPFILE= setup_disc.f90
    ANALYSIS= analysis_mcfostcmdline.f90
    LIVE_ANALYSIS=yes
    KNOWN_SETUP=yes
    MULTIRUNFILE= multirun.f90
    IND_TIMESTEPS=yes
endif

ifeq ($(SETUP), radiativebox)
#   test of radiation coupling terms
    SETUPFILE=setup_radiativebox.f90
    KNOWN_SETUP=yes
    RADIATION=yes
    PERIODIC=yes
endif<|MERGE_RESOLUTION|>--- conflicted
+++ resolved
@@ -1029,14 +1029,14 @@
     SETUPFILE= setup_grdisc.f90
 endif
 
-<<<<<<< HEAD
 ifeq ($(SETUP), testapr)
 #   unit tests for apr
     APR=yes
     KNOWN_SETUP=yes
     PERIODIC=yes
     SETUPFILE= setup_unifdisc.f90
-=======
+endif
+
 ifeq ($(SETUP), flrw)
 #   constant density FLRW cosmology with perturbations
     GR=yes
@@ -1055,7 +1055,6 @@
     METRIC=et
     SETUPFILE= setup_flrwpspec.f90
     PERIODIC=yes
->>>>>>> c7a393ff
 endif
 
 ifeq ($(SETUP), default)
