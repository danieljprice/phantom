--- conflicted
+++ resolved
@@ -15,13 +15,8 @@
     KFLAGS  += -ffree-line-length-none -w -fallow-argument-mismatch
 	@echo "WARNING: KROME is not parallelised for this compiler. Please consider using ifort."
 endif
-<<<<<<< HEAD
 
 FFLAGS += -Wl,-rpath=${KROME_BUILD_DIR} -L${KROME_BUILD_DIR} -lkrome
-=======
-endif
-FFLAGS+= -I$(KROME_BUILD_DIR)
->>>>>>> 60cda63f
 PASSED=0
 
 NETFILE=${shell cat $(RUNDIR)/krome.setup | grep '^\-n=' | sed s/-n=networks\\///g }
